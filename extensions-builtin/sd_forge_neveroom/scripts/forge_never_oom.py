--- conflicted
+++ resolved
@@ -1,17 +1,16 @@
 import gradio as gr
-<<<<<<< HEAD
-=======
 import torch
 import modules.devices as devices
 
->>>>>>> 629b756e
 from modules import scripts
 from ldm_patched.modules import model_management
 
+
 class NeverOOMForForge(scripts.Script):
     sorting_priority = 18
+
     def __init__(self):
-        self.previous_vram_state = None
+        self.previous_unet_enabled = False
         self.original_vram_state = model_management.vram_state
 
     def title(self):
@@ -47,67 +46,6 @@
 
     def ui(self, *args, **kwargs):
         with gr.Accordion(open=False, label=self.title()):
-<<<<<<< HEAD
-            enabled = gr.Checkbox(
-                label="Enable VRAM Management",
-                value=False,
-                info="Turn on to adjust VRAM usage settings"
-            )
-            
-            with gr.Group(visible=False) as options_group:
-                vram_options = gr.Radio(
-                    choices=[
-                        "Disabled",
-                        "No VRAM (Maximum Offload)",
-                        "Low VRAM",
-                        "Normal VRAM",
-                        "High VRAM",
-                    ],
-                    label="VRAM Management Options",
-                    value="Disabled",
-                    info="Choose how VRAM is managed"
-                )
-                
-                vae_options = gr.Checkbox(
-                    label="Enable VAE Tiling",
-                    value=False,
-                    info="Enable to use tiled VAE processing, which can help with memory usage"
-                )
-                
-                feedback = gr.Markdown("Current status: VRAM Management disabled")
-                
-                with gr.Group():
-                    gr.Markdown("### VRAM Management Options Info")
-                    gr.Markdown("""
-                    - **Disabled**: Use default VRAM settings
-                    - **No VRAM (Maximum Offload)**: Use when low VRAM mode isn't sufficient (Always maximize offload)
-                    - **Low VRAM**: Split the U-Net into parts to use less VRAM
-                    - **Normal VRAM**: Standard VRAM usage
-                    - **High VRAM**: Keep models in GPU memory after use instead of unloading to CPU memory
-                    """)
-            
-            def toggle_options(enabled):
-                return gr.Group.update(visible=enabled)
-
-            def update_feedback(enabled, vram_option, vae_enabled):
-                if not enabled:
-                    return "Current status: VRAM Management disabled"
-                status = f"Current status: VRAM Management set to {vram_option}"
-                if vae_enabled:
-                    status += ", VAE Tiling enabled"
-                return status
-
-            enabled.change(toggle_options, inputs=[enabled], outputs=[options_group])
-            enabled.change(update_feedback, inputs=[enabled, vram_options, vae_options], outputs=[feedback])
-            vram_options.change(update_feedback, inputs=[enabled, vram_options, vae_options], outputs=[feedback])
-            vae_options.change(update_feedback, inputs=[enabled, vram_options, vae_options], outputs=[feedback])
-
-        return enabled, vram_options, vae_options
-
-    def process(self, p, enabled, vram_option, vae_enabled):
-        if not enabled:
-            if self.previous_vram_state is not None:
-=======
             unet_enabled = gr.Checkbox(label='Enabled for UNet (always maximize offload)', value=False)
             vae_enabled = gr.Checkbox(label='Enabled for VAE (always tiled)', value=False)
             encoder_tile_size = gr.Slider(label='Encoder Tile Size', minimum=256, maximum=4096, step=16, value=self.get_rcmd_enc_tsize())
@@ -135,33 +73,9 @@
                 self.original_vram_state = model_management.vram_state
                 model_management.vram_state = model_management.VRAMState.NO_VRAM
             else:
->>>>>>> 629b756e
                 model_management.vram_state = self.original_vram_state
-                print(f'VRAM Management disabled. VRAM State Reset to Original: {self.original_vram_state.name}')
-                self.previous_vram_state = None
-            return
+            print(f'VARM State Changed To {model_management.vram_state.name}')
+            self.previous_unet_enabled = unet_enabled
 
-        if vae_enabled:
-            print('VAE Tiling Enabled')
-            model_management.VAE_ALWAYS_TILED = True
-        else:
-            model_management.VAE_ALWAYS_TILED = False
-
-        vram_state_map = {
-            "Disabled": self.original_vram_state,
-            "No VRAM (Maximum Offload)": model_management.VRAMState.NO_VRAM,
-            "Low VRAM": model_management.VRAMState.LOW_VRAM,
-            "Normal VRAM": model_management.VRAMState.NORMAL_VRAM,
-            "High VRAM": model_management.VRAMState.HIGH_VRAM,
-        }
-        
-        new_vram_state = vram_state_map.get(vram_option, self.original_vram_state)
-        
-        if self.previous_vram_state != new_vram_state:
-            model_management.unload_all_models()
-            model_management.vram_state = new_vram_state
-            if new_vram_state != self.original_vram_state:
-                print(f'VRAM State Changed To {new_vram_state.name}')
-            self.previous_vram_state = new_vram_state
-        
-        return+        return
+    