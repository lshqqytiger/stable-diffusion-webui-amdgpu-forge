--- conflicted
+++ resolved
@@ -226,10 +226,6 @@
     background: var(--background-fill-primary);
     color: var(--block-label-text-color);
 }
-<<<<<<< HEAD
-
-=======
->>>>>>> 9535244a
 .controlnet_control_type_filter_group label {
     background: unset !important;
     border: unset !important;
