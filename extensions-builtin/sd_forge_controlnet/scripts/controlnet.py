import os
from typing import Dict, Optional, Tuple, List, Union

import cv2
import torch

import modules.scripts as scripts
from modules import shared, script_callbacks, masking, images
from modules.ui_components import InputAccordion
from modules.api.api import decode_base64_to_image
import gradio as gr
import time

from lib_controlnet import global_state, external_code
from lib_controlnet.external_code import ControlNetUnit, InputMode
from lib_controlnet.utils import (
    align_dim_latent,
    set_numpy_seed,
    crop_and_resize_image,
    prepare_mask,
    judge_image_type,
    try_unfold_unit,
)
from lib_controlnet.controlnet_ui.controlnet_ui_group import ControlNetUiGroup
from lib_controlnet.controlnet_ui.photopea import Photopea
from lib_controlnet.logging import logger
from modules.processing import StableDiffusionProcessingImg2Img, StableDiffusionProcessingTxt2Img, \
    StableDiffusionProcessing
from lib_controlnet.infotext import Infotext
from modules_forge.utils import HWC3, numpy_to_pytorch
from lib_controlnet.enums import HiResFixOption
from lib_controlnet.api import controlnet_api

import numpy as np
import functools

from PIL import Image
from modules_forge.shared import try_load_supported_control_model
from modules_forge.supported_controlnet import ControlModelPatcher

# Gradio 3.32 bug fix
import tempfile

gradio_tempfile_path = os.path.join(tempfile.gettempdir(), 'gradio')
os.makedirs(gradio_tempfile_path, exist_ok=True)

global_state.update_controlnet_filenames()


@functools.lru_cache(maxsize=shared.opts.data.get("control_net_model_cache_size", 5))
def cached_controlnet_loader(filename):
    return try_load_supported_control_model(filename)


class ControlNetCachedParameters:
    def __init__(self):
        self.preprocessor = None
        self.model = None
        self.control_cond = None
        self.control_cond_for_hr_fix = None
        self.control_mask = None
        self.control_mask_for_hr_fix = None
        self.advanced_weighting = None


class ControlNetForForgeOfficial(scripts.Script):
    sorting_priority = 10

    def title(self):
        return "ControlNet"

    def show(self, is_img2img):
        return scripts.AlwaysVisible

    def ui(self, is_img2img):
        infotext = Infotext()
        ui_groups = []
        controls = []
        max_models = shared.opts.data.get("control_net_unit_count", 3)
        gen_type = "img2img" if is_img2img else "txt2img"
        elem_id_tabname = gen_type + "_controlnet"
        default_unit = ControlNetUnit(enabled=False, module="None", model="None")
        with gr.Group(elem_id=elem_id_tabname):
            with gr.Accordion(f"ControlNet Integrated", open=False, elem_id="controlnet",
                              elem_classes=["controlnet"]):
                photopea = (
                    Photopea()
                    if not shared.opts.data.get("controlnet_disable_photopea_edit", False)
                    else None
                )
                with gr.Row(elem_id=elem_id_tabname + "_accordions", elem_classes="accordions"):
                    for i in range(max_models):
                        with InputAccordion(
                            value=False,
                            label=f"ControlNet Unit {i}",
                            elem_classes=["cnet-unit-enabled-accordion"],  # Class on accordion
                        ):
                            group = ControlNetUiGroup(is_img2img, default_unit, photopea)
                            ui_groups.append(group)
                            controls.append(group.render(f"ControlNet-{i}", elem_id_tabname))

        for i, ui_group in enumerate(ui_groups):
            infotext.register_unit(i, ui_group)
        if shared.opts.data.get("control_net_sync_field_args", True):
            self.infotext_fields = infotext.infotext_fields
            self.paste_field_names = infotext.paste_field_names
        return tuple(controls)

    def get_enabled_units(self, units):
        # Parse dict from API calls.
        units = [
            ControlNetUnit.from_dict(unit) if isinstance(unit, dict) else unit
            for unit in units
        ]
        units = [unit for unit in units if unit is not None]
        assert all(isinstance(unit, ControlNetUnit) for unit in units)
        return [
            simple_unit
            for unit in units
            # Unfolds multi-inputs units.
            for simple_unit in try_unfold_unit(unit)
            if simple_unit.enabled
        ]

    @staticmethod
    def try_crop_image_with_a1111_mask(
            p: StableDiffusionProcessing,
            unit: ControlNetUnit,
            input_image: np.ndarray,
            resize_mode: external_code.ResizeMode,
            preprocessor
    ) -> np.ndarray:
        a1111_mask_image: Optional[Image.Image] = getattr(p, "image_mask", None)
        is_only_masked_inpaint = (
                issubclass(type(p), StableDiffusionProcessingImg2Img) and
                p.inpaint_full_res and
                a1111_mask_image is not None
        )
        if (
                preprocessor.corp_image_with_a1111_mask_when_in_img2img_inpaint_tab
                and is_only_masked_inpaint
        ):
            logger.info("Crop input image based on A1111 mask.")
            input_image = [input_image[:, :, i] for i in range(input_image.shape[2])]
            input_image = [Image.fromarray(x) for x in input_image]

            mask = prepare_mask(a1111_mask_image, p)

            crop_region = masking.get_crop_region(np.array(mask), p.inpaint_full_res_padding)
            crop_region = masking.expand_crop_region(crop_region, p.width, p.height, mask.width, mask.height)

            input_image = [
                images.resize_image(resize_mode.int_value(), i, mask.width, mask.height)
                for i in input_image
            ]

            input_image = [x.crop(crop_region) for x in input_image]
            input_image = [
                images.resize_image(external_code.ResizeMode.OUTER_FIT.int_value(), x, p.width, p.height)
                for x in input_image
            ]

            input_image = [np.asarray(x)[:, :, 0] for x in input_image]
            input_image = np.stack(input_image, axis=2)
        return input_image

    def get_input_data(self, p, unit, preprocessor, h, w):
        logger.info(f'ControlNet Input Mode: {unit.input_mode}')
        image_list = []
        resize_mode = unit.resize_mode

        if unit.input_mode == InputMode.MERGE:
            for idx, item in enumerate(unit.batch_input_gallery):
                img_path = item[0]
                logger.info(f'Try to read image: {img_path}')
                img = np.ascontiguousarray(cv2.imread(img_path)[:, :, ::-1]).copy()
                mask = None
                if unit.batch_mask_gallery is not None and len(unit.batch_mask_gallery) > 0:
                    if len(unit.batch_mask_gallery) >= len(unit.batch_input_gallery):
                        mask_path = unit.batch_mask_gallery[idx]['name']
                    else:
                        mask_path = unit.batch_mask_gallery[0]['name']
                    mask = np.ascontiguousarray(cv2.imread(mask_path)[:, :, ::-1]).copy()
                if img is not None:
                    image_list.append([img, mask])
        elif unit.input_mode == InputMode.BATCH:
            image_list = []
            image_extensions = ['.jpg', '.jpeg', '.png', '.bmp']
            batch_image_files = shared.listfiles(unit.batch_image_dir)
            for batch_modifier in getattr(unit, 'batch_modifiers', []):
                batch_image_files = batch_modifier(batch_image_files, p)
            for idx, filename in enumerate(batch_image_files):
                if any(filename.lower().endswith(ext) for ext in image_extensions):
                    img_path = os.path.join(unit.batch_image_dir, filename)
                    logger.info(f'Try to read image: {img_path}')
                    img = np.ascontiguousarray(cv2.imread(img_path)[:, :, ::-1]).copy()
                    mask = None
                    if unit.batch_mask_dir:
                        batch_mask_files = shared.listfiles(unit.batch_mask_dir)
                        if len(batch_mask_files) >= len(batch_image_files):
                            mask_path = batch_mask_files[idx]
                        else:
                            mask_path = batch_mask_files[0]
                        mask_path = os.path.join(unit.batch_mask_dir, mask_path)
                        mask = np.ascontiguousarray(cv2.imread(mask_path)[:, :, ::-1]).copy()
                    if img is not None:
                        image_list.append([img, mask])
        else:
            a1111_i2i_image = getattr(p, "init_images", [None])[0]
            a1111_i2i_mask = getattr(p, "image_mask", None)

            using_a1111_data = False

            unit_image = unit.image
            unit_image_fg = unit.image_fg[:, :, 3] if unit.image_fg is not None else None

            if unit.use_preview_as_input and unit.generated_image is not None:
                image = unit.generated_image
            elif unit.image is None:
                resize_mode = external_code.resize_mode_from_value(p.resize_mode)
                image = HWC3(np.asarray(a1111_i2i_image))
                using_a1111_data = True
            elif (unit_image < 5).all() and (unit_image_fg > 5).any():
                image = unit_image_fg
            else:
                image = unit_image

            if not isinstance(image, np.ndarray):
                raise ValueError("controlnet is enabled but no input image is given")

            image = HWC3(image)

<<<<<<< HEAD
            unit_mask_image = unit.mask_image
            unit_mask_image_fg = unit.mask_image_fg[:, :, 3] if unit.mask_image_fg is not None else None

            if using_a1111_data:
=======
            if using_a1111_data and a1111_i2i_mask is not None:
>>>>>>> 9535244a
                mask = HWC3(np.asarray(a1111_i2i_mask)) if a1111_i2i_mask is not None else None
            elif unit_mask_image_fg is not None and (unit_mask_image_fg > 5).any():
                mask = unit_mask_image_fg
            elif unit_mask_image is not None and (unit_mask_image > 5).any():
                mask = unit_mask_image
            elif unit_image_fg is not None and (unit_image_fg > 5).any():
                mask = unit_image_fg
            else:
                mask = None

            image = self.try_crop_image_with_a1111_mask(p, unit, image, resize_mode, preprocessor)

            if mask is not None:
                mask = cv2.resize(HWC3(mask), (image.shape[1], image.shape[0]), interpolation=cv2.INTER_NEAREST)
                mask = self.try_crop_image_with_a1111_mask(p, unit, mask, resize_mode, preprocessor)

            image_list = [[image, mask]]

        if resize_mode == external_code.ResizeMode.OUTER_FIT and preprocessor.expand_mask_when_resize_and_fill:
            new_image_list = []
            for input_image, input_mask in image_list:
                if input_mask is None:
                    input_mask = np.zeros_like(input_image)
                input_mask = crop_and_resize_image(
                    input_mask,
                    external_code.ResizeMode.OUTER_FIT, h, w,
                    fill_border_with_255=True,
                )
                input_image = crop_and_resize_image(
                    input_image,
                    external_code.ResizeMode.OUTER_FIT, h, w,
                    fill_border_with_255=False,
                )
                new_image_list.append((input_image, input_mask))
            image_list = new_image_list

        return image_list, resize_mode

    @staticmethod
    def get_target_dimensions(p: StableDiffusionProcessing) -> Tuple[int, int, int, int]:
        """Returns (h, w, hr_h, hr_w)."""
        h = align_dim_latent(p.height)
        w = align_dim_latent(p.width)

        high_res_fix = (
                isinstance(p, StableDiffusionProcessingTxt2Img)
                and getattr(p, 'enable_hr', False)
        )
        if high_res_fix:
            if p.hr_resize_x == 0 and p.hr_resize_y == 0:
                hr_y = int(p.height * p.hr_scale)
                hr_x = int(p.width * p.hr_scale)
            else:
                hr_y, hr_x = p.hr_resize_y, p.hr_resize_x
            hr_y = align_dim_latent(hr_y)
            hr_x = align_dim_latent(hr_x)
        else:
            hr_y = h
            hr_x = w

        return h, w, hr_y, hr_x

    @torch.no_grad()
    def process_unit_after_click_generate(self,
                                          p: StableDiffusionProcessing,
                                          unit: ControlNetUnit,
                                          params: ControlNetCachedParameters,
                                          *args, **kwargs):

        h, w, hr_y, hr_x = self.get_target_dimensions(p)

        has_high_res_fix = (
                isinstance(p, StableDiffusionProcessingTxt2Img)
                and getattr(p, 'enable_hr', False)
        )

        if unit.use_preview_as_input:
            unit.module = 'None'

        preprocessor = global_state.get_preprocessor(unit.module)

        input_list, resize_mode = self.get_input_data(p, unit, preprocessor, h, w)
        preprocessor_outputs = []
        control_masks = []
        preprocessor_output_is_image = False
        preprocessor_output = None

        def optional_tqdm(iterable, use_tqdm):
            from tqdm import tqdm
            return tqdm(iterable) if use_tqdm else iterable

        for input_image, input_mask in optional_tqdm(input_list, len(input_list) > 1):
            # Outpaint fix for ControlNet inpaint.
            # Outpaint should have the expanded outpaint area masked.
            if resize_mode == external_code.ResizeMode.OUTER_FIT and "Inpaint" in preprocessor.tags:
                if input_mask is None:
                    input_mask = np.zeros_like(input_image)
                input_mask = crop_and_resize_image(
                    input_mask,
                    external_code.ResizeMode.OUTER_FIT, h, w,
                    fill_border_with_255=True,
                )
                input_image = crop_and_resize_image(
                    input_image,
                    external_code.ResizeMode.OUTER_FIT, h, w,
                    fill_border_with_255=False,
                )
            if unit.pixel_perfect:
                unit.processor_res = external_code.pixel_perfect_resolution(
                    input_image,
                    target_H=h,
                    target_W=w,
                    resize_mode=resize_mode,
                )

            seed = set_numpy_seed(p)
            logger.debug(f"Use numpy seed {seed}.")
            logger.info(f"Using preprocessor: {unit.module}")
            logger.info(f'preprocessor resolution = {unit.processor_res}')

            preprocessor_output = preprocessor(
                input_image=input_image,
                input_mask=input_mask,
                resolution=unit.processor_res,
                slider_1=unit.threshold_a,
                slider_2=unit.threshold_b,
            )

            preprocessor_outputs.append(preprocessor_output)

            preprocessor_output_is_image = judge_image_type(preprocessor_output)

            if input_mask is not None:
                control_masks.append(input_mask)

            if len(input_list) > 1 and not preprocessor_output_is_image:
                logger.info('Batch wise input only support controlnet, control-lora, and t2i adapters!')
                break

        if has_high_res_fix:
            hr_option = unit.hr_option
        else:
            hr_option = HiResFixOption.BOTH

        alignment_indices = [i % len(preprocessor_outputs) for i in range(p.batch_size * p.n_iter)]
        def attach_extra_result_image(img: np.ndarray, is_high_res: bool = False):
            if (
                (is_high_res and hr_option.high_res_enabled) or
                (not is_high_res and hr_option.low_res_enabled)
            ) and unit.save_detected_map:
                p.extra_result_images.append(img)

        if preprocessor_output_is_image:
            params.control_cond = []
            params.control_cond_for_hr_fix = []

            for preprocessor_output in preprocessor_outputs:
                control_cond = crop_and_resize_image(preprocessor_output, resize_mode, h, w)
                attach_extra_result_image(external_code.visualize_inpaint_mask(control_cond))
                params.control_cond.append(numpy_to_pytorch(control_cond).movedim(-1, 1))

            params.control_cond = torch.cat(params.control_cond, dim=0)[alignment_indices].contiguous()

            if has_high_res_fix:
                for preprocessor_output in preprocessor_outputs:
                    control_cond_for_hr_fix = crop_and_resize_image(preprocessor_output, resize_mode, hr_y, hr_x)
                    attach_extra_result_image(external_code.visualize_inpaint_mask(control_cond_for_hr_fix), is_high_res=True)
                    params.control_cond_for_hr_fix.append(numpy_to_pytorch(control_cond_for_hr_fix).movedim(-1, 1))
                params.control_cond_for_hr_fix = torch.cat(params.control_cond_for_hr_fix, dim=0)[alignment_indices].contiguous()
            else:
                params.control_cond_for_hr_fix = params.control_cond
        else:
            params.control_cond = preprocessor_output
            params.control_cond_for_hr_fix = preprocessor_output
            attach_extra_result_image(input_image)

        if len(control_masks) > 0:
            params.control_mask = []
            params.control_mask_for_hr_fix = []

            for input_mask in control_masks:
                fill_border = preprocessor.fill_mask_with_one_when_resize_and_fill
                control_mask = crop_and_resize_image(input_mask, resize_mode, h, w, fill_border)
                attach_extra_result_image(control_mask)
                control_mask = numpy_to_pytorch(control_mask).movedim(-1, 1)[:, :1]
                params.control_mask.append(control_mask)

                if has_high_res_fix:
                    control_mask_for_hr_fix = crop_and_resize_image(input_mask, resize_mode, hr_y, hr_x, fill_border)
                    attach_extra_result_image(control_mask_for_hr_fix, is_high_res=True)
                    control_mask_for_hr_fix = numpy_to_pytorch(control_mask_for_hr_fix).movedim(-1, 1)[:, :1]
                    params.control_mask_for_hr_fix.append(control_mask_for_hr_fix)

            params.control_mask = torch.cat(params.control_mask, dim=0)[alignment_indices].contiguous()
            if has_high_res_fix:
                params.control_mask_for_hr_fix = torch.cat(params.control_mask_for_hr_fix, dim=0)[alignment_indices].contiguous()
            else:
                params.control_mask_for_hr_fix = params.control_mask

        if preprocessor.do_not_need_model:
            model_filename = 'Not Needed'
            params.model = ControlModelPatcher()
        else:
            assert unit.model != 'None', 'You have not selected any control model!'
            model_filename = global_state.get_controlnet_filename(unit.model)
            params.model = cached_controlnet_loader(model_filename)
            assert params.model is not None, logger.error(f"Recognizing Control Model failed: {model_filename}")

        params.preprocessor = preprocessor

        params.preprocessor.process_after_running_preprocessors(process=p, params=params, **kwargs)
        params.model.process_after_running_preprocessors(process=p, params=params, **kwargs)

        logger.info(f"Current ControlNet {type(params.model).__name__}: {model_filename}")
        return

    @torch.no_grad()
    def process_unit_before_every_sampling(self,
                                           p: StableDiffusionProcessing,
                                           unit: ControlNetUnit,
                                           params: ControlNetCachedParameters,
                                           *args, **kwargs):

        is_hr_pass = getattr(p, 'is_hr_pass', False)

        has_high_res_fix = (
                isinstance(p, StableDiffusionProcessingTxt2Img)
                and getattr(p, 'enable_hr', False)
        )

        if has_high_res_fix:
            hr_option = unit.hr_option
        else:
            hr_option = HiResFixOption.BOTH

        if has_high_res_fix and is_hr_pass and (not hr_option.high_res_enabled):
            logger.info(f"ControlNet Skipped High-res pass.")
            return

        if has_high_res_fix and (not is_hr_pass) and (not hr_option.low_res_enabled):
            logger.info(f"ControlNet Skipped Low-res pass.")
            return

        if is_hr_pass:
            cond = torch.split(params.control_cond_for_hr_fix, p.batch_size)[p.iteration]
            mask = params.control_mask_for_hr_fix
        else:
            cond = torch.split(params.control_cond, p.batch_size)[p.iteration]
            mask = params.control_mask

        kwargs.update(dict(
            unit=unit,
            params=params,
            cond_original=cond.clone() if isinstance(cond, torch.Tensor) else cond,
            mask_original=mask.clone() if isinstance(mask, torch.Tensor) else mask,
        ))

        params.model.strength = float(unit.weight)
        params.model.start_percent = float(unit.guidance_start)
        params.model.end_percent = float(unit.guidance_end)
        params.model.positive_advanced_weighting = None
        params.model.negative_advanced_weighting = None
        params.model.advanced_frame_weighting = None
        params.model.advanced_sigma_weighting = None
        params.model.target_blocks = unit.ipa_block_weight

        soft_weighting = {
            'input': [0.09941396206337118, 0.12050177219802567, 0.14606275417942507, 0.17704576264172736,
                      0.214600924414215,
                      0.26012233262329093, 0.3152997971191405, 0.3821815722656249, 0.4632503906249999, 0.561515625,
                      0.6806249999999999, 0.825],
            'middle': [0.561515625] if p.sd_model.is_sdxl else [1.0],
            'output': [0.09941396206337118, 0.12050177219802567, 0.14606275417942507, 0.17704576264172736,
                       0.214600924414215,
                       0.26012233262329093, 0.3152997971191405, 0.3821815722656249, 0.4632503906249999, 0.561515625,
                       0.6806249999999999, 0.825]
        }

        zero_weighting = {
            'input': [0.0] * 12,
            'middle': [0.0],
            'output': [0.0] * 12
        }

        if unit.control_mode == external_code.ControlMode.CONTROL.value:
            params.model.positive_advanced_weighting = soft_weighting.copy()
            params.model.negative_advanced_weighting = zero_weighting.copy()

        if unit.control_mode == external_code.ControlMode.PROMPT.value:
            params.model.positive_advanced_weighting = soft_weighting.copy()
            params.model.negative_advanced_weighting = soft_weighting.copy()

        if is_hr_pass and params.preprocessor.use_soft_projection_in_hr_fix:
            params.model.positive_advanced_weighting = soft_weighting.copy()
            params.model.negative_advanced_weighting = soft_weighting.copy()

        if unit.advanced_weighting is not None:
            if params.model.positive_advanced_weighting is None:
                logger.warn("advanced_weighting overwrite control_mode")
            params.model.positive_advanced_weighting = unit.advanced_weighting

        model_process_start_time = time.perf_counter()
        cond, mask = params.preprocessor.process_before_every_sampling(p, cond, mask, *args, **kwargs)
        model_process_end_time =  time.perf_counter() - model_process_start_time
        logger.debug(f"CN Preprocessor {params.preprocessor.name}: {model_process_end_time:.2f}s.")

        params.model.advanced_mask_weighting = mask
        model_process_start_time = time.perf_counter()

        params.model.process_before_every_sampling(p, cond, mask, *args, **kwargs)
        model_process_end_time =  time.perf_counter() - model_process_start_time
        logger.debug(f"CN Model {type(params.model).__name__}: {model_process_end_time:.2f}s.")

        logger.info(f"ControlNet Method {params.preprocessor.name} patched.")
        return

    @staticmethod
    def bound_check_params(unit: ControlNetUnit) -> None:
        """
        Checks and corrects negative parameters in ControlNetUnit 'unit'.
        Parameters 'processor_res', 'threshold_a', 'threshold_b' are reset to
        their default values if negative.

        Args:
            unit (ControlNetUnit): The ControlNetUnit instance to check.
        """
        preprocessor = global_state.get_preprocessor(unit.module)

        if unit.processor_res < 0:
            unit.processor_res = int(preprocessor.slider_resolution.gradio_update_kwargs.get('value', 512))

        if unit.threshold_a < 0:
            unit.threshold_a = int(preprocessor.slider_1.gradio_update_kwargs.get('value', 1.0))

        if unit.threshold_b < 0:
            unit.threshold_b = int(preprocessor.slider_2.gradio_update_kwargs.get('value', 1.0))

        return

    @torch.no_grad()
    def process_unit_after_every_sampling(self,
                                          p: StableDiffusionProcessing,
                                          unit: ControlNetUnit,
                                          params: ControlNetCachedParameters,
                                          *args, **kwargs):

        params.preprocessor.process_after_every_sampling(p, params, *args, **kwargs)
        params.model.process_after_every_sampling(p, params, *args, **kwargs)
        return

    @torch.no_grad()
    def process(self, p, *args, **kwargs):
        self.current_params = {}
        enabled_units = self.get_enabled_units(args)
        Infotext.write_infotext(enabled_units, p)
        for i, unit in enumerate(enabled_units):
            self.bound_check_params(unit)
            params = ControlNetCachedParameters()
            self.process_unit_after_click_generate(p, unit, params, *args, **kwargs)
            self.current_params[i] = params
        return

    @torch.no_grad()
    def process_before_every_sampling(self, p, *args, **kwargs):
        for i, unit in enumerate(self.get_enabled_units(args)):
            self.process_unit_before_every_sampling(p, unit, self.current_params[i], *args, **kwargs)
        return

    @torch.no_grad()
    def postprocess_batch_list(self, p, pp, *args, **kwargs):
        for i, unit in enumerate(self.get_enabled_units(args)):
            self.process_unit_after_every_sampling(p, unit, self.current_params[i], pp, *args, **kwargs)
        return

    def postprocess(self, p, processed, *args):
        self.current_params = {}
        return


def on_ui_settings():
    section = ('control_net', "ControlNet")
    shared.opts.add_option("control_net_detectedmap_dir", shared.OptionInfo(
        "detected_maps", "Directory for detected maps auto saving", section=section))
    shared.opts.add_option("control_net_models_path", shared.OptionInfo(
        "", "Extra path to scan for ControlNet models (e.g. training output directory)", section=section))
    shared.opts.add_option("control_net_modules_path", shared.OptionInfo(
        "",
        "Path to directory containing annotator model directories (requires restart, overrides corresponding command line flag)",
        section=section))
    shared.opts.add_option("control_net_unit_count", shared.OptionInfo(
        3, "Multi-ControlNet: ControlNet unit number (requires restart)", gr.Slider,
        {"minimum": 1, "maximum": 10, "step": 1}, section=section))
    shared.opts.add_option("control_net_model_cache_size", shared.OptionInfo(
        5, "Model cache size (requires restart)", gr.Slider, {"minimum": 1, "maximum": 10, "step": 1}, section=section))
    shared.opts.add_option("control_net_ipadapter_cache_size", shared.OptionInfo(
        5, "IPAdapter cache size (requires restart)", gr.Slider, {"minimum": 1, "maximum": 10, "step": 1}, section=section))    
    shared.opts.add_option("control_net_no_detectmap", shared.OptionInfo(
        False, "Do not append detectmap to output", gr.Checkbox, {"interactive": True}, section=section))
    shared.opts.add_option("control_net_detectmap_autosaving", shared.OptionInfo(
        False, "Allow detectmap auto saving", gr.Checkbox, {"interactive": True}, section=section))
    shared.opts.add_option("control_net_allow_script_control", shared.OptionInfo(
        False, "Allow other script to control this extension", gr.Checkbox, {"interactive": True}, section=section))
    shared.opts.add_option("control_net_sync_field_args", shared.OptionInfo(
        True, "Paste ControlNet parameters in infotext", gr.Checkbox, {"interactive": True}, section=section))
    shared.opts.add_option("controlnet_show_batch_images_in_ui", shared.OptionInfo(
        False, "Show batch images in gradio gallery output", gr.Checkbox, {"interactive": True}, section=section))
    shared.opts.add_option("controlnet_increment_seed_during_batch", shared.OptionInfo(
        False, "Increment seed after each controlnet batch iteration", gr.Checkbox, {"interactive": True},
        section=section))
    shared.opts.add_option("controlnet_disable_openpose_edit", shared.OptionInfo(
        False, "Disable openpose edit", gr.Checkbox, {"interactive": True}, section=section))
    shared.opts.add_option("controlnet_disable_photopea_edit", shared.OptionInfo(
        False, "Disable photopea edit", gr.Checkbox, {"interactive": True}, section=section))
    shared.opts.add_option("controlnet_photopea_warning", shared.OptionInfo(
        True, "Photopea popup warning", gr.Checkbox, {"interactive": True}, section=section))
    shared.opts.add_option("controlnet_input_thumbnail", shared.OptionInfo(
        True, "Input image thumbnail on unit header", gr.Checkbox, {"interactive": True}, section=section))


script_callbacks.on_ui_settings(on_ui_settings)
script_callbacks.on_infotext_pasted(Infotext.on_infotext_pasted)
script_callbacks.on_after_component(ControlNetUiGroup.on_after_component)
script_callbacks.on_before_reload(ControlNetUiGroup.reset)
script_callbacks.on_app_started(controlnet_api)<|MERGE_RESOLUTION|>--- conflicted
+++ resolved
@@ -27,7 +27,7 @@
 from modules.processing import StableDiffusionProcessingImg2Img, StableDiffusionProcessingTxt2Img, \
     StableDiffusionProcessing
 from lib_controlnet.infotext import Infotext
-from modules_forge.utils import HWC3, numpy_to_pytorch
+from modules_forge.forge_util import HWC3, numpy_to_pytorch
 from lib_controlnet.enums import HiResFixOption
 from lib_controlnet.api import controlnet_api
 
@@ -171,11 +171,11 @@
 
         if unit.input_mode == InputMode.MERGE:
             for idx, item in enumerate(unit.batch_input_gallery):
-                img_path = item[0]
+                img_path = item['name']
                 logger.info(f'Try to read image: {img_path}')
                 img = np.ascontiguousarray(cv2.imread(img_path)[:, :, ::-1]).copy()
                 mask = None
-                if unit.batch_mask_gallery is not None and len(unit.batch_mask_gallery) > 0:
+                if len(unit.batch_mask_gallery) > 0:
                     if len(unit.batch_mask_gallery) >= len(unit.batch_input_gallery):
                         mask_path = unit.batch_mask_gallery[idx]['name']
                     else:
@@ -211,40 +211,30 @@
 
             using_a1111_data = False
 
-            unit_image = unit.image
-            unit_image_fg = unit.image_fg[:, :, 3] if unit.image_fg is not None else None
-
             if unit.use_preview_as_input and unit.generated_image is not None:
                 image = unit.generated_image
             elif unit.image is None:
                 resize_mode = external_code.resize_mode_from_value(p.resize_mode)
                 image = HWC3(np.asarray(a1111_i2i_image))
                 using_a1111_data = True
-            elif (unit_image < 5).all() and (unit_image_fg > 5).any():
-                image = unit_image_fg
+            elif (unit.image['image'] < 5).all() and (unit.image['mask'] > 5).any():
+                image = unit.image['mask']
             else:
-                image = unit_image
+                image = unit.image['image']
 
             if not isinstance(image, np.ndarray):
                 raise ValueError("controlnet is enabled but no input image is given")
 
             image = HWC3(image)
 
-<<<<<<< HEAD
-            unit_mask_image = unit.mask_image
-            unit_mask_image_fg = unit.mask_image_fg[:, :, 3] if unit.mask_image_fg is not None else None
-
-            if using_a1111_data:
-=======
             if using_a1111_data and a1111_i2i_mask is not None:
->>>>>>> 9535244a
                 mask = HWC3(np.asarray(a1111_i2i_mask)) if a1111_i2i_mask is not None else None
-            elif unit_mask_image_fg is not None and (unit_mask_image_fg > 5).any():
-                mask = unit_mask_image_fg
-            elif unit_mask_image is not None and (unit_mask_image > 5).any():
-                mask = unit_mask_image
-            elif unit_image_fg is not None and (unit_image_fg > 5).any():
-                mask = unit_image_fg
+            elif unit.mask_image is not None and (unit.mask_image['image'] > 5).any():
+                mask = unit.mask_image['image']
+            elif unit.mask_image is not None and (unit.mask_image['mask'] > 5).any():
+                mask = unit.mask_image['mask']
+            elif unit.image is not None and (unit.image['mask'] > 5).any():
+                mask = unit.image['mask']
             else:
                 mask = None
 
