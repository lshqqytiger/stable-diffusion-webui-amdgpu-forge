--- conflicted
+++ resolved
@@ -3,6 +3,7 @@
 from collections import OrderedDict
 
 from modules import shared, sd_models
+from lib_controlnet.enums import StableDiffusionVersion
 from modules_forge.shared import controlnet_dir, supported_preprocessors
 
 from typing import Dict, Tuple, List
@@ -107,7 +108,13 @@
     model_filename_filters = []
     for p in filtered_preprocessors.values():
         model_filename_filters += p.model_filename_filters
-    return [x for x in controlnet_names if x == 'None' or any(f.lower() in x.lower() for f in model_filename_filters)]
+    return [
+        x for x in controlnet_names
+        if x == 'None' or (
+            any(f.lower() in x.lower() for f in model_filename_filters) and
+            get_sd_version().is_compatible_with(StableDiffusionVersion.detect_from_model_name(x))
+        )
+    ]
 
 
 def update_controlnet_filenames():
@@ -131,34 +138,16 @@
     return
 
 
-def select_control_type(
-    control_type: str,
-) -> Tuple[List[str], List[str], str, str]:
-    global controlnet_names
-
-    pattern = control_type.lower()
-    all_models = list(controlnet_names)
-
-    if pattern == "all":
-        preprocessors = get_sorted_preprocessors().values()
-        return [
-            [p.name for p in preprocessors],
-            all_models,
-            'none',  # default option
-            "None"   # default model
-        ]
-
-    filtered_model_list = get_filtered_controlnet_names(control_type)
-
-    if pattern == "none":
-        filtered_model_list.append("None")
-
-    assert len(filtered_model_list) > 0, "'None' model should always be available."
-    if len(filtered_model_list) == 1:
-        default_model = "None"
+def get_sd_version() -> StableDiffusionVersion:
+    if not shared.sd_model:
+        return StableDiffusionVersion.UNKNOWN
+    if shared.sd_model.is_sdxl:
+        return StableDiffusionVersion.SDXL
+    elif shared.sd_model.is_sd2:
+        return StableDiffusionVersion.SD2x
+    elif shared.sd_model.is_sd1:
+        return StableDiffusionVersion.SD1x
     else:
-<<<<<<< HEAD
-=======
         return StableDiffusionVersion.UNKNOWN
 
 
@@ -189,7 +178,6 @@
     if len(filtered_model_list) == 1:
         default_model = "None"
     else:
->>>>>>> 9535244a
         default_model = filtered_model_list[1]
         for x in filtered_model_list:
             if "11" in x.split("[")[0]:
