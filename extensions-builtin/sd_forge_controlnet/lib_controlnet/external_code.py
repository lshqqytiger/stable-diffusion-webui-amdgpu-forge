--- conflicted
+++ resolved
@@ -25,6 +25,8 @@
     """
 
     BALANCED = "Balanced"
+    PROMPT = "Prefer Prompt"
+    CONTROL = "Prefer ControlNet"
     PROMPT = "Prefer Prompt"
     CONTROL = "Prefer ControlNet"
 
@@ -276,18 +278,6 @@
     # https://github.com/xinsir6/ControlNetPlus/tree/main
     # The value of this field is only used when the model is ControlNetUnion.
     union_control_type: ControlNetUnionControlType = ControlNetUnionControlType.UNKNOWN
-<<<<<<< HEAD
-
-    # The weight mode for PuLID.
-    # https://github.com/ToTheBeginning/PuLID
-    pulid_mode: PuLIDMode = PuLIDMode.FIDELITY
-
-    # ControlNet control type for ControlNet union model.
-    # https://github.com/xinsir6/ControlNetPlus/tree/main
-    # The value of this field is only used when the model is ControlNetUnion.
-    union_control_type: ControlNetUnionControlType = ControlNetUnionControlType.UNKNOWN
-=======
->>>>>>> d30b683e
 
     # Following fields should only be used in the API.
     # ====== Start of API only fields ======
