import gradio as gr
<<<<<<< HEAD
from modules import scripts
=======
import sys
import traceback
from typing import Any
from functools import partial
from modules import scripts, script_callbacks
>>>>>>> 9535244a
from modules.infotext_utils import PasteField

from lib_latent_modifier.sampler_mega_modifier import ModelSamplerLatentMegaModifier

opModelSamplerLatentMegaModifier = ModelSamplerLatentMegaModifier().mega_modify


class LatentModifierForForge(scripts.Script):
    sorting_priority = 16.01

    def title(self):
        return "LatentModifier Integrated"

    def show(self, is_img2img):
        # make this extension visible in both txt2img and img2img tab.
        return scripts.AlwaysVisible

    def ui(self, *args, **kwargs):
        with gr.Accordion(open=False, label=self.title()):
<<<<<<< HEAD
            enabled = gr.Checkbox(label='Enabled', value=False)
            sharpness_multiplier = gr.Slider(label='Sharpness Multiplier', minimum=-100.0, maximum=100.0, step=0.1,
                                             value=0.0)
            sharpness_method = gr.Radio(label='Sharpness Method',
                                        choices=['anisotropic', 'joint-anisotropic', 'gaussian', 'cas'],
                                        value='anisotropic')
            tonemap_multiplier = gr.Slider(label='Tonemap Multiplier', minimum=0.0, maximum=100.0, step=0.01, value=0.0)
            tonemap_method = gr.Radio(label='Tonemap Method',
                                      choices=['reinhard', 'reinhard_perchannel', 'arctan', 'quantile', 'gated',
                                               'cfg-mimic', 'spatial-norm'], value='reinhard')
            tonemap_percentile = gr.Slider(label='Tonemap Percentile', minimum=0.0, maximum=100.0, step=0.005,
                                           value=100.0)
            contrast_multiplier = gr.Slider(label='Contrast Multiplier', minimum=-100.0, maximum=100.0, step=0.1,
                                            value=0.0)
            combat_method = gr.Radio(label='Combat Method',
                                     choices=['subtract', 'subtract_channels', 'subtract_median', 'sharpen'],
                                     value='subtract')
            combat_cfg_drift = gr.Slider(label='Combat Cfg Drift', minimum=-10.0, maximum=10.0, step=0.01, value=0.0)
            rescale_cfg_phi = gr.Slider(label='Rescale Cfg Phi', minimum=-10.0, maximum=10.0, step=0.01, value=0.0)
            extra_noise_type = gr.Radio(label='Extra Noise Type',
                                        choices=['gaussian', 'uniform', 'perlin', 'pink', 'green', 'pyramid'],
                                        value='gaussian')
            extra_noise_method = gr.Radio(label='Extra Noise Method',
                                          choices=['add', 'add_scaled', 'speckle', 'cads', 'cads_rescaled',
                                                   'cads_speckle', 'cads_speckle_rescaled'], value='add')
            extra_noise_multiplier = gr.Slider(label='Extra Noise Multiplier', minimum=0.0, maximum=100.0, step=0.1,
                                               value=0.0)
            extra_noise_lowpass = gr.Slider(label='Extra Noise Lowpass', minimum=0, maximum=1000, step=1, value=100)
            divisive_norm_size = gr.Slider(label='Divisive Norm Size', minimum=1, maximum=255, step=1, value=127)
            divisive_norm_multiplier = gr.Slider(label='Divisive Norm Multiplier', minimum=0.0, maximum=1.0, step=0.01,
                                                 value=0.0)
            spectral_mod_mode = gr.Radio(label='Spectral Mod Mode', choices=['hard_clamp', 'soft_clamp'],
                                         value='hard_clamp')
            spectral_mod_percentile = gr.Slider(label='Spectral Mod Percentile', minimum=0.0, maximum=50.0, step=0.01,
                                                value=5.0)
            spectral_mod_multiplier = gr.Slider(label='Spectral Mod Multiplier', minimum=-15.0, maximum=15.0, step=0.01,
                                                value=0.0)
            affect_uncond = gr.Radio(label='Affect Uncond', choices=['None', 'Sharpness'], value='None')
            dyn_cfg_augmentation = gr.Radio(label='Dyn Cfg Augmentation',
                                            choices=['None', 'dyncfg-halfcosine', 'dyncfg-halfcosine-mimic'],
                                            value='None')
        
        self.infotext_fields = [
            PasteField(enabled, "latent_modifier_enabled", api="latent_modifier_enabled"),
=======
            
            with gr.Tab("Sharpness & Detail"):
                gr.Markdown("""
                    ### Sharpness Control
                    Sharpens the noise during diffusion for more perceptual detail. Particularly effective at higher strengths.
                    """)
                sharpness_enabled = gr.Checkbox(label='Enable Sharpness Controls', value=False)
                with gr.Group(visible=True):
                    sharpness_multiplier = gr.Slider(label='Sharpness Multiplier', minimum=-100.0, maximum=100.0, step=0.1, value=0.0)
                    sharpness_method = gr.Radio(label='Sharpness Method',
                                            choices=['anisotropic', 'joint-anisotropic', 'gaussian', 'cas'],
                                            value='anisotropic')
                    affect_uncond = gr.Radio(label='Apply to Unconditional', 
                                        choices=['None', 'Sharpness'], 
                                        value='None',
                                        info="Whether to apply sharpness to the unconditional branch")

            with gr.Tab("Tone & Contrast"):
                gr.Markdown("""
                    ### Tonemap Control
                    Clamps conditioning noise (CFG) using various methods. Enables use of higher CFG values safely.
                    """)
                tone_enabled = gr.Checkbox(label='Enable Tone Controls', value=False)
                with gr.Group(visible=True):
                    tonemap_multiplier = gr.Slider(label='Tonemap Multiplier', minimum=0.0, maximum=100.0, step=0.01, value=0.0)
                    tonemap_method = gr.Radio(label='Tonemap Method',
                                            choices=['reinhard', 'reinhard_perchannel', 'arctan', 'quantile', 'gated', 
                                                    'cfg-mimic', 'spatial-norm'],
                                            value='reinhard')
                    tonemap_percentile = gr.Slider(label='Tonemap Percentile', minimum=0.0, maximum=100.0, step=0.005, value=100.0)
                    contrast_multiplier = gr.Slider(label='Contrast Multiplier', minimum=-100.0, maximum=100.0, step=0.1, value=0.0)

            with gr.Tab("Noise & Combat"):
                noise_enabled = gr.Checkbox(label='Enable Noise & Combat Controls', value=False)
                with gr.Group(visible=True):
                    gr.Markdown("### Extra Noise\nAdds controlled noise during diffusion for artistic effects.")
                    extra_noise_type = gr.Radio(label='Extra Noise Type',
                                            choices=['gaussian', 'uniform', 'perlin', 'pink', 'green', 'pyramid'],
                                            value='gaussian')
                    extra_noise_method = gr.Radio(label='Extra Noise Method',
                                                choices=['add', 'add_scaled', 'speckle', 'cads', 'cads_rescaled',
                                                        'cads_speckle', 'cads_speckle_rescaled'],
                                                value='add')
                    extra_noise_multiplier = gr.Slider(label='Extra Noise Multiplier', minimum=0.0, maximum=100.0, step=0.1, value=0.0)
                    extra_noise_lowpass = gr.Slider(label='Extra Noise Lowpass', minimum=0, maximum=1000, step=1, value=100)
                    
                    gr.Markdown("### CFG Combat & Rescaling\nHandles CFG-related artifacts and drift.")
                    combat_method = gr.Radio(label='Combat Method',
                                        choices=['subtract', 'subtract_channels', 'subtract_median', 'sharpen'],
                                        value='subtract')
                    combat_cfg_drift = gr.Slider(label='Combat Cfg Drift', minimum=-10.0, maximum=10.0, step=0.01, value=0.0)
                    rescale_cfg_phi = gr.Slider(label='Rescale Cfg Phi', minimum=-10.0, maximum=10.0, step=0.01, value=0.0)

            with gr.Tab("Advanced Processing"):
                advanced_enabled = gr.Checkbox(label='Enable Advanced Processing', value=False)
                with gr.Group(visible=True):
                    gr.Markdown("### Divisive Normalization\nReduces noisy artifacts, especially useful with high sharpness.")
                    divisive_norm_size = gr.Slider(label='Divisive Norm Size', minimum=1, maximum=255, step=1, value=127)
                    divisive_norm_multiplier = gr.Slider(label='Divisive Norm Multiplier', minimum=0.0, maximum=1.0, step=0.01, value=0.0)
                    
                    gr.Markdown("""
                        ### Spectral Modulation
                        Frequency-domain processing to handle oversaturation from high CFG values while preserving median values.
                        """)
                    spectral_mod_mode = gr.Radio(label='Spectral Mod Mode', 
                                            choices=['hard_clamp', 'soft_clamp'],
                                            value='hard_clamp')
                    spectral_mod_percentile = gr.Slider(label='Spectral Mod Percentile', minimum=0.0, maximum=50.0, step=0.01, value=5.0)
                    spectral_mod_multiplier = gr.Slider(label='Spectral Mod Multiplier', minimum=-15.0, maximum=15.0, step=0.01, value=0.0)

            with gr.Tab("Dynamic CFG"):
                dynamic_enabled = gr.Checkbox(label='Enable Dynamic CFG', value=False)
                with gr.Group(visible=True):
                    gr.Markdown("### Dynamic CFG Augmentation\nAdvanced CFG behavior modification.")
                    dyn_cfg_augmentation = gr.Radio(label='Dyn Cfg Augmentation',
                                                choices=['None', 'dyncfg-halfcosine', 'dyncfg-halfcosine-mimic'],
                                                value='None')
            
            self.infotext_fields = [
>>>>>>> 9535244a
            PasteField(sharpness_multiplier, "latent_modifier_sharpness_multiplier", api="latent_modifier_sharpness_multiplier"),
            PasteField(sharpness_method, "latent_modifier_sharpness_method", api="latent_modifier_sharpness_method"),
            PasteField(tonemap_multiplier, "latent_modifier_tonemap_multiplier", api="latent_modifier_tonemap_multiplier"),
            PasteField(tonemap_method, "latent_modifier_tonemap_method", api="latent_modifier_tonemap_method"),
            PasteField(tonemap_percentile, "latent_modifier_tonemap_percentile", api="latent_modifier_tonemap_percentile"),
            PasteField(contrast_multiplier, "latent_modifier_contrast_multiplier", api="latent_modifier_contrast_multiplier"),
            PasteField(combat_method, "latent_modifier_combat_method", api="latent_modifier_combat_method"),
            PasteField(combat_cfg_drift, "latent_modifier_combat_cfg_drift", api="latent_modifier_combat_cfg_drift"),
            PasteField(rescale_cfg_phi, "latent_modifier_rescale_cfg_phi", api="latent_modifier_rescale_cfg_phi"),
            PasteField(extra_noise_type, "latent_modifier_extra_noise_type", api="latent_modifier_extra_noise_type"),
            PasteField(extra_noise_method, "latent_modifier_extra_noise_method", api="latent_modifier_extra_noise_method"),
            PasteField(extra_noise_multiplier, "latent_modifier_extra_noise_multiplier", api="latent_modifier_extra_noise_multiplier"),
            PasteField(extra_noise_lowpass, "latent_modifier_extra_noise_lowpass", api="latent_modifier_extra_noise_lowpass"),
            PasteField(divisive_norm_size, "latent_modifier_divisive_norm_size", api="latent_modifier_divisive_norm_size"),
            PasteField(divisive_norm_multiplier, "latent_modifier_divisive_norm_multiplier", api="latent_modifier_divisive_norm_multiplier"),
            PasteField(spectral_mod_mode, "latent_modifier_spectral_mod_mode", api="latent_modifier_spectral_mod_mode"),
            PasteField(spectral_mod_percentile, "latent_modifier_spectral_mod_percentile", api="latent_modifier_spectral_mod_percentile"),
            PasteField(spectral_mod_multiplier, "latent_modifier_spectral_mod_multiplier", api="latent_modifier_spectral_mod_multiplier"),
            PasteField(affect_uncond, "latent_modifier_affect_uncond", api="latent_modifier_affect_uncond"),
            PasteField(dyn_cfg_augmentation, "latent_modifier_dyn_cfg_augmentation", api="latent_modifier_dyn_cfg_augmentation"),
        ]
        self.paste_field_names = []
        for field in self.infotext_fields:
            self.paste_field_names.append(field.api)
<<<<<<< HEAD
        return enabled, sharpness_multiplier, sharpness_method, tonemap_multiplier, tonemap_method, tonemap_percentile, contrast_multiplier, combat_method, combat_cfg_drift, rescale_cfg_phi, extra_noise_type, extra_noise_method, extra_noise_multiplier, extra_noise_lowpass, divisive_norm_size, divisive_norm_multiplier, spectral_mod_mode, spectral_mod_percentile, spectral_mod_multiplier, affect_uncond, dyn_cfg_augmentation
=======

        return (sharpness_enabled, sharpness_multiplier, sharpness_method, affect_uncond,
                tone_enabled, tonemap_multiplier, tonemap_method, tonemap_percentile, contrast_multiplier,
                noise_enabled, extra_noise_type, extra_noise_method, extra_noise_multiplier, extra_noise_lowpass,
                combat_method, combat_cfg_drift, rescale_cfg_phi,
                advanced_enabled, divisive_norm_size, divisive_norm_multiplier,
                spectral_mod_mode, spectral_mod_percentile, spectral_mod_multiplier,
                dynamic_enabled, dyn_cfg_augmentation)
>>>>>>> 9535244a

    def process_before_every_sampling(self, p, *script_args, **kwargs):
        (sharpness_enabled, sharpness_multiplier, sharpness_method, affect_uncond,
        tone_enabled, tonemap_multiplier, tonemap_method, tonemap_percentile, contrast_multiplier,
        noise_enabled, extra_noise_type, extra_noise_method, extra_noise_multiplier, extra_noise_lowpass,
        combat_method, combat_cfg_drift, rescale_cfg_phi,
        advanced_enabled, divisive_norm_size, divisive_norm_multiplier,
        spectral_mod_mode, spectral_mod_percentile, spectral_mod_multiplier,
        dynamic_enabled, dyn_cfg_augmentation) = script_args

        # Get XYZ values if present
        xyz = getattr(p, "_latent_modifier_xyz", {})
        
        # Override values with XYZ if present
        if "sharpness_enabled" in xyz:
            sharpness_enabled = xyz["sharpness_enabled"] == "True"
        if "sharpness_multiplier" in xyz:
            sharpness_multiplier = float(xyz["sharpness_multiplier"])
        if "sharpness_method" in xyz:
            sharpness_method = xyz["sharpness_method"]
        if "affect_uncond" in xyz:
            affect_uncond = xyz["affect_uncond"]

        if "tone_enabled" in xyz:
            tone_enabled = xyz["tone_enabled"] == "True"
        if "tonemap_multiplier" in xyz:
            tonemap_multiplier = float(xyz["tonemap_multiplier"])
        if "tonemap_method" in xyz:
            tonemap_method = xyz["tonemap_method"]
        if "tonemap_percentile" in xyz:
            tonemap_percentile = float(xyz["tonemap_percentile"])
        if "contrast_multiplier" in xyz:
            contrast_multiplier = float(xyz["contrast_multiplier"])

        if "noise_enabled" in xyz:
            noise_enabled = xyz["noise_enabled"] == "True"
        if "extra_noise_type" in xyz:
            extra_noise_type = xyz["extra_noise_type"]
        if "extra_noise_method" in xyz:
            extra_noise_method = xyz["extra_noise_method"]
        if "extra_noise_multiplier" in xyz:
            extra_noise_multiplier = float(xyz["extra_noise_multiplier"])
        if "extra_noise_lowpass" in xyz:
            extra_noise_lowpass = int(xyz["extra_noise_lowpass"])
        if "combat_method" in xyz:
            combat_method = xyz["combat_method"]
        if "combat_cfg_drift" in xyz:
            combat_cfg_drift = float(xyz["combat_cfg_drift"])
        if "rescale_cfg_phi" in xyz:
            rescale_cfg_phi = float(xyz["rescale_cfg_phi"])

        if "advanced_enabled" in xyz:
            advanced_enabled = xyz["advanced_enabled"] == "True"
        if "divisive_norm_size" in xyz:
            divisive_norm_size = int(xyz["divisive_norm_size"])
        if "divisive_norm_multiplier" in xyz:
            divisive_norm_multiplier = float(xyz["divisive_norm_multiplier"])
        if "spectral_mod_mode" in xyz:
            spectral_mod_mode = xyz["spectral_mod_mode"]
        if "spectral_mod_percentile" in xyz:
            spectral_mod_percentile = float(xyz["spectral_mod_percentile"])
        if "spectral_mod_multiplier" in xyz:
            spectral_mod_multiplier = float(xyz["spectral_mod_multiplier"])

        if "dynamic_enabled" in xyz:
            dynamic_enabled = xyz["dynamic_enabled"] == "True"
        if "dyn_cfg_augmentation" in xyz:
            dyn_cfg_augmentation = xyz["dyn_cfg_augmentation"]

        # If nothing is enabled, return early
        if not any([sharpness_enabled, tone_enabled, noise_enabled, advanced_enabled, dynamic_enabled]):
            return

        unet = p.sd_model.forge_objects.unet

        unet = opModelSamplerLatentMegaModifier(
            unet,
            sharpness_multiplier if sharpness_enabled else 0.0,
            sharpness_method,
            tonemap_multiplier if tone_enabled else 0.0,
            tonemap_method,
            tonemap_percentile if tone_enabled else 100.0,
            contrast_multiplier if tone_enabled else 0.0,
            combat_method,
            combat_cfg_drift if noise_enabled else 0.0,
            rescale_cfg_phi if noise_enabled else 0.0,
            extra_noise_type,
            extra_noise_method,
            extra_noise_multiplier if noise_enabled else 0.0,
            extra_noise_lowpass if noise_enabled else 100,
            divisive_norm_size if advanced_enabled else 127,
            divisive_norm_multiplier if advanced_enabled else 0.0,
            spectral_mod_mode,
            spectral_mod_percentile if advanced_enabled else 5.0,
            spectral_mod_multiplier if advanced_enabled else 0.0,
            affect_uncond if sharpness_enabled else 'None',
            dyn_cfg_augmentation if dynamic_enabled else 'None',
            seed=p.seeds[0]
        )[0]

        p.sd_model.forge_objects.unet = unet

        # Add parameters to generation info based on what's enabled
        extra_params = {}
        
        if sharpness_enabled:
            extra_params.update({
                "latent_modifier_sharpness_enabled": True,
                "latent_modifier_sharpness_multiplier": sharpness_multiplier,
                "latent_modifier_sharpness_method": sharpness_method,
                "latent_modifier_affect_uncond": affect_uncond,
            })
        
        if tone_enabled:
            extra_params.update({
                "latent_modifier_tone_enabled": True,
                "latent_modifier_tonemap_multiplier": tonemap_multiplier,
                "latent_modifier_tonemap_method": tonemap_method,
                "latent_modifier_tonemap_percentile": tonemap_percentile,
                "latent_modifier_contrast_multiplier": contrast_multiplier,
            })
        
        if noise_enabled:
            extra_params.update({
                "latent_modifier_noise_enabled": True,
                "latent_modifier_combat_method": combat_method,
                "latent_modifier_combat_cfg_drift": combat_cfg_drift,
                "latent_modifier_rescale_cfg_phi": rescale_cfg_phi,
                "latent_modifier_extra_noise_type": extra_noise_type,
                "latent_modifier_extra_noise_method": extra_noise_method,
                "latent_modifier_extra_noise_multiplier": extra_noise_multiplier,
                "latent_modifier_extra_noise_lowpass": extra_noise_lowpass,
            })
        
        if advanced_enabled:
            extra_params.update({
                "latent_modifier_advanced_enabled": True,
                "latent_modifier_divisive_norm_size": divisive_norm_size,
                "latent_modifier_divisive_norm_multiplier": divisive_norm_multiplier,
                "latent_modifier_spectral_mod_mode": spectral_mod_mode,
                "latent_modifier_spectral_mod_percentile": spectral_mod_percentile,
                "latent_modifier_spectral_mod_multiplier": spectral_mod_multiplier,
            })
        
        if dynamic_enabled:
            extra_params.update({
                "latent_modifier_dynamic_enabled": True,
                "latent_modifier_dyn_cfg_augmentation": dyn_cfg_augmentation,
            })

        p.extra_generation_params.update(extra_params)
        return

def set_value(p, x: Any, xs: Any, *, field: str):
    if not hasattr(p, "_latent_modifier_xyz"):
        p._latent_modifier_xyz = {}
    p._latent_modifier_xyz[field] = x

def make_axis_on_xyz_grid():
    xyz_grid = None
    for script in scripts.scripts_data:
        if script.script_class.__module__ == "xyz_grid.py":
            xyz_grid = script.module
            break
    
    if xyz_grid is None:
        return

    axis = [
        # Sharpness & Detail
        xyz_grid.AxisOption(
            "(Latent) Sharpness Enabled",
            str,
            partial(set_value, field="sharpness_enabled"),
            choices=lambda: ["True", "False"]
        ),
        xyz_grid.AxisOption(
            "(Latent) Sharpness Multiplier",
            float,
            partial(set_value, field="sharpness_multiplier"),
        ),
        xyz_grid.AxisOption(
            "(Latent) Sharpness Method",
            str,
            partial(set_value, field="sharpness_method"),
            choices=lambda: ['anisotropic', 'joint-anisotropic', 'gaussian', 'cas']
        ),
        xyz_grid.AxisOption(
            "(Latent) Affect Uncond",
            str,
            partial(set_value, field="affect_uncond"),
            choices=lambda: ['None', 'Sharpness']
        ),
        
        # Tone & Contrast
        xyz_grid.AxisOption(
            "(Latent) Tone Enabled",
            str,
            partial(set_value, field="tone_enabled"),
            choices=lambda: ["True", "False"]
        ),
        xyz_grid.AxisOption(
            "(Latent) Tonemap Multiplier",
            float,
            partial(set_value, field="tonemap_multiplier"),
        ),
        xyz_grid.AxisOption(
            "(Latent) Tonemap Method",
            str,
            partial(set_value, field="tonemap_method"),
            choices=lambda: ['reinhard', 'reinhard_perchannel', 'arctan', 'quantile', 'gated', 'cfg-mimic', 'spatial-norm']
        ),
        xyz_grid.AxisOption(
            "(Latent) Tonemap Percentile",
            float,
            partial(set_value, field="tonemap_percentile"),
        ),
        xyz_grid.AxisOption(
            "(Latent) Contrast Multiplier",
            float,
            partial(set_value, field="contrast_multiplier"),
        ),
        
        # Noise & Combat
        xyz_grid.AxisOption(
            "(Latent) Noise Enabled",
            str,
            partial(set_value, field="noise_enabled"),
            choices=lambda: ["True", "False"]
        ),
        xyz_grid.AxisOption(
            "(Latent) Extra Noise Type",
            str,
            partial(set_value, field="extra_noise_type"),
            choices=lambda: ['gaussian', 'uniform', 'perlin', 'pink', 'green', 'pyramid']
        ),
        xyz_grid.AxisOption(
            "(Latent) Extra Noise Method",
            str,
            partial(set_value, field="extra_noise_method"),
            choices=lambda: ['add', 'add_scaled', 'speckle', 'cads', 'cads_rescaled', 'cads_speckle', 'cads_speckle_rescaled']
        ),
        xyz_grid.AxisOption(
            "(Latent) Extra Noise Multiplier",
            float,
            partial(set_value, field="extra_noise_multiplier"),
        ),
        xyz_grid.AxisOption(
            "(Latent) Extra Noise Lowpass",
            int,
            partial(set_value, field="extra_noise_lowpass"),
        ),
        xyz_grid.AxisOption(
            "(Latent) Combat Method",
            str,
            partial(set_value, field="combat_method"),
            choices=lambda: ['subtract', 'subtract_channels', 'subtract_median', 'sharpen']
        ),
        xyz_grid.AxisOption(
            "(Latent) Combat CFG Drift",
            float,
            partial(set_value, field="combat_cfg_drift"),
        ),
        xyz_grid.AxisOption(
            "(Latent) Rescale CFG Phi",
            float,
            partial(set_value, field="rescale_cfg_phi"),
        ),
        
        # Advanced Processing
        xyz_grid.AxisOption(
            "(Latent) Advanced Enabled",
            str,
            partial(set_value, field="advanced_enabled"),
            choices=lambda: ["True", "False"]
        ),
        xyz_grid.AxisOption(
            "(Latent) Divisive Norm Size",
            int,
            partial(set_value, field="divisive_norm_size"),
        ),
        xyz_grid.AxisOption(
            "(Latent) Divisive Norm Multiplier",
            float,
            partial(set_value, field="divisive_norm_multiplier"),
        ),
        xyz_grid.AxisOption(
            "(Latent) Spectral Mod Mode",
            str,
            partial(set_value, field="spectral_mod_mode"),
            choices=lambda: ['hard_clamp', 'soft_clamp']
        ),
        xyz_grid.AxisOption(
            "(Latent) Spectral Mod Percentile",
            float,
            partial(set_value, field="spectral_mod_percentile"),
        ),
        xyz_grid.AxisOption(
            "(Latent) Spectral Mod Multiplier",
            float,
            partial(set_value, field="spectral_mod_multiplier"),
        ),
        
        # Dynamic CFG
        xyz_grid.AxisOption(
            "(Latent) Dynamic Enabled",
            str,
            partial(set_value, field="dynamic_enabled"),
            choices=lambda: ["True", "False"]
        ),
        xyz_grid.AxisOption(
            "(Latent) Dyn CFG Augmentation",
            str,
            partial(set_value, field="dyn_cfg_augmentation"),
            choices=lambda: ['None', 'dyncfg-halfcosine', 'dyncfg-halfcosine-mimic']
        ),
    ]

    if not any(x.label.startswith("(Latent)") for x in xyz_grid.axis_options):
        xyz_grid.axis_options.extend(axis)

def on_before_ui():
    try:
        make_axis_on_xyz_grid()
    except Exception:
        error = traceback.format_exc()
        print(
            f"[-] Latent Modifier Script: xyz_grid error:\n{error}",
            file=sys.stderr,
        )

script_callbacks.on_before_ui(on_before_ui)<|MERGE_RESOLUTION|>--- conflicted
+++ resolved
@@ -1,13 +1,9 @@
 import gradio as gr
-<<<<<<< HEAD
-from modules import scripts
-=======
 import sys
 import traceback
 from typing import Any
 from functools import partial
 from modules import scripts, script_callbacks
->>>>>>> 9535244a
 from modules.infotext_utils import PasteField
 
 from lib_latent_modifier.sampler_mega_modifier import ModelSamplerLatentMegaModifier
@@ -27,52 +23,6 @@
 
     def ui(self, *args, **kwargs):
         with gr.Accordion(open=False, label=self.title()):
-<<<<<<< HEAD
-            enabled = gr.Checkbox(label='Enabled', value=False)
-            sharpness_multiplier = gr.Slider(label='Sharpness Multiplier', minimum=-100.0, maximum=100.0, step=0.1,
-                                             value=0.0)
-            sharpness_method = gr.Radio(label='Sharpness Method',
-                                        choices=['anisotropic', 'joint-anisotropic', 'gaussian', 'cas'],
-                                        value='anisotropic')
-            tonemap_multiplier = gr.Slider(label='Tonemap Multiplier', minimum=0.0, maximum=100.0, step=0.01, value=0.0)
-            tonemap_method = gr.Radio(label='Tonemap Method',
-                                      choices=['reinhard', 'reinhard_perchannel', 'arctan', 'quantile', 'gated',
-                                               'cfg-mimic', 'spatial-norm'], value='reinhard')
-            tonemap_percentile = gr.Slider(label='Tonemap Percentile', minimum=0.0, maximum=100.0, step=0.005,
-                                           value=100.0)
-            contrast_multiplier = gr.Slider(label='Contrast Multiplier', minimum=-100.0, maximum=100.0, step=0.1,
-                                            value=0.0)
-            combat_method = gr.Radio(label='Combat Method',
-                                     choices=['subtract', 'subtract_channels', 'subtract_median', 'sharpen'],
-                                     value='subtract')
-            combat_cfg_drift = gr.Slider(label='Combat Cfg Drift', minimum=-10.0, maximum=10.0, step=0.01, value=0.0)
-            rescale_cfg_phi = gr.Slider(label='Rescale Cfg Phi', minimum=-10.0, maximum=10.0, step=0.01, value=0.0)
-            extra_noise_type = gr.Radio(label='Extra Noise Type',
-                                        choices=['gaussian', 'uniform', 'perlin', 'pink', 'green', 'pyramid'],
-                                        value='gaussian')
-            extra_noise_method = gr.Radio(label='Extra Noise Method',
-                                          choices=['add', 'add_scaled', 'speckle', 'cads', 'cads_rescaled',
-                                                   'cads_speckle', 'cads_speckle_rescaled'], value='add')
-            extra_noise_multiplier = gr.Slider(label='Extra Noise Multiplier', minimum=0.0, maximum=100.0, step=0.1,
-                                               value=0.0)
-            extra_noise_lowpass = gr.Slider(label='Extra Noise Lowpass', minimum=0, maximum=1000, step=1, value=100)
-            divisive_norm_size = gr.Slider(label='Divisive Norm Size', minimum=1, maximum=255, step=1, value=127)
-            divisive_norm_multiplier = gr.Slider(label='Divisive Norm Multiplier', minimum=0.0, maximum=1.0, step=0.01,
-                                                 value=0.0)
-            spectral_mod_mode = gr.Radio(label='Spectral Mod Mode', choices=['hard_clamp', 'soft_clamp'],
-                                         value='hard_clamp')
-            spectral_mod_percentile = gr.Slider(label='Spectral Mod Percentile', minimum=0.0, maximum=50.0, step=0.01,
-                                                value=5.0)
-            spectral_mod_multiplier = gr.Slider(label='Spectral Mod Multiplier', minimum=-15.0, maximum=15.0, step=0.01,
-                                                value=0.0)
-            affect_uncond = gr.Radio(label='Affect Uncond', choices=['None', 'Sharpness'], value='None')
-            dyn_cfg_augmentation = gr.Radio(label='Dyn Cfg Augmentation',
-                                            choices=['None', 'dyncfg-halfcosine', 'dyncfg-halfcosine-mimic'],
-                                            value='None')
-        
-        self.infotext_fields = [
-            PasteField(enabled, "latent_modifier_enabled", api="latent_modifier_enabled"),
-=======
             
             with gr.Tab("Sharpness & Detail"):
                 gr.Markdown("""
@@ -152,7 +102,6 @@
                                                 value='None')
             
             self.infotext_fields = [
->>>>>>> 9535244a
             PasteField(sharpness_multiplier, "latent_modifier_sharpness_multiplier", api="latent_modifier_sharpness_multiplier"),
             PasteField(sharpness_method, "latent_modifier_sharpness_method", api="latent_modifier_sharpness_method"),
             PasteField(tonemap_multiplier, "latent_modifier_tonemap_multiplier", api="latent_modifier_tonemap_multiplier"),
@@ -177,9 +126,6 @@
         self.paste_field_names = []
         for field in self.infotext_fields:
             self.paste_field_names.append(field.api)
-<<<<<<< HEAD
-        return enabled, sharpness_multiplier, sharpness_method, tonemap_multiplier, tonemap_method, tonemap_percentile, contrast_multiplier, combat_method, combat_cfg_drift, rescale_cfg_phi, extra_noise_type, extra_noise_method, extra_noise_multiplier, extra_noise_lowpass, divisive_norm_size, divisive_norm_multiplier, spectral_mod_mode, spectral_mod_percentile, spectral_mod_multiplier, affect_uncond, dyn_cfg_augmentation
-=======
 
         return (sharpness_enabled, sharpness_multiplier, sharpness_method, affect_uncond,
                 tone_enabled, tonemap_multiplier, tonemap_method, tonemap_percentile, contrast_multiplier,
@@ -188,7 +134,6 @@
                 advanced_enabled, divisive_norm_size, divisive_norm_multiplier,
                 spectral_mod_mode, spectral_mod_percentile, spectral_mod_multiplier,
                 dynamic_enabled, dyn_cfg_augmentation)
->>>>>>> 9535244a
 
     def process_before_every_sampling(self, p, *script_args, **kwargs):
         (sharpness_enabled, sharpness_multiplier, sharpness_method, affect_uncond,
