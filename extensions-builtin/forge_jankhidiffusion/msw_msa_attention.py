import torch
from .utils import *
#This doesn't seem to work atm


class ApplyMSWMSAAttention:
    RETURN_TYPES = ("MODEL",)
    FUNCTION = "patch"
    CATEGORY = "model_patches"

    @classmethod
    def INPUT_TYPES(cls):
        return {
            "required": {
                "input_blocks": ("STRING", {"default": "1,2"}),
                "middle_blocks": ("STRING", {"default": ""}),
                "output_blocks": ("STRING", {"default": "9,10,11"}),
                "time_mode": (
                    (
                        "percent",
                        "timestep",
                        "sigma",
                    ),
                ),
                "start_time": ("FLOAT", {"default": 0.0, "min": 0.0, "max": 999.0}),
                "end_time": ("FLOAT", {"default": 1.0, "min": 0.0, "max": 999.0}),
                "model": ("MODEL",),
            },
        }

    # reference: https://github.com/microsoft/Swin-Transformer
    # Window functions adapted from https://github.com/megvii-research/HiDiffusion
    @staticmethod
    def window_partition(x, window_size, shift_size, height, width) -> torch.Tensor:
        batch, _features, channels = x.shape
        x = x.view(batch, height, width, channels)
        if not isinstance(shift_size, (list, tuple)):
            shift_size = (shift_size, shift_size)
        if sum(shift_size) > 0:
            x = torch.roll(x, shifts=(-shift_size[0], -shift_size[1]), dims=(1, 2))
        x = x.view(
            batch,
            height // window_size[0],
            window_size[0],
            width // window_size[1],
            window_size[1],
            channels,
        )
        windows = (
            x.permute(0, 1, 3, 2, 4, 5)
            .contiguous()
            .view(-1, window_size[0], window_size[1], channels)
        )
        return windows.view(-1, window_size[0] * window_size[1], channels)

    @staticmethod
    def window_reverse(windows, window_size, shift_size, height, width) -> torch.Tensor:
        batch, features, channels = windows.shape
        windows = windows.view(-1, window_size[0], window_size[1], channels)
        batch = int(
            windows.shape[0] / (height * width / window_size[0] / window_size[1]),
        )
        x = windows.view(
            batch,
            height // window_size[0],
            width // window_size[1],
            window_size[0],
            window_size[1],
            -1,
        )
        x = x.permute(0, 1, 3, 2, 4, 5).contiguous().view(batch, height, width, -1)
        if not isinstance(shift_size, (list, tuple)):
            shift_size = (shift_size, shift_size)
        if sum(shift_size) > 0:
            x = torch.roll(x, shifts=(shift_size[0], shift_size[1]), dims=(1, 2))
        return x.view(batch, height * width, channels)

    @staticmethod
    def get_window_args(n, orig_shape, shift) -> tuple:
        _batch, features, _channels = n.shape
        orig_height, orig_width = orig_shape[-2:]

        downsample_ratio = int(
            ((orig_height * orig_width) // features) ** 0.5,
        )
        height, width = (
            orig_height // downsample_ratio,
            orig_width // downsample_ratio,
        )
        window_size = (height // 2, width // 2)

        if shift == 0:
            shift_size = (0, 0)
        elif shift == 1:
            shift_size = (window_size[0] // 4, window_size[1] // 4)
        elif shift == 2:
            shift_size = (window_size[0] // 4 * 2, window_size[1] // 4 * 2)
        else:
            shift_size = (window_size[0] // 4 * 3, window_size[1] // 4 * 3)
        return (window_size, shift_size, height, width)

<<<<<<< HEAD
    def patch(self, model, input_blocks, middle_blocks, output_blocks, time_mode, start_time, end_time):
        model = model.clone()

        # Check if the patch should be disabled
        if not (input_blocks or middle_blocks or output_blocks):
            # Reset any modifications made by this patch
            if hasattr(model, 'remove_block_modifier'):
                model.remove_block_modifier(self.attn1_patch)
                model.remove_block_modifier(self.attn1_output_patch)
            return (model,)

=======
    def patch(
        self,
        model,
        input_blocks,
        middle_blocks,
        output_blocks,
        time_mode,
        start_time,
        end_time,
    ):
>>>>>>> 4175edd5
        use_blocks = parse_blocks("input", input_blocks)
        use_blocks |= parse_blocks("middle", middle_blocks)
        use_blocks |= parse_blocks("output", output_blocks)

        window_args = last_block = last_shift = None

<<<<<<< HEAD
        ms = model.model.model_sampling
=======
        model = model.clone()
        ms = model.get_model_object("model_sampling")

>>>>>>> 4175edd5
        start_sigma, end_sigma = convert_time(ms, time_mode, start_time, end_time)

        def attn1_patch(q, k, v, extra_options):
            nonlocal window_args, last_shift, last_block
            window_args = None
            last_block = extra_options.get("block")
            if last_block not in use_blocks or not check_time(
                extra_options,
                start_sigma,
                end_sigma,
            ):
                return q, k, v
            orig_shape = extra_options["original_shape"]
            # MSW-MSA
            shift = int(torch.rand(1, device="cpu").item() * 4)
            if shift == last_shift:
                shift = (shift + 1) % 4
            last_shift = shift
            window_args = tuple(
                self.get_window_args(x, orig_shape, shift) if x is not None else None
                for x in (q, k, v)
            )
            try:
                if q is not None and q is k and q is v:
                    return (
                        self.window_partition(
                            q,
                            *window_args[0],
                        ),
                    ) * 3
                return tuple(
                    self.window_partition(x, *window_args[idx])
                    if x is not None
                    else None
                    for idx, x in enumerate((q, k, v))
                )
            except RuntimeError as exc:
                errstr = f"MSW-MSA attention error: Incompatible model patches or bad resolution. Try using resolutions that are multiples of 32 or 64. Original exception: {exc}"
                raise RuntimeError(errstr) from exc

        def attn1_output_patch(n, extra_options):
            nonlocal window_args
            if window_args is None or last_block != extra_options.get("block"):
                window_args = None
                return n
            args, window_args = window_args[0], None
            return self.window_reverse(n, *args)

<<<<<<< HEAD
        self.attn1_patch = attn1_patch
        self.attn1_output_patch = attn1_output_patch

        model.add_block_modifier(attn1_patch)
        model.add_block_modifier(attn1_output_patch)
=======
        model.set_model_attn1_patch(attn1_patch)
        model.set_model_attn1_output_patch(attn1_output_patch)
>>>>>>> 4175edd5
        return (model,)


class ApplyMSWMSAAttentionSimple:
    RETURN_TYPES = ("MODEL",)
    FUNCTION = "go"
    CATEGORY = "model_patches"

    @classmethod
    def INPUT_TYPES(cls):
        return {
            "required": {
                "model_type": (("SD15", "SDXL"),),
                "model": ("MODEL",),
            },
        }

    def go(self, model_type, model):
        time_range = (0.2, 1.0)
        if model_type == "SD15":
            blocks = ("1,2", "", "11,10,9")
        elif model_type == "SDXL":
            blocks = ("4,5", "", "5,4")
        else:
            raise ValueError("Unknown model type")
        prettyblocks = " / ".join(b if b else "none" for b in blocks)
        print(
            f"** ApplyMSWMSAAttentionSimple: Using preset {model_type}: in/mid/out blocks [{prettyblocks}], start/end percent {time_range[0]:.2}/{time_range[1]:.2}",
        )
        return ApplyMSWMSAAttention().patch(model, *blocks, "percent", *time_range)


__all__ = ("ApplyMSWMSAAttention", "ApplyMSWMSAAttentionSimple")<|MERGE_RESOLUTION|>--- conflicted
+++ resolved
@@ -1,6 +1,6 @@
 import torch
+
 from .utils import *
-#This doesn't seem to work atm
 
 
 class ApplyMSWMSAAttention:
@@ -99,19 +99,6 @@
             shift_size = (window_size[0] // 4 * 3, window_size[1] // 4 * 3)
         return (window_size, shift_size, height, width)
 
-<<<<<<< HEAD
-    def patch(self, model, input_blocks, middle_blocks, output_blocks, time_mode, start_time, end_time):
-        model = model.clone()
-
-        # Check if the patch should be disabled
-        if not (input_blocks or middle_blocks or output_blocks):
-            # Reset any modifications made by this patch
-            if hasattr(model, 'remove_block_modifier'):
-                model.remove_block_modifier(self.attn1_patch)
-                model.remove_block_modifier(self.attn1_output_patch)
-            return (model,)
-
-=======
     def patch(
         self,
         model,
@@ -122,20 +109,15 @@
         start_time,
         end_time,
     ):
->>>>>>> 4175edd5
         use_blocks = parse_blocks("input", input_blocks)
         use_blocks |= parse_blocks("middle", middle_blocks)
         use_blocks |= parse_blocks("output", output_blocks)
 
         window_args = last_block = last_shift = None
 
-<<<<<<< HEAD
-        ms = model.model.model_sampling
-=======
         model = model.clone()
         ms = model.get_model_object("model_sampling")
 
->>>>>>> 4175edd5
         start_sigma, end_sigma = convert_time(ms, time_mode, start_time, end_time)
 
         def attn1_patch(q, k, v, extra_options):
@@ -184,16 +166,8 @@
             args, window_args = window_args[0], None
             return self.window_reverse(n, *args)
 
-<<<<<<< HEAD
-        self.attn1_patch = attn1_patch
-        self.attn1_output_patch = attn1_output_patch
-
-        model.add_block_modifier(attn1_patch)
-        model.add_block_modifier(attn1_output_patch)
-=======
         model.set_model_attn1_patch(attn1_patch)
         model.set_model_attn1_output_patch(attn1_output_patch)
->>>>>>> 4175edd5
         return (model,)
 
 
