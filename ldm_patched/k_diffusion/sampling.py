# Taken from https://github.com/comfyanonymous/ComfyUI
# This file is only for reference, and not used in the backend or runtime.


import math

from scipy import integrate
import torch
from torch import nn
import torchsde
from tqdm.auto import trange, tqdm

from ldm_patched.modules import utils
from ldm_patched.k_diffusion import deis
import ldm_patched.modules.model_patcher
import ldm_patched.modules.model_sampling
import torchdiffeq
import modules.shared
from torch import no_grad, FloatTensor
from typing import Protocol, Optional, Dict, Any, TypedDict, NamedTuple, List
from itertools import pairwise
from ldm_patched.modules.model_sampling import CONST
import numpy as np

def append_zero(x):
    return torch.cat([x, x.new_zeros([1])])


def get_sigmas_karras(n, sigma_min, sigma_max, rho=7., device='cpu'):
    """Constructs the noise schedule of Karras et al. (2022)."""
    ramp = torch.linspace(0, 1, n, device=device)
    min_inv_rho = sigma_min ** (1 / rho)
    max_inv_rho = sigma_max ** (1 / rho)
    sigmas = (max_inv_rho + ramp * (min_inv_rho - max_inv_rho)) ** rho
    return append_zero(sigmas).to(device)


def get_sigmas_exponential(n, sigma_min, sigma_max, device='cpu'):
    """Constructs an exponential noise schedule."""
    sigmas = torch.linspace(math.log(sigma_max), math.log(sigma_min), n, device=device).exp()
    return append_zero(sigmas)


def get_sigmas_polyexponential(n, sigma_min, sigma_max, rho=1., device='cpu'):
    """Constructs an polynomial in log sigma noise schedule."""
    ramp = torch.linspace(1, 0, n, device=device) ** rho
    sigmas = torch.exp(ramp * (math.log(sigma_max) - math.log(sigma_min)) + math.log(sigma_min))
    return append_zero(sigmas)

# align your steps
def get_sigmas_ays(n, sigma_min, sigma_max, is_sdxl=False, device='cpu'):
    # https://research.nvidia.com/labs/toronto-ai/AlignYourSteps/howto.html
    def loglinear_interp(t_steps, num_steps):
        """
        Performs log-linear interpolation of a given array of decreasing numbers.
        """
        xs = torch.linspace(0, 1, len(t_steps))
        ys = torch.log(torch.tensor(t_steps[::-1]))

        new_xs = torch.linspace(0, 1, num_steps)
        new_ys = np.interp(new_xs, xs, ys)

        interped_ys = torch.exp(torch.tensor(new_ys)).numpy()[::-1].copy()
        return interped_ys

    if is_sdxl:
        sigmas = [14.615, 6.315, 3.771, 2.181, 1.342, 0.862, 0.555, 0.380, 0.234, 0.113, 0.029]
    else:
        # Default to SD 1.5 sigmas.
        sigmas = [14.615, 6.475, 3.861, 2.697, 1.886, 1.396, 0.963, 0.652, 0.399, 0.152, 0.029]

    if n != len(sigmas):
        sigmas = np.append(loglinear_interp(sigmas, n), [0.0])
    else:
        sigmas.append(0.0)

    return torch.FloatTensor(sigmas).to(device)

def get_sigmas_ays_gits(n, sigma_min, sigma_max, is_sdxl=False, device='cpu'):
    def loglinear_interp(t_steps, num_steps):
        xs = torch.linspace(0, 1, len(t_steps))
        ys = torch.log(torch.tensor(t_steps[::-1]))
        new_xs = torch.linspace(0, 1, num_steps)
        new_ys = np.interp(new_xs, xs, ys)
        interped_ys = torch.exp(torch.tensor(new_ys)).numpy()[::-1].copy()
        return interped_ys

    if is_sdxl:
        sigmas = [14.615, 4.734, 2.567, 1.529, 0.987, 0.652, 0.418, 0.268, 0.179, 0.127, 0.029]
    else:
        sigmas = [14.615, 4.617, 2.507, 1.236, 0.702, 0.402, 0.240, 0.156, 0.104, 0.094, 0.029]

    if n != len(sigmas):
        sigmas = np.append(loglinear_interp(sigmas, n), [0.0])
    else:
        sigmas.append(0.0)

    return torch.FloatTensor(sigmas).to(device)

def get_sigmas_ays_11steps(n, sigma_min, sigma_max, is_sdxl=False, device='cpu'):
    # This is the same as the original AYS
    return get_sigmas_ays(n, sigma_min, sigma_max, is_sdxl, device)

def get_sigmas_ays_32steps(n, sigma_min, sigma_max, is_sdxl=False, device='cpu'):
    def loglinear_interp(t_steps, num_steps):
        xs = torch.linspace(0, 1, len(t_steps))
        ys = torch.log(torch.tensor(t_steps[::-1]))
        new_xs = torch.linspace(0, 1, num_steps)
        new_ys = np.interp(new_xs, xs, ys)
        interped_ys = torch.exp(torch.tensor(new_ys)).numpy()[::-1].copy()
        return interped_ys
    
    if is_sdxl:
        sigmas = [14.61500000000000000, 11.14916180000000000, 8.505221270000000000, 6.488271510000000000, 5.437074020000000000, 4.603986190000000000, 3.898547040000000000, 3.274074570000000000, 2.743965270000000000, 2.299686590000000000, 1.954485140000000000, 1.671087150000000000, 1.428781520000000000, 1.231810090000000000, 1.067896490000000000, 0.925794430000000000, 0.802908860000000000, 0.696601210000000000, 0.604369030000000000, 0.528525520000000000, 0.467733440000000000, 0.413933790000000000, 0.362581860000000000, 0.310085170000000000, 0.265189250000000000, 0.223264610000000000, 0.176538770000000000, 0.139591920000000000, 0.105873810000000000, 0.055193690000000000, 0.028773340000000000, 0.015000000000000000]
    else:
        sigmas = [14.61500000000000000, 11.23951352000000000, 8.643630810000000000, 6.647294240000000000, 5.572508620000000000, 4.716485460000000000, 3.991960650000000000, 3.519560900000000000, 3.134904660000000000, 2.792287880000000000, 2.487736280000000000, 2.216638650000000000, 1.975083510000000000, 1.779317200000000000, 1.614753350000000000, 1.465409530000000000, 1.314849000000000000, 1.166424970000000000, 1.034755470000000000, 0.915737440000000000, 0.807481690000000000, 0.712023610000000000, 0.621739000000000000, 0.530652020000000000, 0.452909600000000000, 0.374914550000000000, 0.274618190000000000, 0.201152900000000000, 0.141058730000000000, 0.066828810000000000, 0.031661210000000000, 0.015000000000000000]
    
    if n != len(sigmas):
        sigmas = np.append(loglinear_interp(sigmas, n), [0.0])
    else:
        sigmas.append(0.0)
    
    return torch.FloatTensor(sigmas).to(device)

def cosine_scheduler(n, sigma_min, sigma_max, device='cpu'):
    sigmas = torch.zeros(n, device=device)
    if n == 1:
        sigmas[0] = sigma_max ** 0.5
    else:
        for x in range(n):
            p = x / (n-1)
            C = sigma_min + 0.5*(sigma_max-sigma_min)*(1 - math.cos(math.pi*(1 - p**0.5)))
            sigmas[x] = C
    return torch.cat([sigmas, sigmas.new_zeros([1])])

def cosexpblend_scheduler(n, sigma_min, sigma_max, device='cpu'):
    sigmas = []
    if n == 1:
        sigmas.append(sigma_max ** 0.5)
    else:
        K = (sigma_min / sigma_max)**(1/(n-1))
        E = sigma_max
        for x in range(n):
            p = x / (n-1)
            C = sigma_min + 0.5*(sigma_max-sigma_min)*(1 - math.cos(math.pi*(1 - p**0.5)))
            sigmas.append(C + p * (E - C))
            E *= K
    sigmas += [0.0]
    return torch.FloatTensor(sigmas).to(device)

def phi_scheduler(n, sigma_min, sigma_max, device='cpu'):
    sigmas = torch.zeros(n, device=device)
    if n == 1:
        sigmas[0] = sigma_max ** 0.5
    else:
        phi = (1 + 5**0.5) / 2
        for x in range(n):
            sigmas[x] = sigma_min + (sigma_max-sigma_min)*((1-x/(n-1))**(phi*phi))
    return torch.cat([sigmas, sigmas.new_zeros([1])])

def get_sigmas_laplace(n, sigma_min, sigma_max, device='cpu'):
    mu = 0.
    beta = 0.5
    epsilon = 1e-5 # avoid log(0)
    x = torch.linspace(0, 1, n, device=device)
    clamp = lambda x: torch.clamp(x, min=sigma_min, max=sigma_max)
    lmb = mu - beta * torch.sign(0.5-x) * torch.log(1 - 2 * torch.abs(0.5-x) + epsilon)
    sigmas = clamp(torch.exp(lmb))
    return torch.cat([sigmas, sigmas.new_zeros([1])])

def get_sigmas_karras_dynamic(n, sigma_min, sigma_max, device='cpu'):
    rho = 7.
    ramp = torch.linspace(0, 1, n, device=device)
    min_inv_rho = sigma_min ** (1 / rho)
    max_inv_rho = sigma_max ** (1 / rho)
    sigmas = torch.zeros_like(ramp)
    for i in range(n):
        sigmas[i] = (max_inv_rho + ramp[i] * (min_inv_rho - max_inv_rho)) ** (math.cos(i*math.tau/n)*2+rho) 
    return torch.cat([sigmas, sigmas.new_zeros([1])])

def get_sigmas_sinusoidal_sf(n, sigma_min, sigma_max, sf=3.5, device='cpu'):
    x = torch.linspace(0, 1, n, device=device)
    sigmas = (sigma_min + (sigma_max - sigma_min) * (1 - torch.sin(torch.pi / 2 * x)))/sigma_max
    sigmas = sigmas**sf
    sigmas = sigmas * sigma_max
    return torch.cat([sigmas, sigmas.new_zeros([1])])

def get_sigmas_invcosinusoidal_sf(n, sigma_min, sigma_max, sf=3.5, device='cpu'):
    x = torch.linspace(0, 1, n, device=device)
    sigmas = (sigma_min + (sigma_max - sigma_min) * (0.5*(torch.cos(x * math.pi) + 1)))/sigma_max
    sigmas = sigmas**sf
    sigmas = sigmas * sigma_max
    return torch.cat([sigmas, sigmas.new_zeros([1])])

def get_sigmas_react_cosinusoidal_dynsf(n, sigma_min, sigma_max, sf=2.15, device='cpu'):
    x = torch.linspace(0, 1, n, device=device)
    sigmas = (sigma_min+(sigma_max-sigma_min)*(torch.cos(x*(torch.pi/2))))/sigma_max
    sigmas = sigmas**(sf*(n*x/n))
    sigmas = sigmas * sigma_max
    return torch.cat([sigmas, sigmas.new_zeros([1])])

def get_sigmas_vp(n, beta_d=19.9, beta_min=0.1, eps_s=1e-3, device='cpu'):
    """Constructs a continuous VP noise schedule."""
    t = torch.linspace(1, eps_s, n, device=device)
    sigmas = torch.sqrt(torch.exp(beta_d * t ** 2 / 2 + beta_min * t) - 1)
    return append_zero(sigmas)


def to_d(x, sigma, denoised):
    """Converts a denoiser output to a Karras ODE derivative."""
    return (x - denoised) / append_dims(sigma, x.ndim)


def get_ancestral_step(sigma_from, sigma_to, eta=1.):
    """Calculates the noise level (sigma_down) to step down to and the amount
    of noise to add (sigma_up) when doing an ancestral sampling step."""
    if not eta:
        return sigma_to, 0.
    sigma_up = min(sigma_to, eta * (sigma_to ** 2 * (sigma_from ** 2 - sigma_to ** 2) / sigma_from ** 2) ** 0.5)
    sigma_down = (sigma_to ** 2 - sigma_up ** 2) ** 0.5
    return sigma_down, sigma_up


def default_noise_sampler(x):
    return lambda sigma, sigma_next: torch.randn_like(x)

ADAPTIVE_SOLVERS = {"dopri8", "dopri5", "bosh3", "fehlberg2", "adaptive_heun"}
FIXED_SOLVERS = {"euler", "midpoint", "rk4", "heun3", "explicit_adams", "implicit_adams"}
ALL_SOLVERS = list(ADAPTIVE_SOLVERS | FIXED_SOLVERS)
ALL_SOLVERS.sort()
class ODEFunction:
    def __init__(self, model, t_min, t_max, n_steps, is_adaptive, extra_args=None, callback=None):
        self.model = model
        self.extra_args = {} if extra_args is None else extra_args
        self.callback = callback
        self.t_min = t_min.item()
        self.t_max = t_max.item()
        self.n_steps = n_steps
        self.is_adaptive = is_adaptive
        self.step = 0

        if is_adaptive:
            self.pbar = tqdm(
                total=100,
                desc="solve",
                unit="%",
                leave=False,
                position=1
            )
        else:
            self.pbar = tqdm(
                total=n_steps,
                desc="solve",
                leave=False,
                position=1
            )

    def __call__(self, t, y):
        if t <= 1e-5:
            return torch.zeros_like(y)

        denoised = self.model(y.unsqueeze(0), t.unsqueeze(0), **self.extra_args)
        return (y - denoised.squeeze(0)) / t

    def _callback(self, t0, y0, step):
        if self.callback is not None:
            y0 = y0.unsqueeze(0)

            self.callback({
                "x": y0,
                "i": step,
                "sigma": t0,
                "sigma_hat": t0,
                "denoised": y0, # for a bad latent preview
            })

    def callback_step(self, t0, y0, dt):
        if self.is_adaptive:
            return

        self._callback(t0, y0, self.step)

        self.pbar.update(1)
        self.step += 1

    def callback_accept_step(self, t0, y0, dt):
        if not self.is_adaptive:
            return

        progress = (self.t_max - t0.item()) / (self.t_max - self.t_min)

        self._callback(t0, y0, round((self.n_steps - 1) * progress))

        new_step = round(100 * progress)
        self.pbar.update(new_step - self.step)
        self.step = new_step

    def reset(self):
        self.step = 0
        self.pbar.reset()
class Rescaler:
    def __init__(self, model, x, mode, **extra_args):
        self.model = model
        self.x = x
        self.mode = mode
        self.extra_args = extra_args

        self.latent_image, self.noise = model.latent_image, model.noise
        self.denoise_mask = self.extra_args.get("denoise_mask", None)

    def __enter__(self):
        if self.latent_image is not None:
            self.model.latent_image = torch.nn.functional.interpolate(input=self.latent_image, size=self.x.shape[2:4], mode=self.mode)
        if self.noise is not None:
            self.model.noise = torch.nn.functional.interpolate(input=self.latent_image, size=self.x.shape[2:4], mode=self.mode)
        if self.denoise_mask is not None:
            self.extra_args["denoise_mask"] = torch.nn.functional.interpolate(input=self.denoise_mask, size=self.x.shape[2:4], mode=self.mode)

        return self

    def __exit__(self, type, value, traceback):
        del self.model.latent_image, self.model.noise
        self.model.latent_image, self.model.noise = self.latent_image, self.noise
class ODESampler:
    def __init__(self, solver, rtol, atol, max_steps):
        self.solver = solver
        self.rtol = rtol
        self.atol = atol
        self.max_steps = max_steps

    @torch.no_grad()
    def __call__(self, model, x: torch.Tensor, sigmas: torch.Tensor, extra_args=None, callback=None, disable=None):
        t_max = sigmas.max()
        t_min = sigmas.min()
        n_steps = len(sigmas)

        if self.solver in FIXED_SOLVERS:
            t = sigmas
            is_adaptive = False
        else:
            t = torch.stack([t_max, t_min])
            is_adaptive = True

        ode = ODEFunction(model, t_min, t_max, n_steps, is_adaptive=is_adaptive, callback=callback, extra_args=extra_args)

        samples = torch.empty_like(x)
        for i in trange(x.shape[0], desc=self.solver, disable=disable):
            ode.reset()

            samples[i] = torchdiffeq.odeint(
                ode,
                x[i],
                t,
                rtol=self.rtol,
                atol=self.atol,
                method=self.solver,
                options={
                    "min_step": 1e-5,
                    "max_num_steps": self.max_steps,
                    "dtype": torch.float32 if torch.backends.mps.is_available() else torch.float64
                }
            )[-1]

        if callback is not None:
            callback({
                "x": samples,
                "i": n_steps - 1,
                "sigma": t_min,
                "sigma_hat": t_min,
                "denoised": samples, # only accurate if t_min = 0, for now
            })

        return samples


class BatchedBrownianTree:
    """A wrapper around torchsde.BrownianTree that enables batches of entropy."""

    def __init__(self, x, t0, t1, seed=None, **kwargs):
        self.cpu_tree = True
        if "cpu" in kwargs:
            self.cpu_tree = kwargs.pop("cpu")
        t0, t1, self.sign = self.sort(t0, t1)
        w0 = kwargs.get('w0', torch.zeros_like(x))
        if seed is None:
            seed = torch.randint(0, 2 ** 63 - 1, []).item()
        self.batched = True
        try:
            assert len(seed) == x.shape[0]
            w0 = w0[0]
        except TypeError:
            seed = [seed]
            self.batched = False
        if self.cpu_tree:
            self.trees = [torchsde.BrownianTree(t0.cpu(), w0.cpu(), t1.cpu(), entropy=s, **kwargs) for s in seed]
        else:
            self.trees = [torchsde.BrownianTree(t0, w0, t1, entropy=s, **kwargs) for s in seed]

    @staticmethod
    def sort(a, b):
        return (a, b, 1) if a < b else (b, a, -1)

    def __call__(self, t0, t1):
        t0, t1, sign = self.sort(t0, t1)
        if self.cpu_tree:
            w = torch.stack([tree(t0.cpu().float(), t1.cpu().float()).to(t0.dtype).to(t0.device) for tree in self.trees]) * (self.sign * sign)
        else:
            w = torch.stack([tree(t0, t1) for tree in self.trees]) * (self.sign * sign)

        return w if self.batched else w[0]


class BrownianTreeNoiseSampler:
    """A noise sampler backed by a torchsde.BrownianTree.

    Args:
        x (Tensor): The tensor whose shape, device and dtype to use to generate
            random samples.
        sigma_min (float): The low end of the valid interval.
        sigma_max (float): The high end of the valid interval.
        seed (int or List[int]): The random seed. If a list of seeds is
            supplied instead of a single integer, then the noise sampler will
            use one BrownianTree per batch item, each with its own seed.
        transform (callable): A function that maps sigma to the sampler's
            internal timestep.
    """

    def __init__(self, x, sigma_min, sigma_max, seed=None, transform=lambda x: x, cpu=False):
        self.transform = transform
        t0, t1 = self.transform(torch.as_tensor(sigma_min)), self.transform(torch.as_tensor(sigma_max))
        self.tree = BatchedBrownianTree(x, t0, t1, seed, cpu=cpu)

    def __call__(self, sigma, sigma_next):
        t0, t1 = self.transform(torch.as_tensor(sigma)), self.transform(torch.as_tensor(sigma_next))
        return self.tree(t0, t1) / (t1 - t0).abs().sqrt()


@torch.no_grad()
def sample_euler(model, x, sigmas, extra_args=None, callback=None, disable=None):
    """Implements Algorithm 2 (Euler steps) from Karras et al. (2022)."""
    s_churn = modules.shared.opts.euler_og_s_churn
    s_tmin = modules.shared.opts.euler_og_s_tmin
    s_noise = modules.shared.opts.euler_og_s_noise
    s_tmax = float('inf')

    extra_args = {} if extra_args is None else extra_args
    s_in = x.new_ones([x.shape[0]])
    for i in trange(len(sigmas) - 1, disable=disable):
        if s_churn > 0:
            gamma = min(s_churn / (len(sigmas) - 1), 2 ** 0.5 - 1) if s_tmin <= sigmas[i] <= s_tmax else 0.
            sigma_hat = sigmas[i] * (gamma + 1)
        else:
            gamma = 0
            sigma_hat = sigmas[i]

        if gamma > 0:
            eps = torch.randn_like(x) * s_noise
            x = x + eps * (sigma_hat ** 2 - sigmas[i] ** 2) ** 0.5
        denoised = model(x, sigma_hat * s_in, **extra_args)
        d = to_d(x, sigma_hat, denoised)
        if callback is not None:
            callback({'x': x, 'i': i, 'sigma': sigmas[i], 'sigma_hat': sigma_hat, 'denoised': denoised})
        dt = sigmas[i + 1] - sigma_hat
        # Euler method
        x = x + d * dt
    return x

@torch.no_grad()
def sample_euler_ancestral(model, x, sigmas, extra_args=None, callback=None, disable=None, noise_sampler=None):
    if hasattr(model, 'model_sampling') and isinstance(model.model_sampling, CONST):
        return sample_euler_ancestral_RF(model, x, sigmas, extra_args, callback, disable, eta, s_noise, noise_sampler)
    """Ancestral sampling with Euler method steps."""
    eta = modules.shared.opts.euler_ancestral_og_eta
    s_noise = modules.shared.opts.euler_ancestral_og_s_noise

    extra_args = {} if extra_args is None else extra_args
    noise_sampler = default_noise_sampler(x) if noise_sampler is None else noise_sampler
    s_in = x.new_ones([x.shape[0]])
    for i in trange(len(sigmas) - 1, disable=disable):
        denoised = model(x, sigmas[i] * s_in, **extra_args)
        sigma_down, sigma_up = get_ancestral_step(sigmas[i], sigmas[i + 1], eta=eta)
        if callback is not None:
            callback({'x': x, 'i': i, 'sigma': sigmas[i], 'sigma_hat': sigmas[i], 'denoised': denoised})
        d = to_d(x, sigmas[i], denoised)
        # Euler method
        dt = sigma_down - sigmas[i]
        x = x + d * dt
        if sigmas[i + 1] > 0:
            x = x + noise_sampler(sigmas[i], sigmas[i + 1]) * s_noise * sigma_up
    return x

@torch.no_grad()
def sample_euler_ancestral_RF(model, x, sigmas, extra_args=None, callback=None, disable=None, eta=1.0, s_noise=1., noise_sampler=None):
    """Ancestral sampling with Euler method steps."""
    extra_args = {} if extra_args is None else extra_args
    noise_sampler = default_noise_sampler(x) if noise_sampler is None else noise_sampler
    s_in = x.new_ones([x.shape[0]])
    for i in trange(len(sigmas) - 1, disable=disable):
        denoised = model(x, sigmas[i] * s_in, **extra_args)
        # sigma_down, sigma_up = get_ancestral_step(sigmas[i], sigmas[i + 1], eta=eta)
        downstep_ratio = 1 + (sigmas[i+1]/sigmas[i] - 1) * eta
        sigma_down = sigmas[i+1] * downstep_ratio
        alpha_ip1 = 1 - sigmas[i+1]
        alpha_down = 1 - sigma_down
        renoise_coeff = (sigmas[i+1]**2 - sigma_down**2*alpha_ip1**2/alpha_down**2)**0.5
        if callback is not None:
            callback({'x': x, 'i': i, 'sigma': sigmas[i], 'sigma_hat': sigmas[i], 'denoised': denoised})

        # Euler method
        sigma_down_i_ratio = sigma_down / sigmas[i]
        x = sigma_down_i_ratio * x + (1 - sigma_down_i_ratio) * denoised
        if sigmas[i + 1] > 0 and eta > 0:
            x = (alpha_ip1/alpha_down) * x + noise_sampler(sigmas[i], sigmas[i + 1]) * s_noise * renoise_coeff
    return x

@torch.no_grad()
def sample_heun(model, x, sigmas, extra_args=None, callback=None, disable=None):
    """Implements Algorithm 2 (Heun steps) from Karras et al. (2022)."""
    s_churn = modules.shared.opts.heun_og_s_churn
    s_tmin = modules.shared.opts.heun_og_s_tmin
    s_noise = modules.shared.opts.heun_og_s_noise
    s_tmax = float('inf')

    extra_args = {} if extra_args is None else extra_args
    s_in = x.new_ones([x.shape[0]])
    for i in trange(len(sigmas) - 1, disable=disable):
        if s_churn > 0:
            gamma = min(s_churn / (len(sigmas) - 1), 2 ** 0.5 - 1) if s_tmin <= sigmas[i] <= s_tmax else 0.
            sigma_hat = sigmas[i] * (gamma + 1)
        else:
            gamma = 0
            sigma_hat = sigmas[i]

        sigma_hat = sigmas[i] * (gamma + 1)
        if gamma > 0:
            eps = torch.randn_like(x) * s_noise
            x = x + eps * (sigma_hat ** 2 - sigmas[i] ** 2) ** 0.5
        denoised = model(x, sigma_hat * s_in, **extra_args)
        d = to_d(x, sigma_hat, denoised)
        if callback is not None:
            callback({'x': x, 'i': i, 'sigma': sigmas[i], 'sigma_hat': sigma_hat, 'denoised': denoised})
        dt = sigmas[i + 1] - sigma_hat
        if sigmas[i + 1] == 0:
            # Euler method
            x = x + d * dt
        else:
            # Heun's method
            x_2 = x + d * dt
            denoised_2 = model(x_2, sigmas[i + 1] * s_in, **extra_args)
            d_2 = to_d(x_2, sigmas[i + 1], denoised_2)
            d_prime = (d + d_2) / 2
            x = x + d_prime * dt
    return x


@torch.no_grad()
def sample_dpm_2(model, x, sigmas, extra_args=None, callback=None, disable=None, s_churn=0., s_tmin=0., s_tmax=float('inf'), s_noise=1.):
    """A sampler inspired by DPM-Solver-2 and Algorithm 2 from Karras et al. (2022)."""
    extra_args = {} if extra_args is None else extra_args
    s_in = x.new_ones([x.shape[0]])
    for i in trange(len(sigmas) - 1, disable=disable):
        if s_churn > 0:
            gamma = min(s_churn / (len(sigmas) - 1), 2 ** 0.5 - 1) if s_tmin <= sigmas[i] <= s_tmax else 0.
            sigma_hat = sigmas[i] * (gamma + 1)
        else:
            gamma = 0
            sigma_hat = sigmas[i]

        if gamma > 0:
            eps = torch.randn_like(x) * s_noise
            x = x + eps * (sigma_hat ** 2 - sigmas[i] ** 2) ** 0.5
        denoised = model(x, sigma_hat * s_in, **extra_args)
        d = to_d(x, sigma_hat, denoised)
        if callback is not None:
            callback({'x': x, 'i': i, 'sigma': sigmas[i], 'sigma_hat': sigma_hat, 'denoised': denoised})
        if sigmas[i + 1] == 0:
            # Euler method
            dt = sigmas[i + 1] - sigma_hat
            x = x + d * dt
        else:
            # DPM-Solver-2
            sigma_mid = sigma_hat.log().lerp(sigmas[i + 1].log(), 0.5).exp()
            dt_1 = sigma_mid - sigma_hat
            dt_2 = sigmas[i + 1] - sigma_hat
            x_2 = x + d * dt_1
            denoised_2 = model(x_2, sigma_mid * s_in, **extra_args)
            d_2 = to_d(x_2, sigma_mid, denoised_2)
            x = x + d_2 * dt_2
    return x


@torch.no_grad()
def sample_dpm_2_ancestral(model, x, sigmas, extra_args=None, callback=None, disable=None, eta=1., s_noise=1., noise_sampler=None):
    """Ancestral sampling with DPM-Solver second-order steps."""
    extra_args = {} if extra_args is None else extra_args
    noise_sampler = default_noise_sampler(x) if noise_sampler is None else noise_sampler
    s_in = x.new_ones([x.shape[0]])
    for i in trange(len(sigmas) - 1, disable=disable):
        denoised = model(x, sigmas[i] * s_in, **extra_args)
        sigma_down, sigma_up = get_ancestral_step(sigmas[i], sigmas[i + 1], eta=eta)
        if callback is not None:
            callback({'x': x, 'i': i, 'sigma': sigmas[i], 'sigma_hat': sigmas[i], 'denoised': denoised})
        d = to_d(x, sigmas[i], denoised)
        if sigma_down == 0:
            # Euler method
            dt = sigma_down - sigmas[i]
            x = x + d * dt
        else:
            # DPM-Solver-2
            sigma_mid = sigmas[i].log().lerp(sigma_down.log(), 0.5).exp()
            dt_1 = sigma_mid - sigmas[i]
            dt_2 = sigma_down - sigmas[i]
            x_2 = x + d * dt_1
            denoised_2 = model(x_2, sigma_mid * s_in, **extra_args)
            d_2 = to_d(x_2, sigma_mid, denoised_2)
            x = x + d_2 * dt_2
            x = x + noise_sampler(sigmas[i], sigmas[i + 1]) * s_noise * sigma_up
    return x


def linear_multistep_coeff(order, t, i, j):
    if order - 1 > i:
        raise ValueError(f'Order {order} too high for step {i}')
    def fn(tau):
        prod = 1.
        for k in range(order):
            if j == k:
                continue
            prod *= (tau - t[i - k]) / (t[i - j] - t[i - k])
        return prod
    return integrate.quad(fn, t[i], t[i + 1], epsrel=1e-4)[0]


@torch.no_grad()
def sample_lms(model, x, sigmas, extra_args=None, callback=None, disable=None, order=4):
    extra_args = {} if extra_args is None else extra_args
    s_in = x.new_ones([x.shape[0]])
    sigmas_cpu = sigmas.detach().cpu().numpy()
    ds = []
    for i in trange(len(sigmas) - 1, disable=disable):
        denoised = model(x, sigmas[i] * s_in, **extra_args)
        d = to_d(x, sigmas[i], denoised)
        ds.append(d)
        if len(ds) > order:
            ds.pop(0)
        if callback is not None:
            callback({'x': x, 'i': i, 'sigma': sigmas[i], 'sigma_hat': sigmas[i], 'denoised': denoised})
        cur_order = min(i + 1, order)
        coeffs = [linear_multistep_coeff(cur_order, sigmas_cpu, i, j) for j in range(cur_order)]
        x = x + sum(coeff * d for coeff, d in zip(coeffs, reversed(ds)))
    return x


class PIDStepSizeController:
    """A PID controller for ODE adaptive step size control."""
    def __init__(self, h, pcoeff, icoeff, dcoeff, order=1, accept_safety=0.81, eps=1e-8):
        self.h = h
        self.b1 = (pcoeff + icoeff + dcoeff) / order
        self.b2 = -(pcoeff + 2 * dcoeff) / order
        self.b3 = dcoeff / order
        self.accept_safety = accept_safety
        self.eps = eps
        self.errs = []

    def limiter(self, x):
        return 1 + math.atan(x - 1)

    def propose_step(self, error):
        inv_error = 1 / (float(error) + self.eps)
        if not self.errs:
            self.errs = [inv_error, inv_error, inv_error]
        self.errs[0] = inv_error
        factor = self.errs[0] ** self.b1 * self.errs[1] ** self.b2 * self.errs[2] ** self.b3
        factor = self.limiter(factor)
        accept = factor >= self.accept_safety
        if accept:
            self.errs[2] = self.errs[1]
            self.errs[1] = self.errs[0]
        self.h *= factor
        return accept


class DPMSolver(nn.Module):
    """DPM-Solver. See https://arxiv.org/abs/2206.00927."""

    def __init__(self, model, extra_args=None, eps_callback=None, info_callback=None):
        super().__init__()
        self.model = model
        self.extra_args = {} if extra_args is None else extra_args
        self.eps_callback = eps_callback
        self.info_callback = info_callback

    def t(self, sigma):
        return -sigma.log()

    def sigma(self, t):
        return t.neg().exp()

    def eps(self, eps_cache, key, x, t, *args, **kwargs):
        if key in eps_cache:
            return eps_cache[key], eps_cache
        sigma = self.sigma(t) * x.new_ones([x.shape[0]])
        eps = (x - self.model(x, sigma, *args, **self.extra_args, **kwargs)) / self.sigma(t)
        if self.eps_callback is not None:
            self.eps_callback()
        return eps, {key: eps, **eps_cache}

    def dpm_solver_1_step(self, x, t, t_next, eps_cache=None):
        eps_cache = {} if eps_cache is None else eps_cache
        h = t_next - t
        eps, eps_cache = self.eps(eps_cache, 'eps', x, t)
        x_1 = x - self.sigma(t_next) * h.expm1() * eps
        return x_1, eps_cache

    def dpm_solver_2_step(self, x, t, t_next, r1=1 / 2, eps_cache=None):
        eps_cache = {} if eps_cache is None else eps_cache
        h = t_next - t
        eps, eps_cache = self.eps(eps_cache, 'eps', x, t)
        s1 = t + r1 * h
        u1 = x - self.sigma(s1) * (r1 * h).expm1() * eps
        eps_r1, eps_cache = self.eps(eps_cache, 'eps_r1', u1, s1)
        x_2 = x - self.sigma(t_next) * h.expm1() * eps - self.sigma(t_next) / (2 * r1) * h.expm1() * (eps_r1 - eps)
        return x_2, eps_cache

    def dpm_solver_3_step(self, x, t, t_next, r1=1 / 3, r2=2 / 3, eps_cache=None):
        eps_cache = {} if eps_cache is None else eps_cache
        h = t_next - t
        eps, eps_cache = self.eps(eps_cache, 'eps', x, t)
        s1 = t + r1 * h
        s2 = t + r2 * h
        u1 = x - self.sigma(s1) * (r1 * h).expm1() * eps
        eps_r1, eps_cache = self.eps(eps_cache, 'eps_r1', u1, s1)
        u2 = x - self.sigma(s2) * (r2 * h).expm1() * eps - self.sigma(s2) * (r2 / r1) * ((r2 * h).expm1() / (r2 * h) - 1) * (eps_r1 - eps)
        eps_r2, eps_cache = self.eps(eps_cache, 'eps_r2', u2, s2)
        x_3 = x - self.sigma(t_next) * h.expm1() * eps - self.sigma(t_next) / r2 * (h.expm1() / h - 1) * (eps_r2 - eps)
        return x_3, eps_cache

    def dpm_solver_fast(self, x, t_start, t_end, nfe, eta=0., s_noise=1., noise_sampler=None):
        noise_sampler = default_noise_sampler(x) if noise_sampler is None else noise_sampler
        if not t_end > t_start and eta:
            raise ValueError('eta must be 0 for reverse sampling')

        m = math.floor(nfe / 3) + 1
        ts = torch.linspace(t_start, t_end, m + 1, device=x.device)

        if nfe % 3 == 0:
            orders = [3] * (m - 2) + [2, 1]
        else:
            orders = [3] * (m - 1) + [nfe % 3]

        for i in range(len(orders)):
            eps_cache = {}
            t, t_next = ts[i], ts[i + 1]
            if eta:
                sd, su = get_ancestral_step(self.sigma(t), self.sigma(t_next), eta)
                t_next_ = torch.minimum(t_end, self.t(sd))
                su = (self.sigma(t_next) ** 2 - self.sigma(t_next_) ** 2) ** 0.5
            else:
                t_next_, su = t_next, 0.

            eps, eps_cache = self.eps(eps_cache, 'eps', x, t)
            denoised = x - self.sigma(t) * eps
            if self.info_callback is not None:
                self.info_callback({'x': x, 'i': i, 't': ts[i], 't_up': t, 'denoised': denoised})

            if orders[i] == 1:
                x, eps_cache = self.dpm_solver_1_step(x, t, t_next_, eps_cache=eps_cache)
            elif orders[i] == 2:
                x, eps_cache = self.dpm_solver_2_step(x, t, t_next_, eps_cache=eps_cache)
            else:
                x, eps_cache = self.dpm_solver_3_step(x, t, t_next_, eps_cache=eps_cache)

            x = x + su * s_noise * noise_sampler(self.sigma(t), self.sigma(t_next))

        return x

    def dpm_solver_adaptive(self, x, t_start, t_end, order=3, rtol=0.05, atol=0.0078, h_init=0.05, pcoeff=0., icoeff=1., dcoeff=0., accept_safety=0.81, eta=0., s_noise=1., noise_sampler=None):
        noise_sampler = default_noise_sampler(x) if noise_sampler is None else noise_sampler
        if order not in {2, 3}:
            raise ValueError('order should be 2 or 3')
        forward = t_end > t_start
        if not forward and eta:
            raise ValueError('eta must be 0 for reverse sampling')
        h_init = abs(h_init) * (1 if forward else -1)
        atol = torch.tensor(atol)
        rtol = torch.tensor(rtol)
        s = t_start
        x_prev = x
        accept = True
        pid = PIDStepSizeController(h_init, pcoeff, icoeff, dcoeff, 1.5 if eta else order, accept_safety)
        info = {'steps': 0, 'nfe': 0, 'n_accept': 0, 'n_reject': 0}

        while s < t_end - 1e-5 if forward else s > t_end + 1e-5:
            eps_cache = {}
            t = torch.minimum(t_end, s + pid.h) if forward else torch.maximum(t_end, s + pid.h)
            if eta:
                sd, su = get_ancestral_step(self.sigma(s), self.sigma(t), eta)
                t_ = torch.minimum(t_end, self.t(sd))
                su = (self.sigma(t) ** 2 - self.sigma(t_) ** 2) ** 0.5
            else:
                t_, su = t, 0.

            eps, eps_cache = self.eps(eps_cache, 'eps', x, s)
            denoised = x - self.sigma(s) * eps

            if order == 2:
                x_low, eps_cache = self.dpm_solver_1_step(x, s, t_, eps_cache=eps_cache)
                x_high, eps_cache = self.dpm_solver_2_step(x, s, t_, eps_cache=eps_cache)
            else:
                x_low, eps_cache = self.dpm_solver_2_step(x, s, t_, r1=1 / 3, eps_cache=eps_cache)
                x_high, eps_cache = self.dpm_solver_3_step(x, s, t_, eps_cache=eps_cache)
            delta = torch.maximum(atol, rtol * torch.maximum(x_low.abs(), x_prev.abs()))
            error = torch.linalg.norm((x_low - x_high) / delta) / x.numel() ** 0.5
            accept = pid.propose_step(error)
            if accept:
                x_prev = x_low
                x = x_high + su * s_noise * noise_sampler(self.sigma(s), self.sigma(t))
                s = t
                info['n_accept'] += 1
            else:
                info['n_reject'] += 1
            info['nfe'] += order
            info['steps'] += 1

            if self.info_callback is not None:
                self.info_callback({'x': x, 'i': info['steps'] - 1, 't': s, 't_up': s, 'denoised': denoised, 'error': error, 'h': pid.h, **info})

        return x, info


@torch.no_grad()
def sample_dpm_fast(model, x, sigma_min, sigma_max, n, extra_args=None, callback=None, disable=None, eta=0., s_noise=1., noise_sampler=None):
    """DPM-Solver-Fast (fixed step size). See https://arxiv.org/abs/2206.00927."""
    if sigma_min <= 0 or sigma_max <= 0:
        raise ValueError('sigma_min and sigma_max must not be 0')
    with tqdm(total=n, disable=disable) as pbar:
        dpm_solver = DPMSolver(model, extra_args, eps_callback=pbar.update)
        if callback is not None:
            dpm_solver.info_callback = lambda info: callback({'sigma': dpm_solver.sigma(info['t']), 'sigma_hat': dpm_solver.sigma(info['t_up']), **info})
        return dpm_solver.dpm_solver_fast(x, dpm_solver.t(torch.tensor(sigma_max)), dpm_solver.t(torch.tensor(sigma_min)), n, eta, s_noise, noise_sampler)


@torch.no_grad()
def sample_dpm_adaptive(model, x, sigma_min, sigma_max, extra_args=None, callback=None, disable=None, order=3, rtol=0.05, atol=0.0078, h_init=0.05, pcoeff=0., icoeff=1., dcoeff=0., accept_safety=0.81, eta=0., s_noise=1., noise_sampler=None, return_info=False):
    """DPM-Solver-12 and 23 (adaptive step size). See https://arxiv.org/abs/2206.00927."""
    if sigma_min <= 0 or sigma_max <= 0:
        raise ValueError('sigma_min and sigma_max must not be 0')
    with tqdm(disable=disable) as pbar:
        dpm_solver = DPMSolver(model, extra_args, eps_callback=pbar.update)
        if callback is not None:
            dpm_solver.info_callback = lambda info: callback({'sigma': dpm_solver.sigma(info['t']), 'sigma_hat': dpm_solver.sigma(info['t_up']), **info})
        x, info = dpm_solver.dpm_solver_adaptive(x, dpm_solver.t(torch.tensor(sigma_max)), dpm_solver.t(torch.tensor(sigma_min)), order, rtol, atol, h_init, pcoeff, icoeff, dcoeff, accept_safety, eta, s_noise, noise_sampler)
    if return_info:
        return x, info
    return x

@torch.no_grad()
def sample_dpmpp_2s_ancestral(model, x, sigmas, extra_args=None, callback=None, disable=None, noise_sampler=None):
    eta = modules.shared.opts.dpm_2s_ancestral_og_eta
    s_noise = modules.shared.opts.dpm_2s_ancestral_og_s_noise
    """Ancestral sampling with DPM-Solver++(2S) second-order steps."""

    extra_args = {} if extra_args is None else extra_args
    noise_sampler = default_noise_sampler(x) if noise_sampler is None else noise_sampler
    s_in = x.new_ones([x.shape[0]])
    sigma_fn = lambda t: t.neg().exp()
    t_fn = lambda sigma: sigma.log().neg()

    for i in trange(len(sigmas) - 1, disable=disable):
        denoised = model(x, sigmas[i] * s_in, **extra_args)
        sigma_down, sigma_up = get_ancestral_step(sigmas[i], sigmas[i + 1], eta=eta)
        if callback is not None:
            callback({'x': x, 'i': i, 'sigma': sigmas[i], 'sigma_hat': sigmas[i], 'denoised': denoised})
        if sigma_down == 0:
            # Euler method
            d = to_d(x, sigmas[i], denoised)
            dt = sigma_down - sigmas[i]
            x = x + d * dt
        else:
            # DPM-Solver++(2S)
            t, t_next = t_fn(sigmas[i]), t_fn(sigma_down)
            r = 1 / 2
            h = t_next - t
            s = t + r * h
            x_2 = (sigma_fn(s) / sigma_fn(t)) * x - (-h * r).expm1() * denoised
            denoised_2 = model(x_2, sigma_fn(s) * s_in, **extra_args)
            x = (sigma_fn(t_next) / sigma_fn(t)) * x - (-h).expm1() * denoised_2
        # Noise addition
        if sigmas[i + 1] > 0:
            x = x + noise_sampler(sigmas[i], sigmas[i + 1]) * s_noise * sigma_up
    return x

@torch.no_grad()
<<<<<<< HEAD
def sample_dpmpp_2s_ancestral_RF(model, x, sigmas, extra_args=None, callback=None, disable=None, eta=1., s_noise=1., noise_sampler=None):
    """Ancestral sampling with DPM-Solver++(2S) second-order steps."""
    extra_args = {} if extra_args is None else extra_args
    noise_sampler = default_noise_sampler(x) if noise_sampler is None else noise_sampler
    s_in = x.new_ones([x.shape[0]])
    sigma_fn = lambda lbda: (lbda.exp() + 1) ** -1
    lambda_fn = lambda sigma: ((1-sigma)/sigma).log()

    # logged_x = x.unsqueeze(0)

    for i in trange(len(sigmas) - 1, disable=disable):
        denoised = model(x, sigmas[i] * s_in, **extra_args)
        downstep_ratio = 1 + (sigmas[i+1]/sigmas[i] - 1) * eta
        sigma_down = sigmas[i+1] * downstep_ratio
        alpha_ip1 = 1 - sigmas[i+1]
        alpha_down = 1 - sigma_down
        renoise_coeff = (sigmas[i+1]**2 - sigma_down**2*alpha_ip1**2/alpha_down**2)**0.5
        # sigma_down, sigma_up = get_ancestral_step(sigmas[i], sigmas[i + 1], eta=eta)
        if callback is not None:
            callback({'x': x, 'i': i, 'sigma': sigmas[i], 'sigma_hat': sigmas[i], 'denoised': denoised})
        if sigmas[i + 1] == 0:
            # Euler method
            d = to_d(x, sigmas[i], denoised)
            dt = sigma_down - sigmas[i]
            x = x + d * dt
        else:
            # DPM-Solver++(2S)
            if sigmas[i] == 1.0:
                sigma_s = 0.9999
            else:
                t_i, t_down = lambda_fn(sigmas[i]), lambda_fn(sigma_down)
                r = 1 / 2
                h = t_down - t_i
                s = t_i + r * h
                sigma_s = sigma_fn(s)
            # sigma_s = sigmas[i+1]
            sigma_s_i_ratio = sigma_s / sigmas[i]
            u = sigma_s_i_ratio * x + (1 - sigma_s_i_ratio) * denoised
            D_i = model(u, sigma_s * s_in, **extra_args)
            sigma_down_i_ratio = sigma_down / sigmas[i]
            x = sigma_down_i_ratio * x + (1 - sigma_down_i_ratio) * D_i
            # print("sigma_i", sigmas[i], "sigma_ip1", sigmas[i+1],"sigma_down", sigma_down, "sigma_down_i_ratio", sigma_down_i_ratio, "sigma_s_i_ratio", sigma_s_i_ratio, "renoise_coeff", renoise_coeff)
        # Noise addition
        if sigmas[i + 1] > 0 and eta > 0:
            x = (alpha_ip1/alpha_down) * x + noise_sampler(sigmas[i], sigmas[i + 1]) * s_noise * renoise_coeff
        # logged_x = torch.cat((logged_x, x.unsqueeze(0)), dim=0)
    return x

@torch.no_grad()
def sample_dpmpp_sde(model, x, sigmas, extra_args=None, callback=None, disable=None):
=======
def sample_dpmpp_sde(model, x, sigmas, extra_args=None, callback=None, disable=None, noise_sampler=None):
>>>>>>> ba67bf6f
    """DPM-Solver++ (stochastic)."""
    eta = modules.shared.opts.dpmpp_sde_og_eta
    s_noise = modules.shared.opts.dpmpp_sde_og_s_noise
    r = modules.shared.opts.dpmpp_sde_og_r
    
    sigma_min, sigma_max = sigmas[sigmas > 0].min(), sigmas.max()
    seed = extra_args.get("seed", None)
    noise_sampler = BrownianTreeNoiseSampler(x, sigma_min, sigma_max, seed=seed, cpu=True) if noise_sampler is None else noise_sampler
    extra_args = {} if extra_args is None else extra_args
    s_in = x.new_ones([x.shape[0]])
    sigma_fn = lambda t: t.neg().exp()
    t_fn = lambda sigma: sigma.log().neg()
    
    for i in trange(len(sigmas) - 1, disable=disable):
        denoised = model(x, sigmas[i] * s_in, **extra_args)
        if callback is not None:
            callback({'x': x, 'i': i, 'sigma': sigmas[i], 'sigma_hat': sigmas[i], 'denoised': denoised})
        if sigmas[i + 1] == 0:
            # Euler method
            d = to_d(x, sigmas[i], denoised)
            dt = sigmas[i + 1] - sigmas[i]
            x = x + d * dt
        else:
            # DPM-Solver++
            t, t_next = t_fn(sigmas[i]), t_fn(sigmas[i + 1])
            h = t_next - t
            s = t + h * r
            fac = 1 / (2 * r)
            # Step 1
            sd, su = get_ancestral_step(sigma_fn(t), sigma_fn(s), eta)
            s_ = t_fn(sd)
            x_2 = (sigma_fn(s_) / sigma_fn(t)) * x - (t - s_).expm1() * denoised
            x_2 = x_2 + noise_sampler(sigma_fn(t), sigma_fn(s)) * s_noise * su
            denoised_2 = model(x_2, sigma_fn(s) * s_in, **extra_args)
            # Step 2
            sd, su = get_ancestral_step(sigma_fn(t), sigma_fn(t_next), eta)
            t_next_ = t_fn(sd)
            denoised_d = (1 - fac) * denoised + fac * denoised_2
            x = (sigma_fn(t_next_) / sigma_fn(t)) * x - (t - t_next_).expm1() * denoised_d
            x = x + noise_sampler(sigma_fn(t), sigma_fn(t_next)) * s_noise * su
    return x


@torch.no_grad()
def sample_dpmpp_2m(model, x, sigmas, extra_args=None, callback=None, disable=None):
    """DPM-Solver++(2M)."""
    extra_args = {} if extra_args is None else extra_args
    s_in = x.new_ones([x.shape[0]])
    sigma_fn = lambda t: t.neg().exp()
    t_fn = lambda sigma: sigma.log().neg()
    old_denoised = None
    
    for i in trange(len(sigmas) - 1, disable=disable):
        denoised = model(x, sigmas[i] * s_in, **extra_args)
        if callback is not None:
            callback({'x': x, 'i': i, 'sigma': sigmas[i], 'sigma_hat': sigmas[i], 'denoised': denoised})
        t, t_next = t_fn(sigmas[i]), t_fn(sigmas[i + 1])
        h = t_next - t
        if old_denoised is None or sigmas[i + 1] == 0:
            x = (sigma_fn(t_next) / sigma_fn(t)) * x - (-h).expm1() * denoised
        else:
            h_last = t - t_fn(sigmas[i - 1])
            r = h_last / h
            denoised_d = (1 + 1 / (2 * r)) * denoised - (1 / (2 * r)) * old_denoised
            x = (sigma_fn(t_next) / sigma_fn(t)) * x - (-h).expm1() * denoised_d
        old_denoised = denoised
    return x

@torch.no_grad()
def sample_dpmpp_2m_sde(model, x, sigmas, extra_args=None, callback=None, disable=None, noise_sampler=None):
    """DPM-Solver++(2M) SDE."""
    eta = modules.shared.opts.dpmpp_2m_sde_og_eta
    s_noise = modules.shared.opts.dpmpp_2m_sde_og_s_noise
    solver_type = modules.shared.opts.dpmpp_2m_sde_og_solver_type
    
    if len(sigmas) <= 1:
        return x

    if solver_type not in {'heun', 'midpoint'}:
        raise ValueError('solver_type must be \'heun\' or \'midpoint\'')

    seed = extra_args.get("seed", None)
    sigma_min, sigma_max = sigmas[sigmas > 0].min(), sigmas.max()
    noise_sampler = BrownianTreeNoiseSampler(x, sigma_min, sigma_max, seed=seed, cpu=True) if noise_sampler is None else noise_sampler
    extra_args = {} if extra_args is None else extra_args
    s_in = x.new_ones([x.shape[0]])
    old_denoised = None
    h_last = None
    h = None

    for i in trange(len(sigmas) - 1, disable=disable):
        denoised = model(x, sigmas[i] * s_in, **extra_args)
        if callback is not None:
            callback({'x': x, 'i': i, 'sigma': sigmas[i], 'sigma_hat': sigmas[i], 'denoised': denoised})
        if sigmas[i + 1] == 0:
            # Denoising step
            x = denoised
        else:
            # DPM-Solver++(2M) SDE
            t, s = -sigmas[i].log(), -sigmas[i + 1].log()
            h = s - t
            eta_h = eta * h
            x = sigmas[i + 1] / sigmas[i] * (-eta_h).exp() * x + (-h - eta_h).expm1().neg() * denoised
            if old_denoised is not None:
                r = h_last / h
                if solver_type == 'heun':
                    x = x + ((-h - eta_h).expm1().neg() / (-h - eta_h) + 1) * (1 / r) * (denoised - old_denoised)
                elif solver_type == 'midpoint':
                    x = x + 0.5 * (-h - eta_h).expm1().neg() * (1 / r) * (denoised - old_denoised)
            if eta:
                x = x + noise_sampler(sigmas[i], sigmas[i + 1]) * sigmas[i + 1] * (-2 * eta_h).expm1().neg().sqrt() * s_noise
        old_denoised = denoised
        h_last = h
    return x

@torch.no_grad()
def sample_dpmpp_3m_sde(model, x, sigmas, extra_args=None, callback=None, disable=None, noise_sampler=None):
    """DPM-Solver++(3M) SDE."""
    eta = modules.shared.opts.dpmpp_3m_sde_og_eta
    s_noise = modules.shared.opts.dpmpp_3m_sde_og_s_noise
    
    if len(sigmas) <= 1:
        return x

    seed = extra_args.get("seed", None)
    sigma_min, sigma_max = sigmas[sigmas > 0].min(), sigmas.max()
    noise_sampler = BrownianTreeNoiseSampler(x, sigma_min, sigma_max, seed=seed, cpu=True) if noise_sampler is None else noise_sampler
    extra_args = {} if extra_args is None else extra_args
    s_in = x.new_ones([x.shape[0]])
    denoised_1, denoised_2 = None, None
    h, h_1, h_2 = None, None, None

    for i in trange(len(sigmas) - 1, disable=disable):
        denoised = model(x, sigmas[i] * s_in, **extra_args)
        if callback is not None:
            callback({'x': x, 'i': i, 'sigma': sigmas[i], 'sigma_hat': sigmas[i], 'denoised': denoised})
        if sigmas[i + 1] == 0:
            # Denoising step
            x = denoised
        else:
            t, s = -sigmas[i].log(), -sigmas[i + 1].log()
            h = s - t
            h_eta = h * (eta + 1)
            x = torch.exp(-h_eta) * x + (-h_eta).expm1().neg() * denoised
            if h_2 is not None:
                r0 = h_1 / h
                r1 = h_2 / h
                d1_0 = (denoised - denoised_1) / r0
                d1_1 = (denoised_1 - denoised_2) / r1
                d1 = d1_0 + (d1_0 - d1_1) * r0 / (r0 + r1)
                d2 = (d1_0 - d1_1) / (r0 + r1)
                phi_2 = h_eta.neg().expm1() / h_eta + 1
                phi_3 = phi_2 / h_eta - 0.5
                x = x + phi_2 * d1 - phi_3 * d2
            elif h_1 is not None:
                r = h_1 / h
                d = (denoised - denoised_1) / r
                phi_2 = h_eta.neg().expm1() / h_eta + 1
                x = x + phi_2 * d
            if eta:
                x = x + noise_sampler(sigmas[i], sigmas[i + 1]) * sigmas[i + 1] * (-2 * h * eta).expm1().neg().sqrt() * s_noise
        denoised_1, denoised_2 = denoised, denoised_1
        h_1, h_2 = h, h_1
    return x

@torch.no_grad()
def sample_dpmpp_3m_sde_gpu(model, x, sigmas, extra_args=None, callback=None, disable=None, eta=1., s_noise=1., noise_sampler=None):
    if len(sigmas) <= 1:
        return x

    sigma_min, sigma_max = sigmas[sigmas > 0].min(), sigmas.max()
    noise_sampler = BrownianTreeNoiseSampler(x, sigma_min, sigma_max, seed=extra_args.get("seed", None), cpu=False) if noise_sampler is None else noise_sampler
    return sample_dpmpp_3m_sde(model, x, sigmas, extra_args=extra_args, callback=callback, disable=disable, eta=eta, s_noise=s_noise, noise_sampler=noise_sampler)

@torch.no_grad()
def sample_dpmpp_2m_sde_gpu(model, x, sigmas, extra_args=None, callback=None, disable=None, eta=1., s_noise=1., noise_sampler=None, solver_type='midpoint'):
    if len(sigmas) <= 1:
        return x

    sigma_min, sigma_max = sigmas[sigmas > 0].min(), sigmas.max()
    noise_sampler = BrownianTreeNoiseSampler(x, sigma_min, sigma_max, seed=extra_args.get("seed", None), cpu=False) if noise_sampler is None else noise_sampler
    return sample_dpmpp_2m_sde(model, x, sigmas, extra_args=extra_args, callback=callback, disable=disable, eta=eta, s_noise=s_noise, noise_sampler=noise_sampler, solver_type=solver_type)

@torch.no_grad()
def sample_dpmpp_sde_gpu(model, x, sigmas, extra_args=None, callback=None, disable=None, eta=1., s_noise=1., noise_sampler=None, r=1 / 2):
    if len(sigmas) <= 1:
        return x

    sigma_min, sigma_max = sigmas[sigmas > 0].min(), sigmas.max()
    noise_sampler = BrownianTreeNoiseSampler(x, sigma_min, sigma_max, seed=extra_args.get("seed", None), cpu=False) if noise_sampler is None else noise_sampler
    return sample_dpmpp_sde(model, x, sigmas, extra_args=extra_args, callback=callback, disable=disable, eta=eta, s_noise=s_noise, noise_sampler=noise_sampler, r=r)


def append_dims(x, target_dims):
    """Appends dimensions to the end of a tensor until it has target_dims dimensions."""
    dims_to_append = target_dims - x.ndim
    if dims_to_append < 0:
        raise ValueError(f'input has {x.ndim} dims but target_dims is {target_dims}, which is less')
    return x[(...,) + (None,) * dims_to_append]

def DDPMSampler_step(x, sigma, sigma_prev, noise, noise_sampler):
    alpha_cumprod = 1 / ((sigma * sigma) + 1)
    alpha_cumprod_prev = 1 / ((sigma_prev * sigma_prev) + 1)
    alpha = (alpha_cumprod / alpha_cumprod_prev)

    mu = (1.0 / alpha).sqrt() * (x - (1 - alpha) * noise / (1 - alpha_cumprod).sqrt())
    if sigma_prev > 0:
        mu += ((1 - alpha) * (1. - alpha_cumprod_prev) / (1. - alpha_cumprod)).sqrt() * noise_sampler(sigma, sigma_prev)
    return mu

def generic_step_sampler(model, x, sigmas, extra_args=None, callback=None, disable=None, noise_sampler=None, step_function=None):
    extra_args = {} if extra_args is None else extra_args
    noise_sampler = default_noise_sampler(x) if noise_sampler is None else noise_sampler
    s_in = x.new_ones([x.shape[0]])

    for i in trange(len(sigmas) - 1, disable=disable):
        denoised = model(x, sigmas[i] * s_in, **extra_args)
        if callback is not None:
            callback({'x': x, 'i': i, 'sigma': sigmas[i], 'sigma_hat': sigmas[i], 'denoised': denoised})
        x = step_function(x / torch.sqrt(1.0 + sigmas[i] ** 2.0), sigmas[i], sigmas[i + 1], (x - denoised) / sigmas[i], noise_sampler)
        if sigmas[i + 1] != 0:
            x *= torch.sqrt(1.0 + sigmas[i + 1] ** 2.0)
    return x


@torch.no_grad()
def sample_ddpm(model, x, sigmas, extra_args=None, callback=None, disable=None, noise_sampler=None):
    return generic_step_sampler(model, x, sigmas, extra_args, callback, disable, noise_sampler, DDPMSampler_step)

@torch.no_grad()
def sample_lcm(model, x, sigmas, extra_args=None, callback=None, disable=None, noise_sampler=None):
    extra_args = {} if extra_args is None else extra_args
    noise_sampler = default_noise_sampler(x) if noise_sampler is None else noise_sampler
    s_in = x.new_ones([x.shape[0]])
    for i in trange(len(sigmas) - 1, disable=disable):
        denoised = model(x, sigmas[i] * s_in, **extra_args)
        if callback is not None:
            callback({'x': x, 'i': i, 'sigma': sigmas[i], 'sigma_hat': sigmas[i], 'denoised': denoised})

        x = denoised
        if sigmas[i + 1] > 0:
            x = model.inner_model.inner_model.model_sampling.noise_scaling(sigmas[i + 1], noise_sampler(sigmas[i], sigmas[i + 1]), x)
    return x



@torch.no_grad()
def sample_heunpp2(model, x, sigmas, extra_args=None, callback=None, disable=None):
    s_churn = modules.shared.opts.heunpp2_s_churn
    s_tmin = modules.shared.opts.heunpp2_s_tmin
    s_noise = modules.shared.opts.heunpp2_s_noise
    s_tmax = float('inf')
    
    extra_args = {} if extra_args is None else extra_args
    s_in = x.new_ones([x.shape[0]])
    s_end = sigmas[-1]
    for i in trange(len(sigmas) - 1, disable=disable):
        gamma = min(s_churn / (len(sigmas) - 1), 2 ** 0.5 - 1) if s_tmin <= sigmas[i] <= s_tmax else 0.
        eps = torch.randn_like(x) * s_noise
        sigma_hat = sigmas[i] * (gamma + 1)
        if gamma > 0:
            x = x + eps * (sigma_hat ** 2 - sigmas[i] ** 2) ** 0.5
        denoised = model(x, sigma_hat * s_in, **extra_args)
        d = to_d(x, sigma_hat, denoised)
        if callback is not None:
            callback({'x': x, 'i': i, 'sigma': sigmas[i], 'sigma_hat': sigma_hat, 'denoised': denoised})
        dt = sigmas[i + 1] - sigma_hat
        if sigmas[i + 1] == s_end:
            # Euler method
            x = x + d * dt
        elif sigmas[i + 2] == s_end:
            # Heun's method
            x_2 = x + d * dt
            denoised_2 = model(x_2, sigmas[i + 1] * s_in, **extra_args)
            d_2 = to_d(x_2, sigmas[i + 1], denoised_2)
            w = 2 * sigmas[0]
            w2 = sigmas[i+1]/w
            w1 = 1 - w2
            d_prime = d * w1 + d_2 * w2
            x = x + d_prime * dt
        else:
            # Heun++
            x_2 = x + d * dt
            denoised_2 = model(x_2, sigmas[i + 1] * s_in, **extra_args)
            d_2 = to_d(x_2, sigmas[i + 1], denoised_2)
            dt_2 = sigmas[i + 2] - sigmas[i + 1]
            x_3 = x_2 + d_2 * dt_2
            denoised_3 = model(x_3, sigmas[i + 2] * s_in, **extra_args)
            d_3 = to_d(x_3, sigmas[i + 2], denoised_3)
            w = 3 * sigmas[0]
            w2 = sigmas[i + 1] / w
            w3 = sigmas[i + 2] / w
            w1 = 1 - w2 - w3
            d_prime = w1 * d + w2 * d_2 + w3 * d_3
            x = x + d_prime * dt
    return x

#From https://github.com/zju-pi/diff-sampler/blob/main/diff-solvers-main/solvers.py
#under Apache 2 license
def sample_ipndm(model, x, sigmas, extra_args=None, callback=None, disable=None):
    max_order = modules.shared.opts.ipndm_max_order
    
    extra_args = {} if extra_args is None else extra_args
    s_in = x.new_ones([x.shape[0]])
    x_next = x
    buffer_model = []
    for i in trange(len(sigmas) - 1, disable=disable):
        t_cur = sigmas[i]
        t_next = sigmas[i + 1]
        x_cur = x_next
        denoised = model(x_cur, t_cur * s_in, **extra_args)
        if callback is not None:
            callback({'x': x, 'i': i, 'sigma': sigmas[i], 'sigma_hat': sigmas[i], 'denoised': denoised})
        d_cur = (x_cur - denoised) / t_cur
        order = min(max_order, i+1)
        if order == 1:      # First Euler step.
            x_next = x_cur + (t_next - t_cur) * d_cur
        elif order == 2:    # Use one history point.
            x_next = x_cur + (t_next - t_cur) * (3 * d_cur - buffer_model[-1]) / 2
        elif order == 3:    # Use two history points.
            x_next = x_cur + (t_next - t_cur) * (23 * d_cur - 16 * buffer_model[-1] + 5 * buffer_model[-2]) / 12
        elif order == 4:    # Use three history points.
            x_next = x_cur + (t_next - t_cur) * (55 * d_cur - 59 * buffer_model[-1] + 37 * buffer_model[-2] - 9 * buffer_model[-3]) / 24
        if len(buffer_model) == max_order - 1:
            for k in range(max_order - 2):
                buffer_model[k] = buffer_model[k+1]
            buffer_model[-1] = d_cur
        else:
            buffer_model.append(d_cur)
    return x_next

#From https://github.com/zju-pi/diff-sampler/blob/main/diff-solvers-main/solvers.py
#under Apache 2 license
def sample_ipndm_v(model, x, sigmas, extra_args=None, callback=None, disable=None):
    max_order = modules.shared.opts.ipndm_v_max_order
    
    extra_args = {} if extra_args is None else extra_args
    s_in = x.new_ones([x.shape[0]])
    x_next = x
    t_steps = sigmas
    buffer_model = []
    for i in trange(len(sigmas) - 1, disable=disable):
        t_cur = sigmas[i]
        t_next = sigmas[i + 1]
        x_cur = x_next
        denoised = model(x_cur, t_cur * s_in, **extra_args)
        if callback is not None:
            callback({'x': x, 'i': i, 'sigma': sigmas[i], 'sigma_hat': sigmas[i], 'denoised': denoised})
        d_cur = (x_cur - denoised) / t_cur
        order = min(max_order, i+1)
        if order == 1:      # First Euler step.
            x_next = x_cur + (t_next - t_cur) * d_cur
        elif order == 2:    # Use one history point.
            h_n = (t_next - t_cur)
            h_n_1 = (t_cur - t_steps[i-1])
            coeff1 = (2 + (h_n / h_n_1)) / 2
            coeff2 = -(h_n / h_n_1) / 2
            x_next = x_cur + (t_next - t_cur) * (coeff1 * d_cur + coeff2 * buffer_model[-1])
        elif order == 3:    # Use two history points.
            h_n = (t_next - t_cur)
            h_n_1 = (t_cur - t_steps[i-1])
            h_n_2 = (t_steps[i-1] - t_steps[i-2])
            temp = (1 - h_n / (3 * (h_n + h_n_1)) * (h_n * (h_n + h_n_1)) / (h_n_1 * (h_n_1 + h_n_2))) / 2
            coeff1 = (2 + (h_n / h_n_1)) / 2 + temp
            coeff2 = -(h_n / h_n_1) / 2 - (1 + h_n_1 / h_n_2) * temp
            coeff3 = temp * h_n_1 / h_n_2
            x_next = x_cur + (t_next - t_cur) * (coeff1 * d_cur + coeff2 * buffer_model[-1] + coeff3 * buffer_model[-2])
        elif order == 4:    # Use three history points.
            h_n = (t_next - t_cur)
            h_n_1 = (t_cur - t_steps[i-1])
            h_n_2 = (t_steps[i-1] - t_steps[i-2])
            h_n_3 = (t_steps[i-2] - t_steps[i-3])
            temp1 = (1 - h_n / (3 * (h_n + h_n_1)) * (h_n * (h_n + h_n_1)) / (h_n_1 * (h_n_1 + h_n_2))) / 2
            temp2 = ((1 - h_n / (3 * (h_n + h_n_1))) / 2 + (1 - h_n / (2 * (h_n + h_n_1))) * h_n / (6 * (h_n + h_n_1 + h_n_2))) \
                   * (h_n * (h_n + h_n_1) * (h_n + h_n_1 + h_n_2)) / (h_n_1 * (h_n_1 + h_n_2) * (h_n_1 + h_n_2 + h_n_3))
            coeff1 = (2 + (h_n / h_n_1)) / 2 + temp1 + temp2
            coeff2 = -(h_n / h_n_1) / 2 - (1 + h_n_1 / h_n_2) * temp1 - (1 + (h_n_1 / h_n_2) + (h_n_1 * (h_n_1 + h_n_2) / (h_n_2 * (h_n_2 + h_n_3)))) * temp2
            coeff3 = temp1 * h_n_1 / h_n_2 + ((h_n_1 / h_n_2) + (h_n_1 * (h_n_1 + h_n_2) / (h_n_2 * (h_n_2 + h_n_3))) * (1 + h_n_2 / h_n_3)) * temp2
            coeff4 = -temp2 * (h_n_1 * (h_n_1 + h_n_2) / (h_n_2 * (h_n_2 + h_n_3))) * h_n_1 / h_n_2
            x_next = x_cur + (t_next - t_cur) * (coeff1 * d_cur + coeff2 * buffer_model[-1] + coeff3 * buffer_model[-2] + coeff4 * buffer_model[-3])
        if len(buffer_model) == max_order - 1:
            for k in range(max_order - 2):
                buffer_model[k] = buffer_model[k+1]
            buffer_model[-1] = d_cur.detach()
        else:
            buffer_model.append(d_cur.detach())
    return x_next

#From https://github.com/zju-pi/diff-sampler/blob/main/diff-solvers-main/solvers.py
#under Apache 2 license
@torch.no_grad()
def sample_deis(model, x, sigmas, extra_args=None, callback=None, disable=None):
    max_order = modules.shared.opts.deis_max_order
    deis_mode = modules.shared.opts.deis_mode
    
    extra_args = {} if extra_args is None else extra_args
    s_in = x.new_ones([x.shape[0]])
    x_next = x
    t_steps = sigmas
    coeff_list = deis.get_deis_coeff_list(t_steps, max_order, deis_mode=deis_mode)
    buffer_model = []
    for i in trange(len(sigmas) - 1, disable=disable):
        t_cur = sigmas[i]
        t_next = sigmas[i + 1]
        x_cur = x_next
        denoised = model(x_cur, t_cur * s_in, **extra_args)
        if callback is not None:
            callback({'x': x, 'i': i, 'sigma': sigmas[i], 'sigma_hat': sigmas[i], 'denoised': denoised})
        d_cur = (x_cur - denoised) / t_cur
        order = min(max_order, i+1)
        if t_next <= 0:
            order = 1
        if order == 1:          # First Euler step.
            x_next = x_cur + (t_next - t_cur) * d_cur
        elif order == 2:        # Use one history point.
            coeff_cur, coeff_prev1 = coeff_list[i]
            x_next = x_cur + coeff_cur * d_cur + coeff_prev1 * buffer_model[-1]
        elif order == 3:        # Use two history points.
            coeff_cur, coeff_prev1, coeff_prev2 = coeff_list[i]
            x_next = x_cur + coeff_cur * d_cur + coeff_prev1 * buffer_model[-1] + coeff_prev2 * buffer_model[-2]
        elif order == 4:        # Use three history points.
            coeff_cur, coeff_prev1, coeff_prev2, coeff_prev3 = coeff_list[i]
            x_next = x_cur + coeff_cur * d_cur + coeff_prev1 * buffer_model[-1] + coeff_prev2 * buffer_model[-2] + coeff_prev3 * buffer_model[-3]
        if len(buffer_model) == max_order - 1:
            for k in range(max_order - 2):
                buffer_model[k] = buffer_model[k+1]
            buffer_model[-1] = d_cur.detach()
        else:
            buffer_model.append(d_cur.detach())
    return x_next

@torch.no_grad()
def sample_euler_cfg_pp(model, x, sigmas, extra_args=None, callback=None, disable=None):
    extra_args = {} if extra_args is None else extra_args

    temp = [0]
    def post_cfg_function(args):
        temp[0] = args["uncond_denoised"]
        return args["denoised"]

    model_options = extra_args.get("model_options", {}).copy()
    extra_args["model_options"] = ldm_patched.modules.model_patcher.set_model_options_post_cfg_function(model_options, post_cfg_function, disable_cfg1_optimization=True)

    s_in = x.new_ones([x.shape[0]])
    for i in trange(len(sigmas) - 1, disable=disable):
        sigma_hat = sigmas[i]
        denoised = model(x, sigma_hat * s_in, **extra_args)
        d = to_d(x, sigma_hat, temp[0])
        if callback is not None:
            callback({'x': x, 'i': i, 'sigma': sigmas[i], 'sigma_hat': sigma_hat, 'denoised': denoised})
        # Euler method
        x = denoised + d * sigmas[i + 1]
    return x

@torch.no_grad()
def sample_euler_ancestral_cfg_pp(model, x, sigmas, extra_args=None, callback=None, disable=None, noise_sampler=None):
    """Ancestral sampling with Euler method steps."""
    eta = modules.shared.opts.euler_ancestral_cfg_pp_eta
    s_noise = modules.shared.opts.euler_ancestral_cfg_pp_s_noise
    extra_args = {} if extra_args is None else extra_args
    noise_sampler = default_noise_sampler(x) if noise_sampler is None else noise_sampler

    temp = [0]
    def post_cfg_function(args):
        temp[0] = args["uncond_denoised"]
        return args["denoised"]

    model_options = extra_args.get("model_options", {}).copy()
    extra_args["model_options"] = ldm_patched.modules.model_patcher.set_model_options_post_cfg_function(model_options, post_cfg_function, disable_cfg1_optimization=True)

    s_in = x.new_ones([x.shape[0]])
    for i in trange(len(sigmas) - 1, disable=disable):
        denoised = model(x, sigmas[i] * s_in, **extra_args)
        sigma_down, sigma_up = get_ancestral_step(sigmas[i], sigmas[i + 1], eta=eta)
        if callback is not None:
            callback({'x': x, 'i': i, 'sigma': sigmas[i], 'sigma_hat': sigmas[i], 'denoised': denoised})
        d = to_d(x, sigmas[i], temp[0])
        # Euler method
        x = denoised + d * sigma_down
        if sigmas[i + 1] > 0:
            x = x + noise_sampler(sigmas[i], sigmas[i + 1]) * s_noise * sigma_up
    return x

@torch.no_grad()
def sample_dpmpp_2s_ancestral_cfg_pp(model, x, sigmas, extra_args=None, callback=None, disable=None, noise_sampler=None):
    """Ancestral sampling with DPM-Solver++(2S) second-order steps and CFG++."""
    eta = modules.shared.opts.dpmpp_2s_ancestral_cfg_pp_eta
    s_noise = modules.shared.opts.dpmpp_2s_ancestral_cfg_pp_s_noise
    extra_args = {} if extra_args is None else extra_args
    noise_sampler = default_noise_sampler(x) if noise_sampler is None else noise_sampler
    
    temp = [0]
    def post_cfg_function(args):
        temp[0] = args["uncond_denoised"]
        return args["denoised"]

    model_options = extra_args.get("model_options", {}).copy()
    extra_args["model_options"] = ldm_patched.modules.model_patcher.set_model_options_post_cfg_function(model_options, post_cfg_function, disable_cfg1_optimization=True)
    
    s_in = x.new_ones([x.shape[0]])
    sigma_fn = lambda t: t.neg().exp()
    t_fn = lambda sigma: sigma.log().neg()

    for i in trange(len(sigmas) - 1, disable=disable):
        denoised = model(x, sigmas[i] * s_in, **extra_args)
        sigma_down, sigma_up = get_ancestral_step(sigmas[i], sigmas[i + 1], eta=eta)
        if callback is not None:
            callback({'x': x, 'i': i, 'sigma': sigmas[i], 'sigma_hat': sigmas[i], 'denoised': denoised})
        if sigma_down == 0:
            # Euler method
            d = to_d(x, sigmas[i], temp[0])
            x = denoised + d * sigma_down
        else:
            # DPM-Solver++(2S)
            t, t_next = t_fn(sigmas[i]), t_fn(sigma_down)
            # r = torch.sinh(1 + (2 - eta) * (t_next - t) / (t - t_fn(sigma_up))) works only on non-cfgpp, weird
            r = 1 / 2
            h = t_next - t
            s = t + r * h
            x_2 = (sigma_fn(s) / sigma_fn(t)) * (x + (denoised - temp[0])) - (-h * r).expm1() * denoised
            denoised_2 = model(x_2, sigma_fn(s) * s_in, **extra_args)
            x = (sigma_fn(t_next) / sigma_fn(t)) * (x + (denoised - temp[0])) - (-h).expm1() * denoised_2
        # Noise addition
        if sigmas[i + 1] > 0:
            x = x + noise_sampler(sigmas[i], sigmas[i + 1]) * s_noise * sigma_up
    return x

@torch.no_grad()
def sample_dpmpp_2s_ancestral_cfg_pp_dyn(model, x, sigmas, extra_args=None, callback=None, disable=None, eta=None, s_noise=None, noise_sampler=None):
    """Ancestral sampling with DPM-Solver++(2S) second-order steps."""
    eta = modules.shared.opts.dpmpp_2s_ancestral_dyn_eta if eta is None else eta
    s_noise = modules.shared.opts.dpmpp_2s_ancestral_dyn_s_noise if s_noise is None else s_noise
    extra_args = {} if extra_args is None else extra_args
    noise_sampler = default_noise_sampler(x) if noise_sampler is None else noise_sampler
    
    temp = [0]
    def post_cfg_function(args):
        temp[0] = args["uncond_denoised"]
        return args["denoised"]

    model_options = extra_args.get("model_options", {}).copy()
    extra_args["model_options"] = ldm_patched.modules.model_patcher.set_model_options_post_cfg_function(model_options, post_cfg_function, disable_cfg1_optimization=True)

    s_in = x.new_ones([x.shape[0]])
    sigma_fn = lambda t: t.neg().exp()
    t_fn = lambda sigma: sigma.log().neg()

    for i in trange(len(sigmas) - 1, disable=disable):
        denoised = model(x, sigmas[i] * s_in, **extra_args)
        sigma_down, sigma_up = get_ancestral_step(sigmas[i], sigmas[i + 1], eta=eta)
        if callback is not None:
            callback({'x': x, 'i': i, 'sigma': sigmas[i], 'sigma_hat': sigmas[i], 'denoised': denoised})
        if sigma_down == 0:
            # Euler method
            d = to_d(x, sigmas[i], temp[0])
            dt = sigma_down - sigmas[i]
            x = denoised + d * sigma_down
        else:
            # DPM-Solver++(2S)
            t, t_next = t_fn(sigmas[i]), t_fn(sigma_down)
            r = torch.sinh(1 + (2 - eta) * (t_next - t) / (t - t_fn(sigma_up)))
            h = t_next - t
            s = t + r * h
            x_2 = (sigma_fn(s) / sigma_fn(t)) * (x + (denoised - temp[0])) - (-h * r).expm1() * denoised
            denoised_2 = model(x_2, sigma_fn(s) * s_in, **extra_args)
            x = (sigma_fn(t_next) / sigma_fn(t)) * (x + (denoised - temp[0])) - (-h).expm1() * denoised_2
        # Noise addition
        if sigmas[i + 1] > 0:
            x = x + noise_sampler(sigmas[i], sigmas[i + 1]) * s_noise * sigma_up
    return x

@torch.no_grad()
def sample_dpmpp_2s_ancestral_RF(model, x, sigmas, extra_args=None, callback=None, disable=None, eta=1., s_noise=1., noise_sampler=None):
    """Ancestral sampling with DPM-Solver++(2S) second-order steps."""
    extra_args = {} if extra_args is None else extra_args
    noise_sampler = default_noise_sampler(x) if noise_sampler is None else noise_sampler
    s_in = x.new_ones([x.shape[0]])
    sigma_fn = lambda lbda: (lbda.exp() + 1) ** -1
    lambda_fn = lambda sigma: ((1-sigma)/sigma).log()

    # logged_x = x.unsqueeze(0)

    for i in trange(len(sigmas) - 1, disable=disable):
        denoised = model(x, sigmas[i] * s_in, **extra_args)
        downstep_ratio = 1 + (sigmas[i+1]/sigmas[i] - 1) * eta
        sigma_down = sigmas[i+1] * downstep_ratio
        alpha_ip1 = 1 - sigmas[i+1]
        alpha_down = 1 - sigma_down
        renoise_coeff = (sigmas[i+1]**2 - sigma_down**2*alpha_ip1**2/alpha_down**2)**0.5
        # sigma_down, sigma_up = get_ancestral_step(sigmas[i], sigmas[i + 1], eta=eta)
        if callback is not None:
            callback({'x': x, 'i': i, 'sigma': sigmas[i], 'sigma_hat': sigmas[i], 'denoised': denoised})
        if sigmas[i + 1] == 0:
            # Euler method
            d = to_d(x, sigmas[i], denoised)
            dt = sigma_down - sigmas[i]
            x = x + d * dt
        else:
            # DPM-Solver++(2S)
            if sigmas[i] == 1.0:
                sigma_s = 0.9999
            else:
                t_i, t_down = lambda_fn(sigmas[i]), lambda_fn(sigma_down)
                r = 1 / 2
                h = t_down - t_i
                s = t_i + r * h
                sigma_s = sigma_fn(s)
            # sigma_s = sigmas[i+1]
            sigma_s_i_ratio = sigma_s / sigmas[i]
            u = sigma_s_i_ratio * x + (1 - sigma_s_i_ratio) * denoised
            D_i = model(u, sigma_s * s_in, **extra_args)
            sigma_down_i_ratio = sigma_down / sigmas[i]
            x = sigma_down_i_ratio * x + (1 - sigma_down_i_ratio) * D_i
            # print("sigma_i", sigmas[i], "sigma_ip1", sigmas[i+1],"sigma_down", sigma_down, "sigma_down_i_ratio", sigma_down_i_ratio, "sigma_s_i_ratio", sigma_s_i_ratio, "renoise_coeff", renoise_coeff)
        # Noise addition
        if sigmas[i + 1] > 0 and eta > 0:
            x = (alpha_ip1/alpha_down) * x + noise_sampler(sigmas[i], sigmas[i + 1]) * s_noise * renoise_coeff
        # logged_x = torch.cat((logged_x, x.unsqueeze(0)), dim=0)
    return x

@torch.no_grad()
def sample_dpmpp_2s_ancestral_cfg_pp_intern(model, x, sigmas, extra_args=None, callback=None, disable=None, eta=None, s_noise=None, noise_sampler=None):
    if hasattr(model, 'model_sampling') and isinstance(model.model_sampling, CONST):
        return sample_dpmpp_2s_ancestral_RF(model, x, sigmas, extra_args, callback, disable, eta, s_noise, noise_sampler)
    """Ancestral sampling with DPM-Solver++(2S) second-order steps."""
    eta = modules.shared.opts.dpmpp_2s_ancestral_intern_eta if eta is None else eta
    s_noise = modules.shared.opts.dpmpp_2s_ancestral_intern_s_noise if s_noise is None else s_noise
    extra_args = {} if extra_args is None else extra_args
    noise_sampler = default_noise_sampler(x) if noise_sampler is None else noise_sampler
    
    temp = [0]
    def post_cfg_function(args):
        temp[0] = args["uncond_denoised"]
        return args["denoised"]

    model_options = extra_args.get("model_options", {}).copy()
    extra_args["model_options"] = ldm_patched.modules.model_patcher.set_model_options_post_cfg_function(model_options, post_cfg_function, disable_cfg1_optimization=True)

    s_in = x.new_ones([x.shape[0]])
    sigma_fn = lambda t: t.neg().exp()
    t_fn = lambda sigma: sigma.log().neg()
    s = sigmas[0]
    small_x = nn.functional.interpolate(x, scale_factor=0.5, mode='area')
    den = model(small_x, s * s_in, **extra_args)
    den = nn.functional.interpolate(den, scale_factor=2, mode='area')
    ups_temp = nn.functional.interpolate(temp[0], scale_factor=2, mode='area')
    sigma_down, sigma_up = get_ancestral_step(s, sigmas[1], eta=eta)
    t, t_next = t_fn(s), t_fn(sigma_down)
    r = 1 / 2
    h = t_next - t
    s_ = t + r * h
    x_2 = (sigma_fn(s_) / sigma_fn(t)) * (x + (den - ups_temp)) - (-h * r).expm1() * den
    denoised_2 = model(x_2, sigma_fn(s_) * s_in, **extra_args)
    x = (sigma_fn(t_next) / sigma_fn(t)) * (x + (den - temp[0])) - (-h).expm1() * denoised_2
    large_denoised = x
    x = x + noise_sampler(sigmas[0], sigmas[1]) * s_noise * sigma_up
    sigmas = sigmas[1:] # remove the first sigma we used
    for i in trange(len(sigmas) - 2, disable=disable):
        if sigma_down != 0:
            down_x = nn.functional.interpolate(x, scale_factor=0.5, mode='area')
            denoised = model(down_x, sigmas[i] * s_in, **extra_args)
        else:
            denoised = model(x, sigmas[i] * s_in, **extra_args)
        # denoised = model(x, sigmas[i] * s_in, **extra_args)
        sigma_down, sigma_up = get_ancestral_step(sigmas[i], sigmas[i + 1], eta=eta)
        if callback is not None:
            callback({'x': x, 'i': i, 'sigma': sigmas[i], 'sigma_hat': sigmas[i], 'denoised': denoised})
        if sigma_down == 0:
            # Euler method
            d = to_d(x, sigmas[i], temp[0])
            x = denoised + d * sigma_down
        else:
            # DPM-Solver++(2S)
            t, t_next = t_fn(sigmas[i]), t_fn(sigma_down)
            r = 1 / 2
            h = t_next - t
            s = t + r * h
            mergefactor = min(math.sqrt(i/(len(sigmas) - 2)), 1) 
            print(mergefactor)
            #merge up_den with x
            if mergefactor == 1:
                up_den = large_denoised
                up_temp = nn.functional.interpolate(temp[0], scale_factor=2, mode='area')
                x_2 = (sigma_fn(s) / sigma_fn(t)) * (x + (up_den - up_temp)) - (-h * r).expm1() * up_den
            else:
                up_den = nn.functional.interpolate(denoised, scale_factor=2, mode='area')
                print(up_den.max(), large_denoised.max())
                up_den = (up_den * (1-mergefactor)) + (large_denoised * mergefactor)
                print(up_den.max(), large_denoised.max())
                up_temp = nn.functional.interpolate(temp[0], scale_factor=2, mode='area')
                x_2 = (sigma_fn(s) / sigma_fn(t)) * (x + (up_den - up_temp)) - (-h * r).expm1() * up_den
            
            
            denoised_2 = model(x_2, sigma_fn(s) * s_in, **extra_args)
            x = (sigma_fn(t_next) / sigma_fn(t)) * (x + (up_den - temp[0])) - (-h).expm1() * denoised_2
            large_denoised = denoised_2
        # Noise addition
        if sigmas[i + 1] > 0:
            x = x + noise_sampler(sigmas[i], sigmas[i + 1]) * s_noise * sigma_up
    return x

@torch.no_grad()
def sample_dpmpp_sde_cfg_pp(model, x, sigmas, extra_args=None, callback=None, disable=None, noise_sampler=None):
    """DPM-Solver++ (stochastic) with improved CFG++."""
    eta = modules.shared.opts.dpmpp_sde_cfg_pp_eta
    s_noise = modules.shared.opts.dpmpp_sde_cfg_pp_s_noise
    r = modules.shared.opts.dpmpp_sde_cfg_pp_r
    
    if len(sigmas) <= 1:
        return x

    sigma_min, sigma_max = sigmas[sigmas > 0].min(), sigmas.max()
    noise_sampler = BrownianTreeNoiseSampler(x, sigma_min, sigma_max, seed=extra_args.get("seed", None), cpu=True) if noise_sampler is None else noise_sampler
    extra_args = {} if extra_args is None else extra_args
    
    temp = [0]
    temp_2 = [0]  # Store second denoised uncond prediction
    def post_cfg_function(args):
        temp[0] = args["uncond_denoised"]
        return args["denoised"]
    
    model_options = extra_args.get("model_options", {}).copy()
    extra_args["model_options"] = ldm_patched.modules.model_patcher.set_model_options_post_cfg_function(model_options, post_cfg_function, disable_cfg1_optimization=True)
    
    s_in = x.new_ones([x.shape[0]])
    sigma_fn = lambda t: t.neg().exp()
    t_fn = lambda sigma: sigma.log().neg()

    for i in trange(len(sigmas) - 1, disable=disable):
        denoised = model(x, sigmas[i] * s_in, **extra_args)
        if callback is not None:
            callback({'x': x, 'i': i, 'sigma': sigmas[i], 'sigma_hat': sigmas[i], 'denoised': denoised})
        
        if sigmas[i + 1] == 0:
            # Euler method
            d = to_d(x, sigmas[i], temp[0])
            dt = sigmas[i + 1] - sigmas[i]
            x = x + d * dt
        else:
            # DPM-Solver++
            t, t_next = t_fn(sigmas[i]), t_fn(sigmas[i + 1])
            h = t_next - t
            s = t + h * r
            fac = 1 / (2 * r)

            # Step 1
            sd, su = get_ancestral_step(sigma_fn(t), sigma_fn(s), eta)
            s_ = t_fn(sd)
            x_2 = (sigma_fn(s_) / sigma_fn(t)) * x - (t - s_).expm1() * denoised
            x_2 = x_2 + noise_sampler(sigma_fn(t), sigma_fn(s)) * s_noise * su
            denoised_2 = model(x_2, sigma_fn(s) * s_in, **extra_args)
            temp_2[0] = temp[0]  # Store previous uncond prediction

            # Step 2
            sd, su = get_ancestral_step(sigma_fn(t), sigma_fn(t_next), eta)
            t_next_ = t_fn(sd)
            # Improved denoised mixing using both unconditioned predictions
            denoised_d = (1 - fac) * temp_2[0] + fac * temp[0]
            x = (sigma_fn(t_next_) / sigma_fn(t)) * x - (t - t_next_).expm1() * denoised_d
            x = x + noise_sampler(sigma_fn(t), sigma_fn(t_next)) * s_noise * su
    return x

@torch.no_grad()
def sample_dpmpp_2m_cfg_pp(model, x, sigmas, extra_args=None, callback=None, disable=None):
    """DPM-Solver++(2M)."""
    extra_args = {} if extra_args is None else extra_args
    s_in = x.new_ones([x.shape[0]])
    t_fn = lambda sigma: sigma.log().neg()

    old_uncond_denoised = None
    uncond_denoised = None
    def post_cfg_function(args):
        nonlocal uncond_denoised
        uncond_denoised = args["uncond_denoised"]
        return args["denoised"]
    
    model_options = extra_args.get("model_options", {}).copy()
    extra_args["model_options"] = ldm_patched.modules.model_patcher.set_model_options_post_cfg_function(model_options, post_cfg_function, disable_cfg1_optimization=True)

    for i in trange(len(sigmas) - 1, disable=disable):
        denoised = model(x, sigmas[i] * s_in, **extra_args)
        if callback is not None:
            callback({'x': x, 'i': i, 'sigma': sigmas[i], 'sigma_hat': sigmas[i], 'denoised': denoised})
        t, t_next = t_fn(sigmas[i]), t_fn(sigmas[i + 1])
        h = t_next - t
        if old_uncond_denoised is None or sigmas[i + 1] == 0:
            denoised_mix = -torch.exp(-h) * uncond_denoised
        else:
            h_last = t - t_fn(sigmas[i - 1])
            r = h_last / h
            denoised_mix = -torch.exp(-h) * uncond_denoised - torch.expm1(-h) * (1 / (2 * r)) * (denoised - old_uncond_denoised)
        x = denoised + denoised_mix + torch.exp(-h) * x
        old_uncond_denoised = uncond_denoised
    return x

@torch.no_grad()
def sample_ode(model, x, sigmas, extra_args=None, callback=None, disable=None, solver="dopri5", rtol=1e-3, atol=1e-4, max_steps=250):
    """Implements ODE-based sampling."""
    sampler = ODESampler(solver, rtol, atol, max_steps)
    return sampler(model, x, sigmas, extra_args=extra_args, callback=callback, disable=disable)

@torch.no_grad()
def sample_dpmpp_3m_sde_cfg_pp(model, x, sigmas, extra_args=None, callback=None, disable=None, eta=None, s_noise=None, noise_sampler=None):
    """DPM-Solver++(3M) SDE."""
    eta = modules.shared.opts.dpmpp_3m_sde_cfg_pp_eta if eta is None else eta
    s_noise = modules.shared.opts.dpmpp_3m_sde_cfg_pp_s_noise if s_noise is None else s_noise

    if len(sigmas) <= 1:
        return x

    seed = extra_args.get("seed", None)
    sigma_min, sigma_max = sigmas[sigmas > 0].min(), sigmas.max()
    noise_sampler = BrownianTreeNoiseSampler(x, sigma_min, sigma_max, seed=seed, cpu=True) if noise_sampler is None else noise_sampler
    extra_args = {} if extra_args is None else extra_args
    s_in = x.new_ones([x.shape[0]])

    denoised_1, denoised_2 = None, None
    h, h_1, h_2 = None, None, None

    temp = [0]
    def post_cfg_function(args):
        temp[0] = args["uncond_denoised"]
        return args["denoised"]

    model_options = extra_args.get("model_options", {}).copy()
    extra_args["model_options"] = ldm_patched.modules.model_patcher.set_model_options_post_cfg_function(model_options, post_cfg_function, disable_cfg1_optimization=True)

    for i in trange(len(sigmas) - 1, disable=disable):
        denoised = model(x, sigmas[i] * s_in, **extra_args)
        if callback is not None:
            callback({'x': x, 'i': i, 'sigma': sigmas[i], 'sigma_hat': sigmas[i], 'denoised': denoised})
        if sigmas[i + 1] == 0:
            # Denoising step
            x = denoised
        else:
            t, s = -sigmas[i].log(), -sigmas[i + 1].log()
            h = s - t
            h_eta = h * (eta + 1)

            x = torch.exp(-h_eta) * (x + (denoised - temp[0])) + (-h_eta).expm1().neg() * denoised

            if h_2 is not None:
                r0 = h_1 / h
                r1 = h_2 / h
                d1_0 = (denoised - denoised_1) / r0
                d1_1 = (denoised_1 - denoised_2) / r1
                d1 = d1_0 + (d1_0 - d1_1) * r0 / (r0 + r1)
                d2 = (d1_0 - d1_1) / (r0 + r1)
                phi_2 = h_eta.neg().expm1() / h_eta + 1
                phi_3 = phi_2 / h_eta - 0.5
                x = x + phi_2 * d1 - phi_3 * d2
            elif h_1 is not None:
                r = h_1 / h
                d = (denoised - denoised_1) / r
                phi_2 = h_eta.neg().expm1() / h_eta + 1
                x = x + phi_2 * d

            if eta:
                x = x + noise_sampler(sigmas[i], sigmas[i + 1]) * sigmas[i + 1] * (-2 * h * eta).expm1().neg().sqrt() * s_noise

        denoised_1, denoised_2 = denoised, denoised_1
        h_1, h_2 = h, h_1
    return x

@torch.no_grad()
def sample_dpmpp_2m_dy(
    model,
    x,
    sigmas,
    extra_args=None,
    callback=None,
    disable=None,
    s_noise=None,
    s_dy_pow=None,
    s_extra_steps=None,
):
    """DPM-Solver++(2M) with dynamic thresholding."""
    s_noise = modules.shared.opts.dpmpp_2m_dy_s_noise if s_noise is None else s_noise
    s_dy_pow = modules.shared.opts.dpmpp_2m_dy_s_dy_pow if s_dy_pow is None else s_dy_pow
    s_extra_steps = modules.shared.opts.dpmpp_2m_dy_s_extra_steps if s_extra_steps is None else s_extra_steps
    extra_args = {} if extra_args is None else extra_args
    s_in = x.new_ones([x.shape[0]])
    sigma_fn = lambda t: t.neg().exp()
    t_fn = lambda sigma: sigma.log().neg()
    old_denoised = None
    h_last = None
    h = None

    for i in trange(len(sigmas) - 1, disable=disable):
        gamma = 2**0.5 - 1
        if s_dy_pow >= 0:
            gamma = gamma * (1.0 - (i / (len(sigmas) - 2)) ** s_dy_pow)
        sigma_hat = sigmas[i] * (gamma + 1)
        if gamma > 0:
            eps = torch.randn_like(x) * s_noise
            x = x - eps * (sigma_hat**2 - sigmas[i] ** 2) ** 0.5
        denoised = model(x, sigma_hat * s_in, **extra_args)
        if callback is not None:
            callback({"x": x, "i": i, "sigma": sigmas[i], "sigma_hat": sigma_hat, "denoised": denoised})
        t, t_next = t_fn(sigma_hat), t_fn(sigmas[i + 1])
        h = t_next - t
        if old_denoised is None or sigmas[i + 1] == 0:
            x = (sigma_fn(t_next) / sigma_fn(t)) * x - (-h).expm1() * denoised
        else:
            r = h_last / h
            denoised_d = (1 + 1 / (2 * r)) * denoised - (1 / (2 * r)) * old_denoised
            x = (sigma_fn(t_next) / sigma_fn(t)) * x - (-h).expm1() * denoised_d
        old_denoised = denoised
        h_last = h
    return x


@torch.no_grad()
def sample_dpmpp_2m_sde_dy(
    model,
    x,
    sigmas,
    extra_args=None,
    callback=None,
    disable=None,
    eta=None,
    s_noise=None,
    noise_sampler=None,
    solver_type=None,
    s_dy_pow=None,
    s_extra_steps=None,
):
    """DPM-Solver++(2M) SDE with dynamic thresholding."""
    eta = modules.shared.opts.dpmpp_2m_sde_dy_eta if eta is None else eta
    s_noise = modules.shared.opts.dpmpp_2m_sde_dy_s_noise if s_noise is None else s_noise
    solver_type = modules.shared.opts.dpmpp_2m_sde_dy_solver_type if solver_type is None else solver_type
    s_dy_pow = modules.shared.opts.dpmpp_2m_sde_dy_s_dy_pow if s_dy_pow is None else s_dy_pow
    s_extra_steps = modules.shared.opts.dpmpp_2m_sde_dy_s_extra_steps if s_extra_steps is None else s_extra_steps
    if len(sigmas) <= 1:
        return x

    if solver_type not in {"heun", "midpoint"}:
        raise ValueError("solver_type must be 'heun' or 'midpoint'")

    gamma = 2**0.5 - 1

    seed = extra_args.get("seed", None)
    sigma_min, sigma_max = sigmas[sigmas > 0].min(), sigmas.max() * (gamma + 1)
    noise_sampler = BrownianTreeNoiseSampler(x, sigma_min, sigma_max, seed=seed, cpu=True) if noise_sampler is None else noise_sampler
    extra_args = {} if extra_args is None else extra_args
    s_in = x.new_ones([x.shape[0]])

    old_denoised = None
    h_last = None
    h = None

    for i in trange(len(sigmas) - 1, disable=disable):
        if s_dy_pow >= 0:
            gamma = gamma * (1.0 - (i / (len(sigmas) - 2)) ** s_dy_pow)
        sigma_hat = sigmas[i] * (gamma + 1)
        if gamma > 0:
            eps = torch.randn_like(x) * s_noise
            x = x - eps * (sigma_hat**2 - sigmas[i] ** 2) ** 0.5
        denoised = model(x, sigma_hat * s_in, **extra_args)
        if callback is not None:
            callback({"x": x, "i": i, "sigma": sigmas[i], "sigma_hat": sigma_hat, "denoised": denoised})
        if sigmas[i + 1] == 0:
            # Denoising step
            x = denoised
        else:
            # DPM-Solver++(2M) SDE
            t, s = -sigma_hat.log(), -sigmas[i + 1].log()
            h = s - t
            eta_h = eta * h

            x = sigmas[i + 1] / sigma_hat * (-eta_h).exp() * x + (-h - eta_h).expm1().neg() * denoised

            if old_denoised is not None:
                r = h_last / h
                if solver_type == "heun":
                    x = x + ((-h - eta_h).expm1().neg() / (-h - eta_h) + 1) * (1 / r) * (denoised - old_denoised)
                elif solver_type == "midpoint":
                    x = x + 0.5 * (-h - eta_h).expm1().neg() * (1 / r) * (denoised - old_denoised)

            # TODO not working properly
            if eta:
                x = x + noise_sampler(sigma_hat, sigmas[i + 1] * (gamma + 1)) * sigmas[i + 1] * (-2 * eta_h).expm1().neg().sqrt() * s_noise

        old_denoised = denoised
        h_last = h
    return x


@torch.no_grad()
def sample_dpmpp_3m_sde_dy(
    model,
    x,
    sigmas,
    extra_args=None,
    callback=None,
    disable=None,
    eta=None,
    s_noise=None,
    noise_sampler=None,
    s_dy_pow=None,
    s_extra_steps=None,
):
    """DPM-Solver++(3M) SDE with dynamic thresholding."""
    eta = modules.shared.opts.dpmpp_3m_sde_dy_eta if eta is None else eta
    s_noise = modules.shared.opts.dpmpp_3m_sde_dy_s_noise if s_noise is None else s_noise
    s_dy_pow = modules.shared.opts.dpmpp_3m_sde_dy_s_dy_pow if s_dy_pow is None else s_dy_pow
    s_extra_steps = modules.shared.opts.dpmpp_3m_sde_dy_s_extra_steps if s_extra_steps is None else s_extra_steps

    if len(sigmas) <= 1:
        return x

    gamma = 2**0.5 - 1

    seed = extra_args.get("seed", None)
    sigma_min, sigma_max = sigmas[sigmas > 0].min(), sigmas.max() * (gamma + 1)
    noise_sampler = BrownianTreeNoiseSampler(x, sigma_min, sigma_max, seed=seed, cpu=True) if noise_sampler is None else noise_sampler
    extra_args = {} if extra_args is None else extra_args
    s_in = x.new_ones([x.shape[0]])

    denoised_1, denoised_2 = None, None
    h, h_1, h_2 = None, None, None

    for i in trange(len(sigmas) - 1, disable=disable):
        if s_dy_pow >= 0:
            gamma = gamma * (1.0 - (i / (len(sigmas) - 2)) ** s_dy_pow)
        sigma_hat = sigmas[i] * (gamma + 1)
        if gamma > 0:
            eps = torch.randn_like(x) * s_noise
            x = x - eps * (sigma_hat**2 - sigmas[i] ** 2) ** 0.5
        denoised = model(x, sigma_hat * s_in, **extra_args)
        if callback is not None:
            callback({"x": x, "i": i, "sigma": sigmas[i], "sigma_hat": sigma_hat, "denoised": denoised})
        if sigmas[i + 1] == 0:
            # Denoising step
            x = denoised
        else:
            t, s = -sigma_hat.log(), -sigmas[i + 1].log()
            h = s - t
            h_eta = h * (eta + 1)

            x = torch.exp(-h_eta) * x + (-h_eta).expm1().neg() * denoised

            if h_2 is not None:
                r0 = h_1 / h
                r1 = h_2 / h
                d1_0 = (denoised - denoised_1) / r0
                d1_1 = (denoised_1 - denoised_2) / r1
                d1 = d1_0 + (d1_0 - d1_1) * r0 / (r0 + r1)
                d2 = (d1_0 - d1_1) / (r0 + r1)
                phi_2 = h_eta.neg().expm1() / h_eta + 1
                phi_3 = phi_2 / h_eta - 0.5
                x = x + phi_2 * d1 - phi_3 * d2
            elif h_1 is not None:
                r = h_1 / h
                d = (denoised - denoised_1) / r
                phi_2 = h_eta.neg().expm1() / h_eta + 1
                x = x + phi_2 * d

            # TODO not working properly
            if eta:
                x = x + noise_sampler(sigmas[i], sigmas[i + 1] * (gamma + 1)) * sigmas[i + 1] * (-2 * h * eta).expm1().neg().sqrt() * s_noise

        denoised_1, denoised_2 = denoised, denoised_1
        h_1, h_2 = h, h_1
    return x


@torch.no_grad()
def sample_dpmpp_3m_dy(
    model,
    x,
    sigmas,
    extra_args=None,
    callback=None,
    disable=None,
    s_noise=None,
    noise_sampler=None,
    s_dy_pow=None,
    s_extra_steps=None,
):
    s_noise = modules.shared.opts.dpmpp_3m_dy_s_noise if s_noise is None else s_noise
    s_dy_pow = modules.shared.opts.dpmpp_3m_dy_s_dy_pow if s_dy_pow is None else s_dy_pow
    s_extra_steps = modules.shared.opts.dpmpp_3m_dy_s_extra_steps if s_extra_steps is None else s_extra_steps
    return sample_dpmpp_3m_sde_dy(
        model,
        x,
        sigmas,
        extra_args,
        callback,
        disable,
        0.0,
        s_noise,
        noise_sampler,
        s_dy_pow,
        s_extra_steps,
    )

@torch.no_grad()
def dy_sampling_step_cfg_pp(x, model, sigma_next, i, sigma, sigma_hat, callback, **extra_args):
    temp = [0]

    def post_cfg_function(args):
        temp[0] = args["uncond_denoised"]
        return args["denoised"]

    model_options = extra_args.get("model_options", {}).copy()
    extra_args["model_options"] = ldm_patched.modules.model_patcher.set_model_options_post_cfg_function(
        model_options, post_cfg_function, disable_cfg1_optimization=True
    )

    original_shape = x.shape
    batch_size, channels, m, n = original_shape[0], original_shape[1], original_shape[2] // 2, original_shape[3] // 2
    extra_row = x.shape[2] % 2 == 1
    extra_col = x.shape[3] % 2 == 1

    if extra_row:
        extra_row_content = x[:, :, -1:, :]
        x = x[:, :, :-1, :]
    if extra_col:
        extra_col_content = x[:, :, :, -1:]
        x = x[:, :, :, :-1]

    a_list = x.unfold(2, 2, 2).unfold(3, 2, 2).contiguous().view(batch_size, channels, m * n, 2, 2)
    c = a_list[:, :, :, 1, 1].view(batch_size, channels, m, n)

    with Rescaler(model, c, "nearest-exact", **extra_args) as rescaler:
        denoised = model(c, sigma_hat * c.new_ones([c.shape[0]]), **rescaler.extra_args)
    if callback is not None:
        callback({"x": c, "i": i, "sigma": sigma, "sigma_hat": sigma_hat, "denoised": denoised})

    d = to_d(c, sigma_hat, temp[0])
    c = denoised + d * sigma_next

    d_list = c.view(batch_size, channels, m * n, 1, 1)
    a_list[:, :, :, 1, 1] = d_list[:, :, :, 0, 0]
    x = a_list.view(batch_size, channels, m, n, 2, 2).permute(0, 1, 2, 4, 3, 5).reshape(batch_size, channels, 2 * m, 2 * n)

    if extra_row or extra_col:
        x_expanded = torch.zeros(original_shape, dtype=x.dtype, device=x.device)
        x_expanded[:, :, : 2 * m, : 2 * n] = x
        if extra_row:
            x_expanded[:, :, -1:, : 2 * n + 1] = extra_row_content
        if extra_col:
            x_expanded[:, :, : 2 * m, -1:] = extra_col_content
        if extra_row and extra_col:
            x_expanded[:, :, -1:, -1:] = extra_col_content[:, :, -1:, :]
        x = x_expanded

    return x


@torch.no_grad()
def sample_euler_dy_cfg_pp(
    model,
    x,
    sigmas,
    extra_args=None,
    callback=None,
    disable=None,
    s_churn=None,
    s_tmin=None,
    s_tmax=float("inf"),
    s_noise=None,
    s_dy_pow=None,
    s_extra_steps=None,
):
    """Euler with dynamic thresholding and CFG++."""
    s_churn = modules.shared.opts.euler_dy_cfg_pp_s_churn if s_churn is None else s_churn
    s_tmin = modules.shared.opts.euler_dy_cfg_pp_s_tmin if s_tmin is None else s_tmin
    s_noise = modules.shared.opts.euler_dy_cfg_pp_s_noise if s_noise is None else s_noise
    s_dy_pow = modules.shared.opts.euler_dy_cfg_pp_s_dy_pow if s_dy_pow is None else s_dy_pow
    s_extra_steps = modules.shared.opts.euler_dy_cfg_pp_s_extra_steps if s_extra_steps is None else s_extra_steps
    extra_args = {} if extra_args is None else extra_args
    s_in = x.new_ones([x.shape[0]])

    temp = [0]

    def post_cfg_function(args):
        temp[0] = args["uncond_denoised"]
        return args["denoised"]

    model_options = extra_args.get("model_options", {}).copy()
    extra_args["model_options"] = ldm_patched.modules.model_patcher.set_model_options_post_cfg_function(
        model_options, post_cfg_function, disable_cfg1_optimization=True
    )

    for i in trange(len(sigmas) - 1, disable=disable):
        gamma = max(s_churn / (len(sigmas) - 1), 2**0.5 - 1) if s_tmin <= sigmas[i] <= s_tmax else 0.0
        if s_dy_pow >= 0:
            gamma = gamma * (1.0 - (i / (len(sigmas) - 2)) ** s_dy_pow)
        sigma_hat = sigmas[i] * (gamma + 1)
        # print(sigma_hat)
        dt = sigmas[i + 1] - sigma_hat
        if gamma > 0:
            eps = torch.randn_like(x) * s_noise
            x = x - eps * (sigma_hat**2 - sigmas[i] ** 2) ** 0.5
        denoised = model(x, sigma_hat * s_in, **extra_args)
        if callback is not None:
            callback({"x": x, "i": i, "sigma": sigmas[i], "sigma_hat": sigma_hat, "denoised": denoised})
        d = to_d(x, sigma_hat, temp[0])
        # Euler method
        x = denoised + d * sigmas[i + 1]
        if sigmas[i + 1] > 0 and s_extra_steps:
            if i // 2 == 1:
                x = dy_sampling_step_cfg_pp(x, model, sigmas[i + 1], i, sigmas[i], sigma_hat, callback, **extra_args)
    return x


@torch.no_grad()
def smea_sampling_step_cfg_pp(x, model, sigma_next, i, sigma, sigma_hat, callback, **extra_args):
    temp = [0]

    def post_cfg_function(args):
        temp[0] = args["uncond_denoised"]
        return args["denoised"]

    model_options = extra_args.get("model_options", {}).copy()
    extra_args["model_options"] = ldm_patched.modules.model_patcher.set_model_options_post_cfg_function(
        model_options, post_cfg_function, disable_cfg1_optimization=True
    )

    m, n = x.shape[2], x.shape[3]
    x = torch.nn.functional.interpolate(input=x, scale_factor=(1.25, 1.25), mode="nearest-exact")

    with Rescaler(model, x, "nearest-exact", **extra_args) as rescaler:
        denoised = model(x, sigma_hat * x.new_ones([x.shape[0]]), **rescaler.extra_args)
    if callback is not None:
        callback({"x": x, "i": i, "sigma": sigma, "sigma_hat": sigma_hat, "denoised": denoised})

    d = to_d(x, sigma_hat, temp[0])
    x = denoised + d * sigma_next
    x = torch.nn.functional.interpolate(input=x, size=(m, n), mode="nearest-exact")
    return x


@torch.no_grad()
def sample_euler_smea_dy_cfg_pp(
    model,
    x,
    sigmas,
    extra_args=None,
    callback=None,
    disable=None,
    s_churn=None,
    s_tmin=None,
    s_tmax=float("inf"),
    s_noise=None,
    s_dy_pow=None,
    s_extra_steps=None,
):
    """Euler with SMEA, dynamic thresholding and CFG++."""
    s_churn = modules.shared.opts.euler_smea_dy_cfg_pp_s_churn if s_churn is None else s_churn
    s_tmin = modules.shared.opts.euler_smea_dy_cfg_pp_s_tmin if s_tmin is None else s_tmin
    s_noise = modules.shared.opts.euler_smea_dy_cfg_pp_s_noise if s_noise is None else s_noise
    s_dy_pow = modules.shared.opts.euler_smea_dy_cfg_pp_s_dy_pow if s_dy_pow is None else s_dy_pow
    s_extra_steps = modules.shared.opts.euler_smea_dy_cfg_pp_s_extra_steps if s_extra_steps is None else s_extra_steps
    extra_args = {} if extra_args is None else extra_args
    s_in = x.new_ones([x.shape[0]])

    temp = [0]

    def post_cfg_function(args):
        temp[0] = args["uncond_denoised"]
        return args["denoised"]

    model_options = extra_args.get("model_options", {}).copy()
    extra_args["model_options"] = ldm_patched.modules.model_patcher.set_model_options_post_cfg_function(
        model_options, post_cfg_function, disable_cfg1_optimization=True
    )

    for i in trange(len(sigmas) - 1, disable=disable):
        gamma = max(s_churn / (len(sigmas) - 1), 2**0.5 - 1) if s_tmin <= sigmas[i] <= s_tmax else 0.0
        if s_dy_pow >= 0:
            gamma = gamma * (1.0 - (i / (len(sigmas) - 2)) ** s_dy_pow)
        sigma_hat = sigmas[i] * (gamma + 1)
        dt = sigmas[i + 1] - sigma_hat
        if gamma > 0:
            eps = torch.randn_like(x) * s_noise
            x = x - eps * (sigma_hat**2 - sigmas[i] ** 2) ** 0.5
        denoised = model(x, sigma_hat * s_in, **extra_args)
        if callback is not None:
            callback({"x": x, "i": i, "sigma": sigmas[i], "sigma_hat": sigma_hat, "denoised": denoised})
        d = to_d(x, sigma_hat, temp[0])
        # Euler method
        x = denoised + d * sigmas[i + 1]
        if sigmas[i + 1] > 0 and s_extra_steps:
            if i + 1 // 2 == 1:
                x = dy_sampling_step_cfg_pp(x, model, sigmas[i + 1], i, sigmas[i], sigma_hat, callback, **extra_args)
            if i + 1 // 2 == 0:
                x = smea_sampling_step_cfg_pp(x, model, sigmas[i + 1], i, sigmas[i], sigma_hat, callback, **extra_args)
    return x


@torch.no_grad()
def sample_euler_ancestral_dy_cfg_pp(
    model,
    x,
    sigmas,
    extra_args=None,
    callback=None,
    disable=None,
    eta=None,
    s_noise=None,
    noise_sampler=None,
    s_dy_pow=None,
    s_extra_steps=None,
):
    """Euler ancestral with dynamic thresholding and CFG++."""
    eta = modules.shared.opts.euler_ancestral_dy_cfg_pp_eta if eta is None else eta
    s_noise = modules.shared.opts.euler_ancestral_dy_cfg_pp_s_noise if s_noise is None else s_noise
    s_dy_pow = modules.shared.opts.euler_ancestral_dy_cfg_pp_s_dy_pow if s_dy_pow is None else s_dy_pow
    s_extra_steps = modules.shared.opts.euler_ancestral_dy_cfg_pp_s_extra_steps if s_extra_steps is None else s_extra_steps
    extra_args = {} if extra_args is None else extra_args
    noise_sampler = default_noise_sampler(x) if noise_sampler is None else noise_sampler

    temp = [0]

    def post_cfg_function(args):
        temp[0] = args["uncond_denoised"]
        return args["denoised"]

    model_options = extra_args.get("model_options", {}).copy()
    extra_args["model_options"] = ldm_patched.modules.model_patcher.set_model_options_post_cfg_function(
        model_options, post_cfg_function, disable_cfg1_optimization=True
    )

    s_in = x.new_ones([x.shape[0]])
    for i in trange(len(sigmas) - 1, disable=disable):
        gamma = 2**0.5 - 1
        if s_dy_pow >= 0:
            gamma = gamma * (1.0 - (i / (len(sigmas) - 2)) ** s_dy_pow)
        sigma_hat = sigmas[i] * (gamma + 1)
        if gamma > 0:
            eps = torch.randn_like(x) * s_noise
            x = x - eps * (sigma_hat**2 - sigmas[i] ** 2) ** 0.5

        denoised = model(x, sigma_hat * s_in, **extra_args)
        sigma_down, sigma_up = get_ancestral_step(sigma_hat, sigmas[i + 1], eta=eta)

        if callback is not None:
            callback({"x": x, "i": i, "sigma": sigmas[i], "sigma_hat": sigma_hat, "denoised": denoised})
        d = to_d(x, sigma_hat, temp[0])
        # Euler method
        dt = sigma_down - sigma_hat
        x = denoised + d * sigma_down
        if sigmas[i + 1] > 0:
            x = x + noise_sampler(sigma_hat, sigmas[i + 1] * (gamma + 1)) * s_noise * sigma_up
    return x


@torch.no_grad()
def sample_dpmpp_2m_dy_cfg_pp(
    model,
    x,
    sigmas,
    extra_args=None,
    callback=None,
    disable=None,
    s_noise=None,
    s_dy_pow=None,
    s_extra_steps=None,
):
    """DPM-Solver++(2M) with dynamic thresholding and CFG++."""
    s_noise = modules.shared.opts.dpmpp_2m_dy_cfg_pp_s_noise if s_noise is None else s_noise
    s_dy_pow = modules.shared.opts.dpmpp_2m_dy_cfg_pp_s_dy_pow if s_dy_pow is None else s_dy_pow
    s_extra_steps = modules.shared.opts.dpmpp_2m_dy_cfg_pp_s_extra_steps if s_extra_steps is None else s_extra_steps    
    """DPM-Solver++(2M)."""
    extra_args = {} if extra_args is None else extra_args
    s_in = x.new_ones([x.shape[0]])
    t_fn = lambda sigma: sigma.log().neg()

    old_uncond_denoised = None
    uncond_denoised = None
    h_last = None
    h = None

    def post_cfg_function(args):
        nonlocal uncond_denoised
        uncond_denoised = args["uncond_denoised"]
        return args["denoised"]

    model_options = extra_args.get("model_options", {}).copy()
    extra_args["model_options"] = ldm_patched.modules.model_patcher.set_model_options_post_cfg_function(
        model_options, post_cfg_function, disable_cfg1_optimization=True
    )

    for i in trange(len(sigmas) - 1, disable=disable):
        gamma = 2**0.5 - 1
        if s_dy_pow >= 0:
            gamma = gamma * (1.0 - (i / (len(sigmas) - 2)) ** s_dy_pow)
        sigma_hat = sigmas[i] * (gamma + 1)
        if gamma > 0:
            eps = torch.randn_like(x) * s_noise
            x = x - eps * (sigma_hat**2 - sigmas[i] ** 2) ** 0.5
        denoised = model(x, sigma_hat * s_in, **extra_args)
        if callback is not None:
            callback({"x": x, "i": i, "sigma": sigmas[i], "sigma_hat": sigma_hat, "denoised": denoised})
        t, t_next = t_fn(sigma_hat), t_fn(sigmas[i + 1])
        h = t_next - t
        if old_uncond_denoised is None or sigmas[i + 1] == 0:
            denoised_mix = -torch.exp(-h) * uncond_denoised
        else:
            r = h_last / h
            denoised_mix = -torch.exp(-h) * uncond_denoised - torch.expm1(-h) * (1 / (2 * r)) * (denoised - old_uncond_denoised)
        x = denoised + denoised_mix + torch.exp(-h) * x
        old_uncond_denoised = uncond_denoised
        h_last = h
    return x

@torch.no_grad()
def sample_clyb_4m_sde_momentumized(model, x, sigmas, extra_args=None, callback=None, disable=None, eta=1.0, s_noise=1., noise_sampler=None, momentum=0.0):
    """DPM-Solver++(3M) SDE, modified with an extra SDE, and momentumized in both the SDE and ODE(?). 'its a first' - Clybius 2023
    The expression for d1 is derived from the extrapolation formula given in the paper “Diffusion Monte Carlo with stochastic Hamiltonians” by M. Foulkes, L. Mitas, R. Needs, and G. Rajagopal. The formula is given as follows:
    d1 = d1_0 + (d1_0 - d1_1) * r2 / (r2 + r1) + ((d1_0 - d1_1) * r2 / (r2 + r1) - (d1_1 - d1_2) * r1 / (r0 + r1)) * r2 / ((r2 + r1) * (r0 + r1))
    (if this is an incorrect citing, we blame Google's Bard and OpenAI's ChatGPT for this and NOT me :^) )

    where d1_0, d1_1, and d1_2 are defined as follows:
    d1_0 = (denoised - denoised_1) / r2
    d1_1 = (denoised_1 - denoised_2) / r1
    d1_2 = (denoised_2 - denoised_3) / r0

    The variables r0, r1, and r2 are defined as follows:
    r0 = h_3 / h_2
    r1 = h_2 / h
    r2 = h / h_1
    """

    def momentum_func(diff, velocity, timescale=1.0, offset=-momentum / 2.0): # Diff is current diff, vel is previous diff
        if velocity is None:
            momentum_vel = diff
        else:
            momentum_vel = momentum * (timescale + offset) * velocity + (1 - momentum * (timescale + offset)) * diff
        return momentum_vel

    sigma_min, sigma_max = sigmas[sigmas > 0].min(), sigmas.max()

    noise_sampler = default_noise_sampler(x) if noise_sampler is None else noise_sampler

    extra_args = {} if extra_args is None else extra_args
    s_in = x.new_ones([x.shape[0]])

    denoised_1, denoised_2, denoised_3 = None, None, None
    h_1, h_2, h_3 = None, None, None
    vel, vel_sde = None, None
    for i in trange(len(sigmas) - 1, disable=disable):
        time = sigmas[i] / sigma_max
        denoised = model(x, sigmas[i] * s_in, **extra_args)

        if sigmas[i + 1] == 0:
            # Denoising step
            x = denoised
        else:
            t, s = -sigmas[i].log(), -sigmas[i + 1].log()
            h = s - t
            h_eta = h * (eta + 1)
            x_diff = momentum_func((-h_eta).expm1().neg() * denoised, vel, time)
            vel = x_diff
            x = torch.exp(-h_eta) * x + vel

            if h_3 is not None:
                r0 = h_1 / h
                r1 = h_2 / h
                r2 = h_3 / h
                d1_0 = (denoised   - denoised_1) / r0
                d1_1 = (denoised_1 - denoised_2) / r1
                d1_2 = (denoised_2 - denoised_3) / r2
                # d1 = d1_0 + (d1_0 - d1_1) * r0 / (r0 + r1) + ((d1_0 - d1_1) * r2 / (r1 + r2) - (d1_1 - d1_2) * r1 / (r0 + r1)) * r2 / ((r1 + r2) * (r0 + r1))
                # d2 = (d1_0 - d1_1) / (r0 + r1) + ((d1_0 - d1_1) * r2 / (r1 + r2) - (d1_1 - d1_2) * r1 / (r0 + r1)) / ((r1 + r2) * (r0 + r1))

                # r0 = h_3 / h_2
                # r1 = h_2 / h
                # r2 = h / h_1
                # d1_0 = (denoised - denoised_1) / r2
                # d1_1 = (denoised_1 - denoised_2) / r1
                # d1_2 = (denoised_2 - denoised_3) / r0
                d1 = d1_0 + (d1_0 - d1_1) * r2 / (r2 + r1) + ((d1_0 - d1_1) * r2 / (r2 + r1) - (d1_1 - d1_2) * r1 / (r0 + r1)) * r2 / ((r2 + r1) * (r0 + r1))
                d2 = (d1_0 - d1_1) / (r2 + r1) + ((d1_0 - d1_1) * r2 / (r2 + r1) - (d1_1 - d1_2) * r1 / (r0 + r1)) / ((r2 + r1) * (r0 + r1))
                phi_3 = h_eta.neg().expm1() / h_eta + 1
                phi_4 = phi_3 / h_eta - 0.5
                sde_diff = momentum_func(phi_3 * d1 - phi_4 * d2, vel_sde, time)
                vel_sde = sde_diff
                x = x + vel_sde
            elif h_2 is not None:
                r0 = h_1 / h
                r1 = h_2 / h
                d1_0 = (denoised - denoised_1) / r0
                d1_1 = (denoised_1 - denoised_2) / r1
                d1 = d1_0 + (d1_0 - d1_1) * r0 / (r0 + r1)
                d2 = (d1_0 - d1_1) / (r0 + r1)
                phi_2 = h_eta.neg().expm1() / h_eta + 1
                phi_3 = phi_2 / h_eta - 0.5
                sde_diff = momentum_func(phi_2 * d1 - phi_3 * d2, vel_sde, time)
                vel_sde = sde_diff
                x = x + vel_sde
            elif h_1 is not None:
                r = h_1 / h
                d = (denoised - denoised_1) / r
                phi_2 = h_eta.neg().expm1() / h_eta + 1
                sde_diff = momentum_func(phi_2 * d, vel_sde, time)
                vel_sde = sde_diff
                x = x + vel_sde

            if eta:
                x = x + noise_sampler(sigmas[i], sigmas[i + 1]) * sigmas[i + 1] * (-2 * h * eta).expm1().neg().sqrt() * s_noise

            denoised_1, denoised_2, denoised_3 = denoised, denoised_1, denoised_2
            h_1, h_2, h_3 = h, h_1, h_2

        if callback is not None:
            callback({'x': x, 'i': i, 'sigma': sigmas[i], 'sigma_hat': sigmas[i], 'denoised': denoised})

    return 

class DenoiserModel(Protocol):
  def __call__(self, x: FloatTensor, t: FloatTensor, *args, **kwargs) -> FloatTensor: ...

class RefinedExpCallbackPayload(TypedDict):
  x: FloatTensor
  i: int
  sigma: FloatTensor
  sigma_hat: FloatTensor

class RefinedExpCallback(Protocol):
  def __call__(self, payload: RefinedExpCallbackPayload) -> None: ...

class NoiseSampler(Protocol):
  def __call__(self, x: FloatTensor) -> FloatTensor: ...

class StepOutput(NamedTuple):
  x_next: FloatTensor
  denoised: FloatTensor
  denoised2: FloatTensor
  vel: FloatTensor
  vel_2: FloatTensor

def _gamma(
  n: int,
) -> int:
  """
  https://en.wikipedia.org/wiki/Gamma_function
  for every positive integer n,
  Γ(n) = (n-1)!
  """
  return math.factorial(n-1)

def _incomplete_gamma(
  s: int,
  x: float,
  gamma_s: Optional[int] = None
) -> float:
  """
  https://en.wikipedia.org/wiki/Incomplete_gamma_function#Special_values
  if s is a positive integer,
  Γ(s, x) = (s-1)!*∑{k=0..s-1}(x^k/k!)
  """
  if gamma_s is None:
    gamma_s = _gamma(s)

  sum_: float = 0
  # {k=0..s-1} inclusive
  for k in range(s):
    numerator: float = x**k
    denom: int = math.factorial(k)
    quotient: float = numerator/denom
    sum_ += quotient
  incomplete_gamma_: float = sum_ * math.exp(-x) * gamma_s
  return incomplete_gamma_

# by Katherine Crowson
def _phi_1(neg_h: FloatTensor):
  return torch.nan_to_num(torch.expm1(neg_h) / neg_h, nan=1.0)

# by Katherine Crowson
def _phi_2(neg_h: FloatTensor):
  return torch.nan_to_num((torch.expm1(neg_h) - neg_h) / neg_h**2, nan=0.5)

# by Katherine Crowson
def _phi_3(neg_h: FloatTensor):
  return torch.nan_to_num((torch.expm1(neg_h) - neg_h - neg_h**2 / 2) / neg_h**3, nan=1 / 6)

def _phi(
  neg_h: float,
  j: int,
):
  """
  For j={1,2,3}: you could alternatively use Kat's phi_1, phi_2, phi_3 which perform fewer steps

  Lemma 1
  https://arxiv.org/abs/2308.02157
  ϕj(-h) = 1/h^j*∫{0..h}(e^(τ-h)*(τ^(j-1))/((j-1)!)dτ)

  https://www.wolframalpha.com/input?i=integrate+e%5E%28%CF%84-h%29*%28%CF%84%5E%28j-1%29%2F%28j-1%29%21%29d%CF%84
  = 1/h^j*[(e^(-h)*(-τ)^(-j)*τ(j))/((j-1)!)]{0..h}
  https://www.wolframalpha.com/input?i=integrate+e%5E%28%CF%84-h%29*%28%CF%84%5E%28j-1%29%2F%28j-1%29%21%29d%CF%84+between+0+and+h
  = 1/h^j*((e^(-h)*(-h)^(-j)*h^j*(Γ(j)-Γ(j,-h)))/(j-1)!)
  = (e^(-h)*(-h)^(-j)*h^j*(Γ(j)-Γ(j,-h))/((j-1)!*h^j)
  = (e^(-h)*(-h)^(-j)*(Γ(j)-Γ(j,-h))/(j-1)!
  = (e^(-h)*(-h)^(-j)*(Γ(j)-Γ(j,-h))/Γ(j)
  = (e^(-h)*(-h)^(-j)*(1-Γ(j,-h)/Γ(j))

  requires j>0
  """
  assert j > 0
  gamma_: float = _gamma(j)
  incomp_gamma_: float = _incomplete_gamma(j, neg_h, gamma_s=gamma_)

  phi_: float = math.exp(neg_h) * neg_h**-j * (1-incomp_gamma_/gamma_)

  return phi_

class RESDECoeffsSecondOrder(NamedTuple):
  a2_1: float
  b1: float
  b2: float

def _de_second_order(
  h: float,
  c2: float,
  simple_phi_calc = False,
) -> RESDECoeffsSecondOrder:
  """
  Table 3
  https://arxiv.org/abs/2308.02157
  ϕi,j := ϕi,j(-h) = ϕi(-cj*h)
  a2_1 = c2ϕ1,2
       = c2ϕ1(-c2*h)
  b1 = ϕ1 - ϕ2/c2
  """
  if simple_phi_calc:
    # Kat computed simpler expressions for phi for cases j={1,2,3}
    a2_1: float = c2 * _phi_1(-c2*h)
    phi1: float = _phi_1(-h)
    phi2: float = _phi_2(-h)
  else:
    # I computed general solution instead.
    # they're close, but there are slight differences. not sure which would be more prone to numerical error.
    a2_1: float = c2 * _phi(j=1, neg_h=-c2*h)
    phi1: float = _phi(j=1, neg_h=-h)
    phi2: float = _phi(j=2, neg_h=-h)
  phi2_c2: float = phi2/c2
  b1: float = phi1 - phi2_c2
  b2: float = phi2_c2
  return RESDECoeffsSecondOrder(
    a2_1=a2_1,
    b1=b1,
    b2=b2,
  )  

def _refined_exp_sosu_step(
  model: DenoiserModel,
  x: FloatTensor,
  sigma: FloatTensor,
  sigma_next: FloatTensor,
  c2 = 0.5,
  extra_args: Dict[str, Any] = {},
  pbar: Optional[tqdm] = None,
  simple_phi_calc = False,
  momentum = 0.0,
  vel = None,
  vel_2 = None,
  time = None
) -> StepOutput:
  """
  Algorithm 1 "RES Second order Single Update Step with c2"
  https://arxiv.org/abs/2308.02157

  Parameters:
    model (`DenoiserModel`): a k-diffusion wrapped denoiser model (e.g. a subclass of DiscreteEpsDDPMDenoiser)
    x (`FloatTensor`): noised latents (or RGB I suppose), e.g. torch.randn((B, C, H, W)) * sigma[0]
    sigma (`FloatTensor`): timestep to denoise
    sigma_next (`FloatTensor`): timestep+1 to denoise
    c2 (`float`, *optional*, defaults to .5): partial step size for solving ODE. .5 = midpoint method
    extra_args (`Dict[str, Any]`, *optional*, defaults to `{}`): kwargs to pass to `model#__call__()`
    pbar (`tqdm`, *optional*, defaults to `None`): progress bar to update after each model call
    simple_phi_calc (`bool`, *optional*, defaults to `True`): True = calculate phi_i,j(-h) via simplified formulae specific to j={1,2}. False = Use general solution that works for any j. Mathematically equivalent, but could be numeric differences.
  """

  def momentum_func(diff, velocity, timescale=1.0, offset=-momentum / 2.0): # Diff is current diff, vel is previous diff
    if velocity is None:
        momentum_vel = diff
    else:
        momentum_vel = momentum * (timescale + offset) * velocity + (1 - momentum * (timescale + offset)) * diff
    return momentum_vel

  lam_next, lam = (s.log().neg() for s in (sigma_next, sigma))

  # type hints aren't strictly true regarding float vs FloatTensor.
  # everything gets promoted to `FloatTensor` after interacting with `sigma: FloatTensor`.
  # I will use float to indicate any variables which are scalars.
  h: float = lam_next - lam
  a2_1, b1, b2 = _de_second_order(h=h, c2=c2, simple_phi_calc=simple_phi_calc)
  
  denoised: FloatTensor = model(x, sigma.repeat(x.size(0)), **extra_args)
  # if pbar is not None:
    # pbar.update(0.5)

  c2_h: float = c2*h

  diff_2 = momentum_func(a2_1*h*denoised, vel_2, time)
  vel_2 = diff_2
  x_2: FloatTensor = math.exp(-c2_h)*x + diff_2
  lam_2: float = lam + c2_h
  sigma_2: float = lam_2.neg().exp()

  denoised2: FloatTensor = model(x_2, sigma_2.repeat(x_2.size(0)), **extra_args)
  if pbar is not None:
    pbar.update()

  diff = momentum_func(h*(b1*denoised + b2*denoised2), vel, time)
  vel = diff

  x_next: FloatTensor = math.exp(-h)*x + diff
  
  return StepOutput(
    x_next=x_next,
    denoised=denoised,
    denoised2=denoised2,
    vel=vel,
    vel_2=vel_2,
  )
  

@no_grad()
def sample_refined_exp_s(
  model: FloatTensor,
  x: FloatTensor,
  sigmas: FloatTensor,
  denoise_to_zero: bool = True,
  extra_args: Dict[str, Any] = {},
  callback: Optional[RefinedExpCallback] = None,
  disable: Optional[bool] = None,
  ita: FloatTensor = torch.zeros((1,)),
  c2 = .5,
  noise_sampler: NoiseSampler = torch.randn_like,
  simple_phi_calc = False,
  momentum = 0.0,
):
  """
  Refined Exponential Solver (S).
  Algorithm 2 "RES Single-Step Sampler" with Algorithm 1 second-order step
  https://arxiv.org/abs/2308.02157

  Parameters:
    model (`DenoiserModel`): a k-diffusion wrapped denoiser model (e.g. a subclass of DiscreteEpsDDPMDenoiser)
    x (`FloatTensor`): noised latents (or RGB I suppose), e.g. torch.randn((B, C, H, W)) * sigma[0]
    sigmas (`FloatTensor`): sigmas (ideally an exponential schedule!) e.g. get_sigmas_exponential(n=25, sigma_min=model.sigma_min, sigma_max=model.sigma_max)
    denoise_to_zero (`bool`, *optional*, defaults to `True`): whether to finish with a first-order step down to 0 (rather than stopping at sigma_min). True = fully denoise image. False = match Algorithm 2 in paper
    extra_args (`Dict[str, Any]`, *optional*, defaults to `{}`): kwargs to pass to `model#__call__()`
    callback (`RefinedExpCallback`, *optional*, defaults to `None`): you can supply this callback to see the intermediate denoising results, e.g. to preview each step of the denoising process
    disable (`bool`, *optional*, defaults to `False`): whether to hide `tqdm`'s progress bar animation from being printed
    ita (`FloatTensor`, *optional*, defaults to 0.): degree of stochasticity, η, for each timestep. tensor shape must be broadcastable to 1-dimensional tensor with length `len(sigmas) if denoise_to_zero else len(sigmas)-1`. each element should be from 0 to 1.
         - if used: batch noise doesn't match non-batch
    c2 (`float`, *optional*, defaults to .5): partial step size for solving ODE. .5 = midpoint method
    noise_sampler (`NoiseSampler`, *optional*, defaults to `torch.randn_like`): method used for adding noise
    simple_phi_calc (`bool`, *optional*, defaults to `True`): True = calculate phi_i,j(-h) via simplified formulae specific to j={1,2}. False = Use general solution that works for any j. Mathematically equivalent, but could be numeric differences.
  """
  #assert sigmas[-1] == 0
  device = x.device
  ita = ita.to(device)
  sigmas = sigmas.to(device)

  sigma_min, sigma_max = sigmas[sigmas > 0].min(), sigmas.max()

  vel, vel_2 = None, None
  with tqdm(disable=disable, total=len(sigmas)-(1 if denoise_to_zero else 2)) as pbar:
    for i, (sigma, sigma_next) in enumerate(pairwise(sigmas[:-1].split(1))):
      time = sigmas[i] / sigma_max
      if 'sigma' not in locals():
        sigma = sigmas[i]
      eps = torch.randn_like(x).float()
      sigma_hat = sigma * (1 + ita)
      x_hat = x + (sigma_hat ** 2 - sigma ** 2).sqrt() * eps
      x_next, denoised, denoised2, vel, vel_2 = _refined_exp_sosu_step(
        model,
        x_hat,
        sigma_hat,
        sigma_next,
        c2=c2,
        extra_args=extra_args,
        pbar=pbar,
        simple_phi_calc=simple_phi_calc,
        momentum = momentum,
        vel = vel,
        vel_2 = vel_2,
        time = time
      )
      if callback is not None:
        payload = RefinedExpCallbackPayload(
          x=x,
          i=i,
          sigma=sigma,
          sigma_hat=sigma_hat,
          denoised=denoised,
          denoised2=denoised2,
        )
        callback(payload)
      x = x_next
    if denoise_to_zero:
      eps = torch.randn_like(x).float()
      sigma_hat = sigma * (1 + ita)
      x_hat = x + (sigma_hat ** 2 - sigma ** 2).sqrt() * eps
      x_next: FloatTensor = model(x_hat, sigma.to(x_hat.device).repeat(x_hat.size(0)), **extra_args)
      pbar.update()

      if callback is not None:
        payload = RefinedExpCallbackPayload(
          x=x,
          i=i,
          sigma=sigma,
          sigma_hat=sigma_hat,
          denoised=denoised,
          denoised2=denoised2,
        )
        callback(payload)


      x = x_next
  return x

# Many thanks to Kat + Birch-San for this wonderful sampler implementation! https://github.com/Birch-san/sdxl-play/commits/res/
def sample_res_solver(model, x, sigmas, extra_args=None, callback=None, disable=None, noise_sampler_type="gaussian", noise_sampler=None, denoise_to_zero=True, simple_phi_calc=False, c2=0.5, ita=torch.Tensor((0.0,)), momentum=0.0):
    return sample_refined_exp_s(model, x, sigmas, extra_args=extra_args, callback=callback, disable=disable, noise_sampler=noise_sampler, denoise_to_zero=denoise_to_zero, simple_phi_calc=simple_phi_calc, c2=c2, ita=ita, momentum=momentum)

@torch.no_grad()
def sample_kohaku_lonyu_yog_cfg_pp(
    model, 
    x, 
    sigmas, 
    extra_args=None, 
    callback=None, 
    disable=None, 
    s_churn=None, 
    s_tmin=None,
    s_tmax=float('inf'), 
    s_noise=None, 
    noise_sampler=None, 
    eta=None
):
    """Kohaku_LoNyu_Yog sampler with CFG++ implementation"""
    # Get values from shared options if not provided
    s_churn = modules.shared.opts.kohaku_lonyu_yog_s_cfgpp_churn if s_churn is None else s_churn
    s_tmin = modules.shared.opts.kohaku_lonyu_yog_s_cfgpp_tmin if s_tmin is None else s_tmin
    s_noise = modules.shared.opts.kohaku_lonyu_yog_s_cfgpp_noise if s_noise is None else s_noise
    eta = modules.shared.opts.kohaku_lonyu_yog_cfgpp_eta if eta is None else eta

    extra_args = {} if extra_args is None else extra_args
    noise_sampler = default_noise_sampler(x) if noise_sampler is None else noise_sampler
    
    # Set up CFG++ components
    temp = [0]
    def post_cfg_function(args):
        temp[0] = args["uncond_denoised"]
        return args["denoised"]
    
    model_options = extra_args.get("model_options", {}).copy()
    extra_args["model_options"] = ldm_patched.modules.model_patcher.set_model_options_post_cfg_function(
        model_options, post_cfg_function, disable_cfg1_optimization=True
    )
    
    s_in = x.new_ones([x.shape[0]])
    
    for i in trange(len(sigmas) - 1, disable=disable):
        gamma = min(s_churn / (len(sigmas) - 1), 2 ** 0.5 - 1) if s_tmin <= sigmas[i] <= s_tmax else 0.
        eps = torch.randn_like(x) * s_noise
        sigma_hat = sigmas[i] * (gamma + 1)
        if gamma > 0:
            x = x + eps * (sigma_hat ** 2 - sigmas[i] ** 2) ** 0.5
            
        denoised = model(x, sigma_hat * s_in, **extra_args)
        d = to_d(x, sigma_hat, temp[0])  # Use uncond_denoised from CFG++
        
        sigma_down, sigma_up = get_ancestral_step(sigmas[i], sigmas[i + 1], eta=eta)
        
        if callback is not None:
            callback({'x': x, 'i': i, 'sigma': sigmas[i], 'sigma_hat': sigma_hat, 'denoised': denoised})
            
        dt = sigma_down - sigmas[i]
        
        if i <= (len(sigmas) - 1) / 2:
            x2 = -x
            denoised2 = model(x2, sigma_hat * s_in, **extra_args)
            d2 = to_d(x2, sigma_hat, temp[0])  # Use uncond_denoised from CFG++
            x3 = x + ((d + d2) / 2) * dt
            denoised3 = model(x3, sigma_hat * s_in, **extra_args)
            d3 = to_d(x3, sigma_hat, temp[0])  # Use uncond_denoised from CFG++
            real_d = (d + d3) / 2
            x = x + real_d * dt
            x = x + noise_sampler(sigmas[i], sigmas[i + 1]) * s_noise * sigma_up
        else:
            x = x + d * dt
            
    return x

def sample_custom(model, x, sigmas, extra_args=None, callback=None, disable=None):
    """Custom sampler that uses configurations from shared options"""
    
    # Get sampler parameters from shared options
    sampler_name = modules.shared.opts.custom_sampler_name
    eta = modules.shared.opts.custom_sampler_eta
    s_noise = modules.shared.opts.custom_sampler_s_noise
    solver_type = modules.shared.opts.custom_sampler_solver_type
    r = modules.shared.opts.custom_sampler_r
    cfg_scale = modules.shared.opts.custom_cfg_conds
    cfg_scale2 = modules.shared.opts.custom_cfg_cond2_negative

    # Get the appropriate sampler function
    sampler_functions = {
            'euler_comfy': sample_euler,
            'euler_ancestral_comfy': sample_euler_ancestral,
            'heun_comfy': sample_heun,
            'dpmpp_2s_ancestral_comfy': sample_dpmpp_2s_ancestral,
            'dpmpp_sde_comfy': sample_dpmpp_sde,
            'dpmpp_2m_comfy': sample_dpmpp_2m,
            'dpmpp_2m_sde_comfy': sample_dpmpp_2m_sde,
            'dpmpp_3m_sde_comfy': sample_dpmpp_3m_sde,
            'euler_ancestral_turbo': sample_euler_ancestral,
            'dpmpp_2m_turbo': sample_dpmpp_2m,
            'dpmpp_2m_sde_turbo': sample_dpmpp_2m_sde,
            'ddpm': sample_ddpm,
            'heunpp2': sample_heunpp2,
            'ipndm': sample_ipndm,
            'ipndm_v': sample_ipndm_v,
            'deis': sample_deis,
            'euler_cfg_pp': sample_euler_cfg_pp,
            'euler_ancestral_cfg_pp': sample_euler_ancestral_cfg_pp,
            'sample_euler_ancestral_RF': sample_euler_ancestral_RF,
            'dpmpp_2s_ancestral_cfg_pp': sample_dpmpp_2s_ancestral_cfg_pp,
            'sample_dpmpp_2s_ancestral_RF': sample_dpmpp_2s_ancestral_RF,
            'dpmpp_2s_ancestral_cfg_pp_dyn': sample_dpmpp_2s_ancestral_cfg_pp_dyn,
            'dpmpp_2s_ancestral_cfg_pp_intern': sample_dpmpp_2s_ancestral_cfg_pp_intern,
            'dpmpp_sde_cfg_pp': sample_dpmpp_sde_cfg_pp,
            'dpmpp_2m_cfg_pp': sample_dpmpp_2m_cfg_pp,
            'dpmpp_3m_sde_cfg_pp': sample_dpmpp_3m_sde_cfg_pp,
            'dpmpp_2m_dy': sample_dpmpp_2m_dy,
            'dpmpp_3m_dy': sample_dpmpp_3m_dy,
            'dpmpp_3m_sde_dy': sample_dpmpp_3m_sde_dy,
            'euler_dy_cfg_pp': sample_euler_dy_cfg_pp,
            'euler_smea_dy_cfg_pp': sample_euler_smea_dy_cfg_pp,
            'euler_ancestral_dy_cfg_pp': sample_euler_ancestral_dy_cfg_pp,
            'dpmpp_2m_dy_cfg_pp': sample_dpmpp_2m_dy_cfg_pp,
            'clyb_4m_sde_momentumized': sample_clyb_4m_sde_momentumized,
            'res_solver': sample_res_solver,
            'kohaku_lonyu_yog_cfg_pp': sample_kohaku_lonyu_yog_cfg_pp,
        }

    sampler_function = sampler_functions.get(sampler_name)
    if sampler_function is None:
        raise ValueError(f"Unknown sampler: {sampler_name}")

    # Prepare sampler kwargs based on which sampler is selected
    kwargs = {
        "model": model,
        "x": x,
        "sigmas": sigmas,
        "extra_args": extra_args,
        "callback": callback,
        "disable": disable,
    }

    # Add additional parameters based on sampler type
    if "cfg" in sampler_name:
        kwargs["cfg_scale"] = cfg_scale
    if "sde" in sampler_name:
        kwargs.update({
            "eta": eta,
            "s_noise": s_noise,
        })
    if "2m_sde" in sampler_name:
        kwargs["solver_type"] = solver_type
    if any(x in sampler_name for x in ["sde", "dpmpp"]):
        kwargs["r"] = r

    # Call the sampler
    return sampler_function(**kwargs)<|MERGE_RESOLUTION|>--- conflicted
+++ resolved
@@ -891,60 +891,7 @@
     return x
 
 @torch.no_grad()
-<<<<<<< HEAD
-def sample_dpmpp_2s_ancestral_RF(model, x, sigmas, extra_args=None, callback=None, disable=None, eta=1., s_noise=1., noise_sampler=None):
-    """Ancestral sampling with DPM-Solver++(2S) second-order steps."""
-    extra_args = {} if extra_args is None else extra_args
-    noise_sampler = default_noise_sampler(x) if noise_sampler is None else noise_sampler
-    s_in = x.new_ones([x.shape[0]])
-    sigma_fn = lambda lbda: (lbda.exp() + 1) ** -1
-    lambda_fn = lambda sigma: ((1-sigma)/sigma).log()
-
-    # logged_x = x.unsqueeze(0)
-
-    for i in trange(len(sigmas) - 1, disable=disable):
-        denoised = model(x, sigmas[i] * s_in, **extra_args)
-        downstep_ratio = 1 + (sigmas[i+1]/sigmas[i] - 1) * eta
-        sigma_down = sigmas[i+1] * downstep_ratio
-        alpha_ip1 = 1 - sigmas[i+1]
-        alpha_down = 1 - sigma_down
-        renoise_coeff = (sigmas[i+1]**2 - sigma_down**2*alpha_ip1**2/alpha_down**2)**0.5
-        # sigma_down, sigma_up = get_ancestral_step(sigmas[i], sigmas[i + 1], eta=eta)
-        if callback is not None:
-            callback({'x': x, 'i': i, 'sigma': sigmas[i], 'sigma_hat': sigmas[i], 'denoised': denoised})
-        if sigmas[i + 1] == 0:
-            # Euler method
-            d = to_d(x, sigmas[i], denoised)
-            dt = sigma_down - sigmas[i]
-            x = x + d * dt
-        else:
-            # DPM-Solver++(2S)
-            if sigmas[i] == 1.0:
-                sigma_s = 0.9999
-            else:
-                t_i, t_down = lambda_fn(sigmas[i]), lambda_fn(sigma_down)
-                r = 1 / 2
-                h = t_down - t_i
-                s = t_i + r * h
-                sigma_s = sigma_fn(s)
-            # sigma_s = sigmas[i+1]
-            sigma_s_i_ratio = sigma_s / sigmas[i]
-            u = sigma_s_i_ratio * x + (1 - sigma_s_i_ratio) * denoised
-            D_i = model(u, sigma_s * s_in, **extra_args)
-            sigma_down_i_ratio = sigma_down / sigmas[i]
-            x = sigma_down_i_ratio * x + (1 - sigma_down_i_ratio) * D_i
-            # print("sigma_i", sigmas[i], "sigma_ip1", sigmas[i+1],"sigma_down", sigma_down, "sigma_down_i_ratio", sigma_down_i_ratio, "sigma_s_i_ratio", sigma_s_i_ratio, "renoise_coeff", renoise_coeff)
-        # Noise addition
-        if sigmas[i + 1] > 0 and eta > 0:
-            x = (alpha_ip1/alpha_down) * x + noise_sampler(sigmas[i], sigmas[i + 1]) * s_noise * renoise_coeff
-        # logged_x = torch.cat((logged_x, x.unsqueeze(0)), dim=0)
-    return x
-
-@torch.no_grad()
-def sample_dpmpp_sde(model, x, sigmas, extra_args=None, callback=None, disable=None):
-=======
 def sample_dpmpp_sde(model, x, sigmas, extra_args=None, callback=None, disable=None, noise_sampler=None):
->>>>>>> ba67bf6f
     """DPM-Solver++ (stochastic)."""
     eta = modules.shared.opts.dpmpp_sde_og_eta
     s_noise = modules.shared.opts.dpmpp_sde_og_s_noise
