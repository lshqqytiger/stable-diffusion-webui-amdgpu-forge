# Taken from https://github.com/comfyanonymous/ComfyUI
# This file is only for reference, and not used in the backend or runtime.


import math

from scipy import integrate
import torch
from torch import nn
import torchsde
from tqdm.auto import trange, tqdm

from ldm_patched.modules import utils
from ldm_patched.k_diffusion import deis
import ldm_patched.modules.model_patcher
import ldm_patched.modules.model_sampling
import torchdiffeq
import modules.shared
from torch import no_grad, FloatTensor
from typing import Protocol, Optional, Dict, Any, TypedDict, NamedTuple, List
from itertools import pairwise
from ldm_patched.modules.model_sampling import CONST
from modules.shared import opts
import numpy as np

def append_zero(x):
    return torch.cat([x, x.new_zeros([1])])


def get_sigmas_karras(n, sigma_min, sigma_max, rho=7., device='cpu'):
    """Constructs the noise schedule of Karras et al. (2022)."""
    ramp = torch.linspace(0, 1, n, device=device)
    min_inv_rho = sigma_min ** (1 / rho)
    max_inv_rho = sigma_max ** (1 / rho)
    sigmas = (max_inv_rho + ramp * (min_inv_rho - max_inv_rho)) ** rho
    return append_zero(sigmas).to(device)


def get_sigmas_exponential(n, sigma_min, sigma_max, device='cpu'):
    """Constructs an exponential noise schedule."""
    sigmas = torch.linspace(math.log(sigma_max), math.log(sigma_min), n, device=device).exp()
    return append_zero(sigmas)


def get_sigmas_polyexponential(n, sigma_min, sigma_max, rho=1., device='cpu'):
    """Constructs an polynomial in log sigma noise schedule."""
    ramp = torch.linspace(1, 0, n, device=device) ** rho
    sigmas = torch.exp(ramp * (math.log(sigma_max) - math.log(sigma_min)) + math.log(sigma_min))
    return append_zero(sigmas)

# align your steps
def get_sigmas_ays(n, sigma_min, sigma_max, is_sdxl=False, device='cpu'):
    # https://research.nvidia.com/labs/toronto-ai/AlignYourSteps/howto.html
    def loglinear_interp(t_steps, num_steps):
        """
        Performs log-linear interpolation of a given array of decreasing numbers.
        """
        xs = torch.linspace(0, 1, len(t_steps))
        ys = torch.log(torch.tensor(t_steps[::-1]))

        new_xs = torch.linspace(0, 1, num_steps)
        new_ys = np.interp(new_xs, xs, ys)

        interped_ys = torch.exp(torch.tensor(new_ys)).numpy()[::-1].copy()
        return interped_ys

    if is_sdxl:
        sigmas = [14.615, 6.315, 3.771, 2.181, 1.342, 0.862, 0.555, 0.380, 0.234, 0.113, 0.029]
    else:
        # Default to SD 1.5 sigmas.
        sigmas = [14.615, 6.475, 3.861, 2.697, 1.886, 1.396, 0.963, 0.652, 0.399, 0.152, 0.029]

    if n != len(sigmas):
        sigmas = np.append(loglinear_interp(sigmas, n), [0.0])
    else:
        sigmas.append(0.0)

    return torch.FloatTensor(sigmas).to(device)

def get_sigmas_ays_gits(n, sigma_min, sigma_max, is_sdxl=False, device='cpu'):
    def loglinear_interp(t_steps, num_steps):
        xs = torch.linspace(0, 1, len(t_steps))
        ys = torch.log(torch.tensor(t_steps[::-1]))
        new_xs = torch.linspace(0, 1, num_steps)
        new_ys = np.interp(new_xs, xs, ys)
        interped_ys = torch.exp(torch.tensor(new_ys)).numpy()[::-1].copy()
        return interped_ys

    if is_sdxl:
        sigmas = [14.615, 4.734, 2.567, 1.529, 0.987, 0.652, 0.418, 0.268, 0.179, 0.127, 0.029]
    else:
        sigmas = [14.615, 4.617, 2.507, 1.236, 0.702, 0.402, 0.240, 0.156, 0.104, 0.094, 0.029]

    if n != len(sigmas):
        sigmas = np.append(loglinear_interp(sigmas, n), [0.0])
    else:
        sigmas.append(0.0)

    return torch.FloatTensor(sigmas).to(device)

def get_sigmas_ays_11steps(n, sigma_min, sigma_max, is_sdxl=False, device='cpu'):
    # This is the same as the original AYS
    return get_sigmas_ays(n, sigma_min, sigma_max, is_sdxl, device)

def get_sigmas_ays_32steps(n, sigma_min, sigma_max, is_sdxl=False, device='cpu'):
    def loglinear_interp(t_steps, num_steps):
        xs = torch.linspace(0, 1, len(t_steps))
        ys = torch.log(torch.tensor(t_steps[::-1]))
        new_xs = torch.linspace(0, 1, num_steps)
        new_ys = np.interp(new_xs, xs, ys)
        interped_ys = torch.exp(torch.tensor(new_ys)).numpy()[::-1].copy()
        return interped_ys
    
    if is_sdxl:
        sigmas = [14.61500000000000000, 11.14916180000000000, 8.505221270000000000, 6.488271510000000000, 5.437074020000000000, 4.603986190000000000, 3.898547040000000000, 3.274074570000000000, 2.743965270000000000, 2.299686590000000000, 1.954485140000000000, 1.671087150000000000, 1.428781520000000000, 1.231810090000000000, 1.067896490000000000, 0.925794430000000000, 0.802908860000000000, 0.696601210000000000, 0.604369030000000000, 0.528525520000000000, 0.467733440000000000, 0.413933790000000000, 0.362581860000000000, 0.310085170000000000, 0.265189250000000000, 0.223264610000000000, 0.176538770000000000, 0.139591920000000000, 0.105873810000000000, 0.055193690000000000, 0.028773340000000000, 0.015000000000000000]
    else:
        sigmas = [14.61500000000000000, 11.23951352000000000, 8.643630810000000000, 6.647294240000000000, 5.572508620000000000, 4.716485460000000000, 3.991960650000000000, 3.519560900000000000, 3.134904660000000000, 2.792287880000000000, 2.487736280000000000, 2.216638650000000000, 1.975083510000000000, 1.779317200000000000, 1.614753350000000000, 1.465409530000000000, 1.314849000000000000, 1.166424970000000000, 1.034755470000000000, 0.915737440000000000, 0.807481690000000000, 0.712023610000000000, 0.621739000000000000, 0.530652020000000000, 0.452909600000000000, 0.374914550000000000, 0.274618190000000000, 0.201152900000000000, 0.141058730000000000, 0.066828810000000000, 0.031661210000000000, 0.015000000000000000]
    
    if n != len(sigmas):
        sigmas = np.append(loglinear_interp(sigmas, n), [0.0])
    else:
        sigmas.append(0.0)
    
    return torch.FloatTensor(sigmas).to(device)

def cosine_scheduler(n, sigma_min, sigma_max, device='cpu'):
    sigmas = torch.zeros(n, device=device)
    if n == 1:
        sigmas[0] = sigma_max ** 0.5
    else:
        for x in range(n):
            p = x / (n-1)
            C = sigma_min + 0.5*(sigma_max-sigma_min)*(1 - math.cos(math.pi*(1 - p**0.5)))
            sigmas[x] = C
    return torch.cat([sigmas, sigmas.new_zeros([1])])

def cosexpblend_scheduler(n, sigma_min, sigma_max, device='cpu'):
    sigmas = []
    if n == 1:
        sigmas.append(sigma_max ** 0.5)
    else:
        K = (sigma_min / sigma_max)**(1/(n-1))
        E = sigma_max
        for x in range(n):
            p = x / (n-1)
            C = sigma_min + 0.5*(sigma_max-sigma_min)*(1 - math.cos(math.pi*(1 - p**0.5)))
            sigmas.append(C + p * (E - C))
            E *= K
    sigmas += [0.0]
    return torch.FloatTensor(sigmas).to(device)

def phi_scheduler(n, sigma_min, sigma_max, device='cpu'):
    sigmas = torch.zeros(n, device=device)
    if n == 1:
        sigmas[0] = sigma_max ** 0.5
    else:
        phi = (1 + 5**0.5) / 2
        for x in range(n):
            sigmas[x] = sigma_min + (sigma_max-sigma_min)*((1-x/(n-1))**(phi*phi))
    return torch.cat([sigmas, sigmas.new_zeros([1])])

def get_sigmas_laplace(n, sigma_min, sigma_max, device='cpu'):
    mu = 0.
    beta = 0.5
    epsilon = 1e-5 # avoid log(0)
    x = torch.linspace(0, 1, n, device=device)
    clamp = lambda x: torch.clamp(x, min=sigma_min, max=sigma_max)
    lmb = mu - beta * torch.sign(0.5-x) * torch.log(1 - 2 * torch.abs(0.5-x) + epsilon)
    sigmas = clamp(torch.exp(lmb))
    return torch.cat([sigmas, sigmas.new_zeros([1])])

def get_sigmas_karras_dynamic(n, sigma_min, sigma_max, device='cpu'):
    rho = 7.
    ramp = torch.linspace(0, 1, n, device=device)
    min_inv_rho = sigma_min ** (1 / rho)
    max_inv_rho = sigma_max ** (1 / rho)
    sigmas = torch.zeros_like(ramp)
    for i in range(n):
        sigmas[i] = (max_inv_rho + ramp[i] * (min_inv_rho - max_inv_rho)) ** (math.cos(i*math.tau/n)*2+rho) 
    return torch.cat([sigmas, sigmas.new_zeros([1])])

def get_sigmas_sinusoidal_sf(n, sigma_min, sigma_max, sf=3.5, device='cpu'):
    x = torch.linspace(0, 1, n, device=device)
    sigmas = (sigma_min + (sigma_max - sigma_min) * (1 - torch.sin(torch.pi / 2 * x)))/sigma_max
    sigmas = sigmas**sf
    sigmas = sigmas * sigma_max
    return torch.cat([sigmas, sigmas.new_zeros([1])])

def get_sigmas_invcosinusoidal_sf(n, sigma_min, sigma_max, sf=3.5, device='cpu'):
    x = torch.linspace(0, 1, n, device=device)
    sigmas = (sigma_min + (sigma_max - sigma_min) * (0.5*(torch.cos(x * math.pi) + 1)))/sigma_max
    sigmas = sigmas**sf
    sigmas = sigmas * sigma_max
    return torch.cat([sigmas, sigmas.new_zeros([1])])

def get_sigmas_react_cosinusoidal_dynsf(n, sigma_min, sigma_max, sf=2.15, device='cpu'):
    x = torch.linspace(0, 1, n, device=device)
    sigmas = (sigma_min+(sigma_max-sigma_min)*(torch.cos(x*(torch.pi/2))))/sigma_max
    sigmas = sigmas**(sf*(n*x/n))
    sigmas = sigmas * sigma_max
    return torch.cat([sigmas, sigmas.new_zeros([1])])

def get_sigmas_vp(n, beta_d=19.9, beta_min=0.1, eps_s=1e-3, device='cpu'):
    """Constructs a continuous VP noise schedule."""
    t = torch.linspace(1, eps_s, n, device=device)
    sigmas = torch.sqrt(torch.exp(beta_d * t ** 2 / 2 + beta_min * t) - 1)
    return append_zero(sigmas)

def get_sigmas_laplace(n, sigma_min, sigma_max, mu=0., beta=0.5, device='cpu'):
    """Constructs the noise schedule proposed by Tiankai et al. (2024). """
    epsilon = 1e-5 # avoid log(0)
    x = torch.linspace(0, 1, n, device=device)
    clamp = lambda x: torch.clamp(x, min=sigma_min, max=sigma_max)
    lmb = mu - beta * torch.sign(0.5-x) * torch.log(1 - 2 * torch.abs(0.5-x) + epsilon)
    sigmas = clamp(torch.exp(lmb))
    return sigmas


def to_d(x, sigma, denoised):
    """Converts a denoiser output to a Karras ODE derivative."""
    return (x - denoised) / append_dims(sigma, x.ndim)


def get_ancestral_step(sigma_from, sigma_to, eta=None):
    """Calculates the noise level (sigma_down) to step down to and the amount
    of noise to add (sigma_up) when doing an ancestral sampling step."""
    eta = eta if eta is not None else opts.ancestral_eta
    if not eta:
        return sigma_to, 0.
    sigma_up = min(sigma_to, eta * (sigma_to ** 2 * (sigma_from ** 2 - sigma_to ** 2) / sigma_from ** 2) ** 0.5)
    sigma_down = (sigma_to ** 2 - sigma_up ** 2) ** 0.5
    return sigma_down, sigma_up


def default_noise_sampler(x):
    return lambda sigma, sigma_next: torch.randn_like(x)

@torch.no_grad()
def sample_dpmpp_2m_cfg_pp(model, x, sigmas, extra_args=None, callback=None, disable=None):
    """DPM-Solver++(2M)."""
    extra_args = {} if extra_args is None else extra_args
    s_in = x.new_ones([x.shape[0]])
    t_fn = lambda sigma: sigma.log().neg()
    old_uncond_denoised = None
    uncond_denoised = None
    def post_cfg_function(args):
        nonlocal uncond_denoised
        uncond_denoised = args["uncond_denoised"]
        return args["denoised"]
    
    model_options = extra_args.get("model_options", {}).copy()
    extra_args["model_options"] = ldm_patched.modules.model_patcher.set_model_options_post_cfg_function(model_options, post_cfg_function, disable_cfg1_optimization=True)
    for i in trange(len(sigmas) - 1, disable=disable):
        denoised = model(x, sigmas[i] * s_in, **extra_args)
        if callback is not None:
            callback({'x': x, 'i': i, 'sigma': sigmas[i], 'sigma_hat': sigmas[i], 'denoised': denoised})
        t, t_next = t_fn(sigmas[i]), t_fn(sigmas[i + 1])
        h = t_next - t
        if old_uncond_denoised is None or sigmas[i + 1] == 0:
            denoised_mix = -torch.exp(-h) * uncond_denoised
        else:
            h_last = t - t_fn(sigmas[i - 1])
            r = h_last / h
            denoised_mix = -torch.exp(-h) * uncond_denoised - torch.expm1(-h) * (1 / (2 * r)) * (denoised - old_uncond_denoised)
        x = denoised + denoised_mix + torch.exp(-h) * x
        old_uncond_denoised = uncond_denoised
    return x

ADAPTIVE_SOLVERS = {"dopri8", "dopri5", "bosh3", "fehlberg2", "adaptive_heun"}
FIXED_SOLVERS = {"euler", "midpoint", "rk4", "heun3", "explicit_adams", "implicit_adams"}
ALL_SOLVERS = list(ADAPTIVE_SOLVERS | FIXED_SOLVERS)
ALL_SOLVERS.sort()
class ODEFunction:
    def __init__(self, model, t_min, t_max, n_steps, is_adaptive, extra_args=None, callback=None):
        self.model = model
        self.extra_args = {} if extra_args is None else extra_args
        self.callback = callback
        self.t_min = t_min.item()
        self.t_max = t_max.item()
        self.n_steps = n_steps
        self.is_adaptive = is_adaptive
        self.step = 0

        if is_adaptive:
            self.pbar = tqdm(
                total=100,
                desc="solve",
                unit="%",
                leave=False,
                position=1
            )
        else:
            self.pbar = tqdm(
                total=n_steps,
                desc="solve",
                leave=False,
                position=1
            )

    def __call__(self, t, y):
        if t <= 1e-5:
            return torch.zeros_like(y)

        denoised = self.model(y.unsqueeze(0), t.unsqueeze(0), **self.extra_args)
        return (y - denoised.squeeze(0)) / t

    def _callback(self, t0, y0, step):
        if self.callback is not None:
            y0 = y0.unsqueeze(0)

            self.callback({
                "x": y0,
                "i": step,
                "sigma": t0,
                "sigma_hat": t0,
                "denoised": y0, # for a bad latent preview
            })

    def callback_step(self, t0, y0, dt):
        if self.is_adaptive:
            return

        self._callback(t0, y0, self.step)

        self.pbar.update(1)
        self.step += 1

    def callback_accept_step(self, t0, y0, dt):
        if not self.is_adaptive:
            return

        progress = (self.t_max - t0.item()) / (self.t_max - self.t_min)

        self._callback(t0, y0, round((self.n_steps - 1) * progress))

        new_step = round(100 * progress)
        self.pbar.update(new_step - self.step)
        self.step = new_step

    def reset(self):
        self.step = 0
        self.pbar.reset()
class Rescaler:
    def __init__(self, model, x, mode, **extra_args):
        self.model = model
        self.x = x
        self.mode = mode
        self.extra_args = extra_args

        self.latent_image, self.noise = model.latent_image, model.noise
        self.denoise_mask = self.extra_args.get("denoise_mask", None)

    def __enter__(self):
        if self.latent_image is not None:
            self.model.latent_image = torch.nn.functional.interpolate(input=self.latent_image, size=self.x.shape[2:4], mode=self.mode)
        if self.noise is not None:
            self.model.noise = torch.nn.functional.interpolate(input=self.latent_image, size=self.x.shape[2:4], mode=self.mode)
        if self.denoise_mask is not None:
            self.extra_args["denoise_mask"] = torch.nn.functional.interpolate(input=self.denoise_mask, size=self.x.shape[2:4], mode=self.mode)

        return self

    def __exit__(self, type, value, traceback):
        del self.model.latent_image, self.model.noise
        self.model.latent_image, self.model.noise = self.latent_image, self.noise
class ODESampler:
    def __init__(self, solver, rtol, atol, max_steps):
        self.solver = solver
        self.rtol = rtol
        self.atol = atol
        self.max_steps = max_steps

    @torch.no_grad()
    def __call__(self, model, x: torch.Tensor, sigmas: torch.Tensor, extra_args=None, callback=None, disable=None):
        t_max = sigmas.max()
        t_min = sigmas.min()
        n_steps = len(sigmas)

        if self.solver in FIXED_SOLVERS:
            t = sigmas
            is_adaptive = False
        else:
            t = torch.stack([t_max, t_min])
            is_adaptive = True

        ode = ODEFunction(model, t_min, t_max, n_steps, is_adaptive=is_adaptive, callback=callback, extra_args=extra_args)

        samples = torch.empty_like(x)
        for i in trange(x.shape[0], desc=self.solver, disable=disable):
            ode.reset()

            samples[i] = torchdiffeq.odeint(
                ode,
                x[i],
                t,
                rtol=self.rtol,
                atol=self.atol,
                method=self.solver,
                options={
                    "min_step": 1e-5,
                    "max_num_steps": self.max_steps,
                    "dtype": torch.float32 if torch.backends.mps.is_available() else torch.float64
                }
            )[-1]

        if callback is not None:
            callback({
                "x": samples,
                "i": n_steps - 1,
                "sigma": t_min,
                "sigma_hat": t_min,
                "denoised": samples, # only accurate if t_min = 0, for now
            })

        return samples


class BatchedBrownianTree:
    """A wrapper around torchsde.BrownianTree that enables batches of entropy."""

    def __init__(self, x, t0, t1, seed=None, **kwargs):
        self.cpu_tree = True
        if "cpu" in kwargs:
            self.cpu_tree = kwargs.pop("cpu")
        t0, t1, self.sign = self.sort(t0, t1)
        w0 = kwargs.get('w0', torch.zeros_like(x))
        if seed is None:
            seed = torch.randint(0, 2 ** 63 - 1, []).item()
        self.batched = True
        try:
            assert len(seed) == x.shape[0]
            w0 = w0[0]
        except TypeError:
            seed = [seed]
            self.batched = False
        if self.cpu_tree:
            self.trees = [torchsde.BrownianTree(t0.cpu(), w0.cpu(), t1.cpu(), entropy=s, **kwargs) for s in seed]
        else:
            self.trees = [torchsde.BrownianTree(t0, w0, t1, entropy=s, **kwargs) for s in seed]

    @staticmethod
    def sort(a, b):
        return (a, b, 1) if a < b else (b, a, -1)

    def __call__(self, t0, t1):
        t0, t1, sign = self.sort(t0, t1)
        if self.cpu_tree:
            w = torch.stack([tree(t0.cpu().float(), t1.cpu().float()).to(t0.dtype).to(t0.device) for tree in self.trees]) * (self.sign * sign)
        else:
            w = torch.stack([tree(t0, t1) for tree in self.trees]) * (self.sign * sign)

        return w if self.batched else w[0]


class BrownianTreeNoiseSampler:
    """A noise sampler backed by a torchsde.BrownianTree.

    Args:
        x (Tensor): The tensor whose shape, device and dtype to use to generate
            random samples.
        sigma_min (float): The low end of the valid interval.
        sigma_max (float): The high end of the valid interval.
        seed (int or List[int]): The random seed. If a list of seeds is
            supplied instead of a single integer, then the noise sampler will
            use one BrownianTree per batch item, each with its own seed.
        transform (callable): A function that maps sigma to the sampler's
            internal timestep.
    """

    def __init__(self, x, sigma_min, sigma_max, seed=None, transform=lambda x: x, cpu=False):
        self.transform = transform
        t0, t1 = self.transform(torch.as_tensor(sigma_min)), self.transform(torch.as_tensor(sigma_max))
        self.tree = BatchedBrownianTree(x, t0, t1, seed, cpu=cpu)

    def __call__(self, sigma, sigma_next):
        t0, t1 = self.transform(torch.as_tensor(sigma)), self.transform(torch.as_tensor(sigma_next))
        return self.tree(t0, t1) / (t1 - t0).abs().sqrt()


@torch.no_grad()
def sample_euler(model, x, sigmas, extra_args=None, callback=None, disable=None):
    """Implements Algorithm 2 (Euler steps) from Karras et al. (2022)."""
    s_churn = modules.shared.opts.euler_og_s_churn
    s_tmin = modules.shared.opts.euler_og_s_tmin
    s_noise = modules.shared.opts.euler_og_s_noise
    s_tmax = float('inf')

    extra_args = {} if extra_args is None else extra_args
    s_in = x.new_ones([x.shape[0]])
    for i in trange(len(sigmas) - 1, disable=disable):
        if s_churn > 0:
            gamma = min(s_churn / (len(sigmas) - 1), 2 ** 0.5 - 1) if s_tmin <= sigmas[i] <= s_tmax else 0.
            sigma_hat = sigmas[i] * (gamma + 1)
        else:
            gamma = 0
            sigma_hat = sigmas[i]

        if gamma > 0:
            eps = torch.randn_like(x) * s_noise
            x = x + eps * (sigma_hat ** 2 - sigmas[i] ** 2) ** 0.5
        denoised = model(x, sigma_hat * s_in, **extra_args)
        d = to_d(x, sigma_hat, denoised)
        if callback is not None:
            callback({'x': x, 'i': i, 'sigma': sigmas[i], 'sigma_hat': sigma_hat, 'denoised': denoised})
        dt = sigmas[i + 1] - sigma_hat
        # Euler method
        x = x + d * dt
    return x

@torch.no_grad()
def sample_euler_ancestral(model, x, sigmas, extra_args=None, callback=None, disable=None, noise_sampler=None):
    if hasattr(model, 'model_sampling') and isinstance(model.model_sampling, CONST):
        return sample_euler_ancestral_RF(model, x, sigmas, extra_args, callback, disable, eta, s_noise, noise_sampler)
    """Ancestral sampling with Euler method steps."""
    eta = modules.shared.opts.euler_ancestral_og_eta
    s_noise = modules.shared.opts.euler_ancestral_og_s_noise

    extra_args = {} if extra_args is None else extra_args
    noise_sampler = default_noise_sampler(x) if noise_sampler is None else noise_sampler
    s_in = x.new_ones([x.shape[0]])
    for i in trange(len(sigmas) - 1, disable=disable):
        denoised = model(x, sigmas[i] * s_in, **extra_args)
        sigma_down, sigma_up = get_ancestral_step(sigmas[i], sigmas[i + 1], eta=eta)
        if callback is not None:
            callback({'x': x, 'i': i, 'sigma': sigmas[i], 'sigma_hat': sigmas[i], 'denoised': denoised})
        if sigma_down == 0:
            x = denoised
        else:
            d = to_d(x, sigmas[i], denoised)
            # Euler method
            dt = sigma_down - sigmas[i]
            x = x + d * dt + noise_sampler(sigmas[i], sigmas[i + 1]) * s_noise * sigma_up
    return x

@torch.no_grad()
def sample_euler_ancestral_RF(model, x, sigmas, extra_args=None, callback=None, disable=None, eta=1.0, s_noise=1., noise_sampler=None):
    """Ancestral sampling with Euler method steps."""
    extra_args = {} if extra_args is None else extra_args
    noise_sampler = default_noise_sampler(x) if noise_sampler is None else noise_sampler
    s_in = x.new_ones([x.shape[0]])
    for i in trange(len(sigmas) - 1, disable=disable):
        denoised = model(x, sigmas[i] * s_in, **extra_args)
        # sigma_down, sigma_up = get_ancestral_step(sigmas[i], sigmas[i + 1], eta=eta)
        if callback is not None:
            callback({'x': x, 'i': i, 'sigma': sigmas[i], 'sigma_hat': sigmas[i], 'denoised': denoised})
<<<<<<< HEAD
        # Euler method
        sigma_down_i_ratio = sigma_down / sigmas[i]
        x = sigma_down_i_ratio * x + (1 - sigma_down_i_ratio) * denoised
        if sigmas[i + 1] > 0 and eta > 0:
            x = (alpha_ip1/alpha_down) * x + noise_sampler(sigmas[i], sigmas[i + 1]) * s_noise * renoise_coeff
=======

        if sigmas[i + 1] == 0:
            x = denoised
        else:
            downstep_ratio = 1 + (sigmas[i + 1] / sigmas[i] - 1) * eta
            sigma_down = sigmas[i + 1] * downstep_ratio
            alpha_ip1 = 1 - sigmas[i + 1]
            alpha_down = 1 - sigma_down
            renoise_coeff = (sigmas[i + 1]**2 - sigma_down**2 * alpha_ip1**2 / alpha_down**2)**0.5
            # Euler method
            sigma_down_i_ratio = sigma_down / sigmas[i]
            x = sigma_down_i_ratio * x + (1 - sigma_down_i_ratio) * denoised
            if eta > 0:
                x = (alpha_ip1 / alpha_down) * x + noise_sampler(sigmas[i], sigmas[i + 1]) * s_noise * renoise_coeff
>>>>>>> 3ef83113
    return x

@torch.no_grad()
def sample_dpmpp_2s_ancestral_cfg_pp(model, x, sigmas, extra_args=None, callback=None, disable=None, eta=1., s_noise=1., noise_sampler=None):
    
    """Ancestral sampling with DPM-Solver++(2S) second-order steps."""
    extra_args = {} if extra_args is None else extra_args
    noise_sampler = default_noise_sampler(x) if noise_sampler is None else noise_sampler
    
    temp = [0]
    def post_cfg_function(args):
        temp[0] = args["uncond_denoised"]
        return args["denoised"]
    model_options = extra_args.get("model_options", {}).copy()
    extra_args["model_options"] = ldm_patched.modules.model_patcher.set_model_options_post_cfg_function(model_options, post_cfg_function, disable_cfg1_optimization=True)
    s_in = x.new_ones([x.shape[0]])
    sigma_fn = lambda t: t.neg().exp()
    t_fn = lambda sigma: sigma.log().neg()
    for i in trange(len(sigmas) - 1, disable=disable):
        denoised = model(x, sigmas[i] * s_in, **extra_args)
        sigma_down, sigma_up = get_ancestral_step(sigmas[i], sigmas[i + 1], eta=eta)
        if callback is not None:
            callback({'x': x, 'i': i, 'sigma': sigmas[i], 'sigma_hat': sigmas[i], 'denoised': denoised})
        if sigma_down == 0:
            # Euler method
            d = to_d(x, sigmas[i], temp[0])
            dt = sigma_down - sigmas[i]
            x = denoised + d * sigma_down
        else:
            # DPM-Solver++(2S)
            t, t_next = t_fn(sigmas[i]), t_fn(sigma_down)
            # r = torch.sinh(1 + (2 - eta) * (t_next - t) / (t - t_fn(sigma_up))) works only on non-cfgpp, weird
            r = 1 / 2
            h = t_next - t
            s = t + r * h
            x_2 = (sigma_fn(s) / sigma_fn(t)) * (x + (denoised - temp[0])) - (-h * r).expm1() * denoised
            denoised_2 = model(x_2, sigma_fn(s) * s_in, **extra_args)
            x = (sigma_fn(t_next) / sigma_fn(t)) * (x + (denoised - temp[0])) - (-h).expm1() * denoised_2
        # Noise addition
        if sigmas[i + 1] > 0:
            x = x + noise_sampler(sigmas[i], sigmas[i + 1]) * s_noise * sigma_up
    return x

@torch.no_grad()
def sample_heun(model, x, sigmas, extra_args=None, callback=None, disable=None):
    """Implements Algorithm 2 (Heun steps) from Karras et al. (2022)."""
    s_churn = modules.shared.opts.heun_og_s_churn
    s_tmin = modules.shared.opts.heun_og_s_tmin
    s_noise = modules.shared.opts.heun_og_s_noise
    s_tmax = float('inf')

    extra_args = {} if extra_args is None else extra_args
    s_in = x.new_ones([x.shape[0]])
    for i in trange(len(sigmas) - 1, disable=disable):
        if s_churn > 0:
            gamma = min(s_churn / (len(sigmas) - 1), 2 ** 0.5 - 1) if s_tmin <= sigmas[i] <= s_tmax else 0.
            sigma_hat = sigmas[i] * (gamma + 1)
        else:
            gamma = 0
            sigma_hat = sigmas[i]

        sigma_hat = sigmas[i] * (gamma + 1)
        if gamma > 0:
            eps = torch.randn_like(x) * s_noise
            x = x + eps * (sigma_hat ** 2 - sigmas[i] ** 2) ** 0.5
        denoised = model(x, sigma_hat * s_in, **extra_args)
        d = to_d(x, sigma_hat, denoised)
        if callback is not None:
            callback({'x': x, 'i': i, 'sigma': sigmas[i], 'sigma_hat': sigma_hat, 'denoised': denoised})
        dt = sigmas[i + 1] - sigma_hat
        if sigmas[i + 1] == 0:
            # Euler method
            x = x + d * dt
        else:
            # Heun's method
            x_2 = x + d * dt
            denoised_2 = model(x_2, sigmas[i + 1] * s_in, **extra_args)
            d_2 = to_d(x_2, sigmas[i + 1], denoised_2)
            d_prime = (d + d_2) / 2
            x = x + d_prime * dt
    return x


@torch.no_grad()
def sample_dpm_2(model, x, sigmas, extra_args=None, callback=None, disable=None, s_churn=0., s_tmin=0., s_tmax=float('inf'), s_noise=1.):
    """A sampler inspired by DPM-Solver-2 and Algorithm 2 from Karras et al. (2022)."""
    extra_args = {} if extra_args is None else extra_args
    s_in = x.new_ones([x.shape[0]])
    for i in trange(len(sigmas) - 1, disable=disable):
        if s_churn > 0:
            gamma = min(s_churn / (len(sigmas) - 1), 2 ** 0.5 - 1) if s_tmin <= sigmas[i] <= s_tmax else 0.
            sigma_hat = sigmas[i] * (gamma + 1)
        else:
            gamma = 0
            sigma_hat = sigmas[i]

        if gamma > 0:
            eps = torch.randn_like(x) * s_noise
            x = x + eps * (sigma_hat ** 2 - sigmas[i] ** 2) ** 0.5
        denoised = model(x, sigma_hat * s_in, **extra_args)
        d = to_d(x, sigma_hat, denoised)
        if callback is not None:
            callback({'x': x, 'i': i, 'sigma': sigmas[i], 'sigma_hat': sigma_hat, 'denoised': denoised})
        if sigmas[i + 1] == 0:
            # Euler method
            dt = sigmas[i + 1] - sigma_hat
            x = x + d * dt
        else:
            # DPM-Solver-2
            sigma_mid = sigma_hat.log().lerp(sigmas[i + 1].log(), 0.5).exp()
            dt_1 = sigma_mid - sigma_hat
            dt_2 = sigmas[i + 1] - sigma_hat
            x_2 = x + d * dt_1
            denoised_2 = model(x_2, sigma_mid * s_in, **extra_args)
            d_2 = to_d(x_2, sigma_mid, denoised_2)
            x = x + d_2 * dt_2
    return x


@torch.no_grad()
def sample_dpm_2_ancestral(model, x, sigmas, extra_args=None, callback=None, disable=None, eta=1., s_noise=1., noise_sampler=None):
    """Ancestral sampling with DPM-Solver second-order steps."""
    extra_args = {} if extra_args is None else extra_args
    noise_sampler = default_noise_sampler(x) if noise_sampler is None else noise_sampler
    s_in = x.new_ones([x.shape[0]])
    for i in trange(len(sigmas) - 1, disable=disable):
        denoised = model(x, sigmas[i] * s_in, **extra_args)
        sigma_down, sigma_up = get_ancestral_step(sigmas[i], sigmas[i + 1], eta=eta)
        if callback is not None:
            callback({'x': x, 'i': i, 'sigma': sigmas[i], 'sigma_hat': sigmas[i], 'denoised': denoised})
        d = to_d(x, sigmas[i], denoised)
        if sigma_down == 0:
            # Euler method
            dt = sigma_down - sigmas[i]
            x = x + d * dt
        else:
            # DPM-Solver-2
            sigma_mid = sigmas[i].log().lerp(sigma_down.log(), 0.5).exp()
            dt_1 = sigma_mid - sigmas[i]
            dt_2 = sigma_down - sigmas[i]
            x_2 = x + d * dt_1
            denoised_2 = model(x_2, sigma_mid * s_in, **extra_args)
            d_2 = to_d(x_2, sigma_mid, denoised_2)
            x = x + d_2 * dt_2
            x = x + noise_sampler(sigmas[i], sigmas[i + 1]) * s_noise * sigma_up
    return x


def linear_multistep_coeff(order, t, i, j):
    if order - 1 > i:
        raise ValueError(f'Order {order} too high for step {i}')
    def fn(tau):
        prod = 1.
        for k in range(order):
            if j == k:
                continue
            prod *= (tau - t[i - k]) / (t[i - j] - t[i - k])
        return prod
    return integrate.quad(fn, t[i], t[i + 1], epsrel=1e-4)[0]


@torch.no_grad()
def sample_lms(model, x, sigmas, extra_args=None, callback=None, disable=None, order=4):
    extra_args = {} if extra_args is None else extra_args
    s_in = x.new_ones([x.shape[0]])
    sigmas_cpu = sigmas.detach().cpu().numpy()
    ds = []
    for i in trange(len(sigmas) - 1, disable=disable):
        denoised = model(x, sigmas[i] * s_in, **extra_args)
        d = to_d(x, sigmas[i], denoised)
        ds.append(d)
        if len(ds) > order:
            ds.pop(0)
        if callback is not None:
            callback({'x': x, 'i': i, 'sigma': sigmas[i], 'sigma_hat': sigmas[i], 'denoised': denoised})
        cur_order = min(i + 1, order)
        coeffs = [linear_multistep_coeff(cur_order, sigmas_cpu, i, j) for j in range(cur_order)]
        x = x + sum(coeff * d for coeff, d in zip(coeffs, reversed(ds)))
    return x


class PIDStepSizeController:
    """A PID controller for ODE adaptive step size control."""
    def __init__(self, h, pcoeff, icoeff, dcoeff, order=1, accept_safety=0.81, eps=1e-8):
        self.h = h
        self.b1 = (pcoeff + icoeff + dcoeff) / order
        self.b2 = -(pcoeff + 2 * dcoeff) / order
        self.b3 = dcoeff / order
        self.accept_safety = accept_safety
        self.eps = eps
        self.errs = []

    def limiter(self, x):
        return 1 + math.atan(x - 1)

    def propose_step(self, error):
        inv_error = 1 / (float(error) + self.eps)
        if not self.errs:
            self.errs = [inv_error, inv_error, inv_error]
        self.errs[0] = inv_error
        factor = self.errs[0] ** self.b1 * self.errs[1] ** self.b2 * self.errs[2] ** self.b3
        factor = self.limiter(factor)
        accept = factor >= self.accept_safety
        if accept:
            self.errs[2] = self.errs[1]
            self.errs[1] = self.errs[0]
        self.h *= factor
        return accept


class DPMSolver(nn.Module):
    """DPM-Solver. See https://arxiv.org/abs/2206.00927."""

    def __init__(self, model, extra_args=None, eps_callback=None, info_callback=None):
        super().__init__()
        self.model = model
        self.extra_args = {} if extra_args is None else extra_args
        self.eps_callback = eps_callback
        self.info_callback = info_callback

    def t(self, sigma):
        return -sigma.log()

    def sigma(self, t):
        return t.neg().exp()

    def eps(self, eps_cache, key, x, t, *args, **kwargs):
        if key in eps_cache:
            return eps_cache[key], eps_cache
        sigma = self.sigma(t) * x.new_ones([x.shape[0]])
        eps = (x - self.model(x, sigma, *args, **self.extra_args, **kwargs)) / self.sigma(t)
        if self.eps_callback is not None:
            self.eps_callback()
        return eps, {key: eps, **eps_cache}

    def dpm_solver_1_step(self, x, t, t_next, eps_cache=None):
        eps_cache = {} if eps_cache is None else eps_cache
        h = t_next - t
        eps, eps_cache = self.eps(eps_cache, 'eps', x, t)
        x_1 = x - self.sigma(t_next) * h.expm1() * eps
        return x_1, eps_cache

    def dpm_solver_2_step(self, x, t, t_next, r1=1 / 2, eps_cache=None):
        eps_cache = {} if eps_cache is None else eps_cache
        h = t_next - t
        eps, eps_cache = self.eps(eps_cache, 'eps', x, t)
        s1 = t + r1 * h
        u1 = x - self.sigma(s1) * (r1 * h).expm1() * eps
        eps_r1, eps_cache = self.eps(eps_cache, 'eps_r1', u1, s1)
        x_2 = x - self.sigma(t_next) * h.expm1() * eps - self.sigma(t_next) / (2 * r1) * h.expm1() * (eps_r1 - eps)
        return x_2, eps_cache

    def dpm_solver_3_step(self, x, t, t_next, r1=1 / 3, r2=2 / 3, eps_cache=None):
        eps_cache = {} if eps_cache is None else eps_cache
        h = t_next - t
        eps, eps_cache = self.eps(eps_cache, 'eps', x, t)
        s1 = t + r1 * h
        s2 = t + r2 * h
        u1 = x - self.sigma(s1) * (r1 * h).expm1() * eps
        eps_r1, eps_cache = self.eps(eps_cache, 'eps_r1', u1, s1)
        u2 = x - self.sigma(s2) * (r2 * h).expm1() * eps - self.sigma(s2) * (r2 / r1) * ((r2 * h).expm1() / (r2 * h) - 1) * (eps_r1 - eps)
        eps_r2, eps_cache = self.eps(eps_cache, 'eps_r2', u2, s2)
        x_3 = x - self.sigma(t_next) * h.expm1() * eps - self.sigma(t_next) / r2 * (h.expm1() / h - 1) * (eps_r2 - eps)
        return x_3, eps_cache

    def dpm_solver_fast(self, x, t_start, t_end, nfe, eta=0., s_noise=1., noise_sampler=None):
        noise_sampler = default_noise_sampler(x) if noise_sampler is None else noise_sampler
        if not t_end > t_start and eta:
            raise ValueError('eta must be 0 for reverse sampling')

        m = math.floor(nfe / 3) + 1
        ts = torch.linspace(t_start, t_end, m + 1, device=x.device)

        if nfe % 3 == 0:
            orders = [3] * (m - 2) + [2, 1]
        else:
            orders = [3] * (m - 1) + [nfe % 3]

        for i in range(len(orders)):
            eps_cache = {}
            t, t_next = ts[i], ts[i + 1]
            if eta:
                sd, su = get_ancestral_step(self.sigma(t), self.sigma(t_next), eta)
                t_next_ = torch.minimum(t_end, self.t(sd))
                su = (self.sigma(t_next) ** 2 - self.sigma(t_next_) ** 2) ** 0.5
            else:
                t_next_, su = t_next, 0.

            eps, eps_cache = self.eps(eps_cache, 'eps', x, t)
            denoised = x - self.sigma(t) * eps
            if self.info_callback is not None:
                self.info_callback({'x': x, 'i': i, 't': ts[i], 't_up': t, 'denoised': denoised})

            if orders[i] == 1:
                x, eps_cache = self.dpm_solver_1_step(x, t, t_next_, eps_cache=eps_cache)
            elif orders[i] == 2:
                x, eps_cache = self.dpm_solver_2_step(x, t, t_next_, eps_cache=eps_cache)
            else:
                x, eps_cache = self.dpm_solver_3_step(x, t, t_next_, eps_cache=eps_cache)

            x = x + su * s_noise * noise_sampler(self.sigma(t), self.sigma(t_next))

        return x

    def dpm_solver_adaptive(self, x, t_start, t_end, order=3, rtol=0.05, atol=0.0078, h_init=0.05, pcoeff=0., icoeff=1., dcoeff=0., accept_safety=0.81, eta=0., s_noise=1., noise_sampler=None):
        noise_sampler = default_noise_sampler(x) if noise_sampler is None else noise_sampler
        if order not in {2, 3}:
            raise ValueError('order should be 2 or 3')
        forward = t_end > t_start
        if not forward and eta:
            raise ValueError('eta must be 0 for reverse sampling')
        h_init = abs(h_init) * (1 if forward else -1)
        atol = torch.tensor(atol)
        rtol = torch.tensor(rtol)
        s = t_start
        x_prev = x
        accept = True
        pid = PIDStepSizeController(h_init, pcoeff, icoeff, dcoeff, 1.5 if eta else order, accept_safety)
        info = {'steps': 0, 'nfe': 0, 'n_accept': 0, 'n_reject': 0}

        while s < t_end - 1e-5 if forward else s > t_end + 1e-5:
            eps_cache = {}
            t = torch.minimum(t_end, s + pid.h) if forward else torch.maximum(t_end, s + pid.h)
            if eta:
                sd, su = get_ancestral_step(self.sigma(s), self.sigma(t), eta)
                t_ = torch.minimum(t_end, self.t(sd))
                su = (self.sigma(t) ** 2 - self.sigma(t_) ** 2) ** 0.5
            else:
                t_, su = t, 0.

            eps, eps_cache = self.eps(eps_cache, 'eps', x, s)
            denoised = x - self.sigma(s) * eps

            if order == 2:
                x_low, eps_cache = self.dpm_solver_1_step(x, s, t_, eps_cache=eps_cache)
                x_high, eps_cache = self.dpm_solver_2_step(x, s, t_, eps_cache=eps_cache)
            else:
                x_low, eps_cache = self.dpm_solver_2_step(x, s, t_, r1=1 / 3, eps_cache=eps_cache)
                x_high, eps_cache = self.dpm_solver_3_step(x, s, t_, eps_cache=eps_cache)
            delta = torch.maximum(atol, rtol * torch.maximum(x_low.abs(), x_prev.abs()))
            error = torch.linalg.norm((x_low - x_high) / delta) / x.numel() ** 0.5
            accept = pid.propose_step(error)
            if accept:
                x_prev = x_low
                x = x_high + su * s_noise * noise_sampler(self.sigma(s), self.sigma(t))
                s = t
                info['n_accept'] += 1
            else:
                info['n_reject'] += 1
            info['nfe'] += order
            info['steps'] += 1

            if self.info_callback is not None:
                self.info_callback({'x': x, 'i': info['steps'] - 1, 't': s, 't_up': s, 'denoised': denoised, 'error': error, 'h': pid.h, **info})

        return x, info


@torch.no_grad()
def sample_dpm_fast(model, x, sigma_min, sigma_max, n, extra_args=None, callback=None, disable=None, eta=0., s_noise=1., noise_sampler=None):
    """DPM-Solver-Fast (fixed step size). See https://arxiv.org/abs/2206.00927."""
    if sigma_min <= 0 or sigma_max <= 0:
        raise ValueError('sigma_min and sigma_max must not be 0')
    with tqdm(total=n, disable=disable) as pbar:
        dpm_solver = DPMSolver(model, extra_args, eps_callback=pbar.update)
        if callback is not None:
            dpm_solver.info_callback = lambda info: callback({'sigma': dpm_solver.sigma(info['t']), 'sigma_hat': dpm_solver.sigma(info['t_up']), **info})
        return dpm_solver.dpm_solver_fast(x, dpm_solver.t(torch.tensor(sigma_max)), dpm_solver.t(torch.tensor(sigma_min)), n, eta, s_noise, noise_sampler)


@torch.no_grad()
def sample_dpm_adaptive(model, x, sigma_min, sigma_max, extra_args=None, callback=None, disable=None, order=3, rtol=0.05, atol=0.0078, h_init=0.05, pcoeff=0., icoeff=1., dcoeff=0., accept_safety=0.81, eta=0., s_noise=1., noise_sampler=None, return_info=False):
    """DPM-Solver-12 and 23 (adaptive step size). See https://arxiv.org/abs/2206.00927."""
    if sigma_min <= 0 or sigma_max <= 0:
        raise ValueError('sigma_min and sigma_max must not be 0')
    with tqdm(disable=disable) as pbar:
        dpm_solver = DPMSolver(model, extra_args, eps_callback=pbar.update)
        if callback is not None:
            dpm_solver.info_callback = lambda info: callback({'sigma': dpm_solver.sigma(info['t']), 'sigma_hat': dpm_solver.sigma(info['t_up']), **info})
        x, info = dpm_solver.dpm_solver_adaptive(x, dpm_solver.t(torch.tensor(sigma_max)), dpm_solver.t(torch.tensor(sigma_min)), order, rtol, atol, h_init, pcoeff, icoeff, dcoeff, accept_safety, eta, s_noise, noise_sampler)
    if return_info:
        return x, info
    return x

@torch.no_grad()
def sample_dpmpp_2s_ancestral(model, x, sigmas, extra_args=None, callback=None, disable=None, noise_sampler=None):
    eta = modules.shared.opts.dpm_2s_ancestral_og_eta
    s_noise = modules.shared.opts.dpm_2s_ancestral_og_s_noise
    """Ancestral sampling with DPM-Solver++(2S) second-order steps."""

    extra_args = {} if extra_args is None else extra_args
    noise_sampler = default_noise_sampler(x) if noise_sampler is None else noise_sampler
    s_in = x.new_ones([x.shape[0]])
    sigma_fn = lambda t: t.neg().exp()
    t_fn = lambda sigma: sigma.log().neg()

    for i in trange(len(sigmas) - 1, disable=disable):
        denoised = model(x, sigmas[i] * s_in, **extra_args)
        sigma_down, sigma_up = get_ancestral_step(sigmas[i], sigmas[i + 1], eta=eta)
        if callback is not None:
            callback({'x': x, 'i': i, 'sigma': sigmas[i], 'sigma_hat': sigmas[i], 'denoised': denoised})
        if sigma_down == 0:
            # Euler method
            d = to_d(x, sigmas[i], denoised)
            dt = sigma_down - sigmas[i]
            x = x + d * dt
        else:
            # DPM-Solver++(2S)
            t, t_next = t_fn(sigmas[i]), t_fn(sigma_down)
            r = 1 / 2
            h = t_next - t
            s = t + r * h
            x_2 = (sigma_fn(s) / sigma_fn(t)) * x - (-h * r).expm1() * denoised
            denoised_2 = model(x_2, sigma_fn(s) * s_in, **extra_args)
            x = (sigma_fn(t_next) / sigma_fn(t)) * x - (-h).expm1() * denoised_2
        # Noise addition
        if sigmas[i + 1] > 0:
            x = x + noise_sampler(sigmas[i], sigmas[i + 1]) * s_noise * sigma_up
    return x

@torch.no_grad()
def sample_dpmpp_sde(model, x, sigmas, extra_args=None, callback=None, disable=None, noise_sampler=None):
    """DPM-Solver++ (stochastic)."""
    eta = modules.shared.opts.dpmpp_sde_og_eta
    s_noise = modules.shared.opts.dpmpp_sde_og_s_noise
    r = modules.shared.opts.dpmpp_sde_og_r
    
    sigma_min, sigma_max = sigmas[sigmas > 0].min(), sigmas.max()
    seed = extra_args.get("seed", None)
    noise_sampler = BrownianTreeNoiseSampler(x, sigma_min, sigma_max, seed=seed, cpu=True) if noise_sampler is None else noise_sampler
    extra_args = {} if extra_args is None else extra_args
    s_in = x.new_ones([x.shape[0]])
    sigma_fn = lambda t: t.neg().exp()
    t_fn = lambda sigma: sigma.log().neg()
    
    for i in trange(len(sigmas) - 1, disable=disable):
        denoised = model(x, sigmas[i] * s_in, **extra_args)
        if callback is not None:
            callback({'x': x, 'i': i, 'sigma': sigmas[i], 'sigma_hat': sigmas[i], 'denoised': denoised})
        if sigmas[i + 1] == 0:
            # Euler method
            d = to_d(x, sigmas[i], denoised)
            dt = sigmas[i + 1] - sigmas[i]
            x = x + d * dt
        else:
            # DPM-Solver++
            t, t_next = t_fn(sigmas[i]), t_fn(sigmas[i + 1])
            h = t_next - t
            s = t + h * r
            fac = 1 / (2 * r)
            # Step 1
            sd, su = get_ancestral_step(sigma_fn(t), sigma_fn(s), eta)
            s_ = t_fn(sd)
            x_2 = (sigma_fn(s_) / sigma_fn(t)) * x - (t - s_).expm1() * denoised
            x_2 = x_2 + noise_sampler(sigma_fn(t), sigma_fn(s)) * s_noise * su
            denoised_2 = model(x_2, sigma_fn(s) * s_in, **extra_args)
            # Step 2
            sd, su = get_ancestral_step(sigma_fn(t), sigma_fn(t_next), eta)
            t_next_ = t_fn(sd)
            denoised_d = (1 - fac) * denoised + fac * denoised_2
            x = (sigma_fn(t_next_) / sigma_fn(t)) * x - (t - t_next_).expm1() * denoised_d
            x = x + noise_sampler(sigma_fn(t), sigma_fn(t_next)) * s_noise * su
    return x


@torch.no_grad()
def sample_dpmpp_2m(model, x, sigmas, extra_args=None, callback=None, disable=None):
    """DPM-Solver++(2M)."""
    extra_args = {} if extra_args is None else extra_args
    s_in = x.new_ones([x.shape[0]])
    sigma_fn = lambda t: t.neg().exp()
    t_fn = lambda sigma: sigma.log().neg()
    old_denoised = None
    
    for i in trange(len(sigmas) - 1, disable=disable):
        denoised = model(x, sigmas[i] * s_in, **extra_args)
        if callback is not None:
            callback({'x': x, 'i': i, 'sigma': sigmas[i], 'sigma_hat': sigmas[i], 'denoised': denoised})
        t, t_next = t_fn(sigmas[i]), t_fn(sigmas[i + 1])
        h = t_next - t
        if old_denoised is None or sigmas[i + 1] == 0:
            x = (sigma_fn(t_next) / sigma_fn(t)) * x - (-h).expm1() * denoised
        else:
            h_last = t - t_fn(sigmas[i - 1])
            r = h_last / h
            denoised_d = (1 + 1 / (2 * r)) * denoised - (1 / (2 * r)) * old_denoised
            x = (sigma_fn(t_next) / sigma_fn(t)) * x - (-h).expm1() * denoised_d
        old_denoised = denoised
    return x

@torch.no_grad()
def sample_dpmpp_2m_sde(model, x, sigmas, extra_args=None, callback=None, disable=None, noise_sampler=None):
    """DPM-Solver++(2M) SDE."""
    eta = modules.shared.opts.dpmpp_2m_sde_og_eta
    s_noise = modules.shared.opts.dpmpp_2m_sde_og_s_noise
    solver_type = modules.shared.opts.dpmpp_2m_sde_og_solver_type
    
    if len(sigmas) <= 1:
        return x

    if solver_type not in {'heun', 'midpoint'}:
        raise ValueError('solver_type must be \'heun\' or \'midpoint\'')

    seed = extra_args.get("seed", None)
    sigma_min, sigma_max = sigmas[sigmas > 0].min(), sigmas.max()
    noise_sampler = BrownianTreeNoiseSampler(x, sigma_min, sigma_max, seed=seed, cpu=True) if noise_sampler is None else noise_sampler
    extra_args = {} if extra_args is None else extra_args
    s_in = x.new_ones([x.shape[0]])
    old_denoised = None
    h_last = None
    h = None

    for i in trange(len(sigmas) - 1, disable=disable):
        denoised = model(x, sigmas[i] * s_in, **extra_args)
        if callback is not None:
            callback({'x': x, 'i': i, 'sigma': sigmas[i], 'sigma_hat': sigmas[i], 'denoised': denoised})
        if sigmas[i + 1] == 0:
            # Denoising step
            x = denoised
        else:
            # DPM-Solver++(2M) SDE
            t, s = -sigmas[i].log(), -sigmas[i + 1].log()
            h = s - t
            eta_h = eta * h
            x = sigmas[i + 1] / sigmas[i] * (-eta_h).exp() * x + (-h - eta_h).expm1().neg() * denoised
            if old_denoised is not None:
                r = h_last / h
                if solver_type == 'heun':
                    x = x + ((-h - eta_h).expm1().neg() / (-h - eta_h) + 1) * (1 / r) * (denoised - old_denoised)
                elif solver_type == 'midpoint':
                    x = x + 0.5 * (-h - eta_h).expm1().neg() * (1 / r) * (denoised - old_denoised)
            if eta:
                x = x + noise_sampler(sigmas[i], sigmas[i + 1]) * sigmas[i + 1] * (-2 * eta_h).expm1().neg().sqrt() * s_noise
        old_denoised = denoised
        h_last = h
    return x

@torch.no_grad()
def sample_dpmpp_3m_sde(model, x, sigmas, extra_args=None, callback=None, disable=None, noise_sampler=None):
    """DPM-Solver++(3M) SDE."""
    eta = modules.shared.opts.dpmpp_3m_sde_og_eta
    s_noise = modules.shared.opts.dpmpp_3m_sde_og_s_noise
    
    if len(sigmas) <= 1:
        return x

    seed = extra_args.get("seed", None)
    sigma_min, sigma_max = sigmas[sigmas > 0].min(), sigmas.max()
    noise_sampler = BrownianTreeNoiseSampler(x, sigma_min, sigma_max, seed=seed, cpu=True) if noise_sampler is None else noise_sampler
    extra_args = {} if extra_args is None else extra_args
    s_in = x.new_ones([x.shape[0]])
    denoised_1, denoised_2 = None, None
    h, h_1, h_2 = None, None, None

    for i in trange(len(sigmas) - 1, disable=disable):
        denoised = model(x, sigmas[i] * s_in, **extra_args)
        if callback is not None:
            callback({'x': x, 'i': i, 'sigma': sigmas[i], 'sigma_hat': sigmas[i], 'denoised': denoised})
        if sigmas[i + 1] == 0:
            # Denoising step
            x = denoised
        else:
            t, s = -sigmas[i].log(), -sigmas[i + 1].log()
            h = s - t
            h_eta = h * (eta + 1)
            x = torch.exp(-h_eta) * x + (-h_eta).expm1().neg() * denoised
            if h_2 is not None:
                r0 = h_1 / h
                r1 = h_2 / h
                d1_0 = (denoised - denoised_1) / r0
                d1_1 = (denoised_1 - denoised_2) / r1
                d1 = d1_0 + (d1_0 - d1_1) * r0 / (r0 + r1)
                d2 = (d1_0 - d1_1) / (r0 + r1)
                phi_2 = h_eta.neg().expm1() / h_eta + 1
                phi_3 = phi_2 / h_eta - 0.5
                x = x + phi_2 * d1 - phi_3 * d2
            elif h_1 is not None:
                r = h_1 / h
                d = (denoised - denoised_1) / r
                phi_2 = h_eta.neg().expm1() / h_eta + 1
                x = x + phi_2 * d
            if eta:
                x = x + noise_sampler(sigmas[i], sigmas[i + 1]) * sigmas[i + 1] * (-2 * h * eta).expm1().neg().sqrt() * s_noise
        denoised_1, denoised_2 = denoised, denoised_1
        h_1, h_2 = h, h_1
    return x

@torch.no_grad()
def sample_dpmpp_3m_sde_gpu(model, x, sigmas, extra_args=None, callback=None, disable=None, eta=1., s_noise=1., noise_sampler=None):
    if len(sigmas) <= 1:
        return x

    sigma_min, sigma_max = sigmas[sigmas > 0].min(), sigmas.max()
    noise_sampler = BrownianTreeNoiseSampler(x, sigma_min, sigma_max, seed=extra_args.get("seed", None), cpu=False) if noise_sampler is None else noise_sampler
    return sample_dpmpp_3m_sde(model, x, sigmas, extra_args=extra_args, callback=callback, disable=disable, eta=eta, s_noise=s_noise, noise_sampler=noise_sampler)

@torch.no_grad()
def sample_dpmpp_2m_sde_gpu(model, x, sigmas, extra_args=None, callback=None, disable=None, eta=1., s_noise=1., noise_sampler=None, solver_type='midpoint'):
    if len(sigmas) <= 1:
        return x

    sigma_min, sigma_max = sigmas[sigmas > 0].min(), sigmas.max()
    noise_sampler = BrownianTreeNoiseSampler(x, sigma_min, sigma_max, seed=extra_args.get("seed", None), cpu=False) if noise_sampler is None else noise_sampler
    return sample_dpmpp_2m_sde(model, x, sigmas, extra_args=extra_args, callback=callback, disable=disable, eta=eta, s_noise=s_noise, noise_sampler=noise_sampler, solver_type=solver_type)

@torch.no_grad()
def sample_dpmpp_sde_gpu(model, x, sigmas, extra_args=None, callback=None, disable=None, eta=1., s_noise=1., noise_sampler=None, r=1 / 2):
    if len(sigmas) <= 1:
        return x

    sigma_min, sigma_max = sigmas[sigmas > 0].min(), sigmas.max()
    noise_sampler = BrownianTreeNoiseSampler(x, sigma_min, sigma_max, seed=extra_args.get("seed", None), cpu=False) if noise_sampler is None else noise_sampler
    return sample_dpmpp_sde(model, x, sigmas, extra_args=extra_args, callback=callback, disable=disable, eta=eta, s_noise=s_noise, noise_sampler=noise_sampler, r=r)


def append_dims(x, target_dims):
    """Appends dimensions to the end of a tensor until it has target_dims dimensions."""
    dims_to_append = target_dims - x.ndim
    if dims_to_append < 0:
        raise ValueError(f'input has {x.ndim} dims but target_dims is {target_dims}, which is less')
    return x[(...,) + (None,) * dims_to_append]

def DDPMSampler_step(x, sigma, sigma_prev, noise, noise_sampler):
    alpha_cumprod = 1 / ((sigma * sigma) + 1)
    alpha_cumprod_prev = 1 / ((sigma_prev * sigma_prev) + 1)
    alpha = (alpha_cumprod / alpha_cumprod_prev)

    mu = (1.0 / alpha).sqrt() * (x - (1 - alpha) * noise / (1 - alpha_cumprod).sqrt())
    if sigma_prev > 0:
        mu += ((1 - alpha) * (1. - alpha_cumprod_prev) / (1. - alpha_cumprod)).sqrt() * noise_sampler(sigma, sigma_prev)
    return mu

def generic_step_sampler(model, x, sigmas, extra_args=None, callback=None, disable=None, noise_sampler=None, step_function=None):
    extra_args = {} if extra_args is None else extra_args
    noise_sampler = default_noise_sampler(x) if noise_sampler is None else noise_sampler
    s_in = x.new_ones([x.shape[0]])

    for i in trange(len(sigmas) - 1, disable=disable):
        denoised = model(x, sigmas[i] * s_in, **extra_args)
        if callback is not None:
            callback({'x': x, 'i': i, 'sigma': sigmas[i], 'sigma_hat': sigmas[i], 'denoised': denoised})
        x = step_function(x / torch.sqrt(1.0 + sigmas[i] ** 2.0), sigmas[i], sigmas[i + 1], (x - denoised) / sigmas[i], noise_sampler)
        if sigmas[i + 1] != 0:
            x *= torch.sqrt(1.0 + sigmas[i + 1] ** 2.0)
    return x


@torch.no_grad()
def sample_ddpm(model, x, sigmas, extra_args=None, callback=None, disable=None, noise_sampler=None):
    return generic_step_sampler(model, x, sigmas, extra_args, callback, disable, noise_sampler, DDPMSampler_step)

@torch.no_grad()
def sample_lcm(model, x, sigmas, extra_args=None, callback=None, disable=None, noise_sampler=None):
    extra_args = {} if extra_args is None else extra_args
    noise_sampler = default_noise_sampler(x) if noise_sampler is None else noise_sampler
    s_in = x.new_ones([x.shape[0]])
    for i in trange(len(sigmas) - 1, disable=disable):
        denoised = model(x, sigmas[i] * s_in, **extra_args)
        if callback is not None:
            callback({'x': x, 'i': i, 'sigma': sigmas[i], 'sigma_hat': sigmas[i], 'denoised': denoised})

        x = denoised
        if sigmas[i + 1] > 0:
            x = model.inner_model.inner_model.model_sampling.noise_scaling(sigmas[i + 1], noise_sampler(sigmas[i], sigmas[i + 1]), x)
    return x



@torch.no_grad()
def sample_heunpp2(model, x, sigmas, extra_args=None, callback=None, disable=None):
    s_churn = modules.shared.opts.heunpp2_s_churn
    s_tmin = modules.shared.opts.heunpp2_s_tmin
    s_noise = modules.shared.opts.heunpp2_s_noise
    s_tmax = float('inf')
    
    extra_args = {} if extra_args is None else extra_args
    s_in = x.new_ones([x.shape[0]])
    s_end = sigmas[-1]
    for i in trange(len(sigmas) - 1, disable=disable):
        gamma = min(s_churn / (len(sigmas) - 1), 2 ** 0.5 - 1) if s_tmin <= sigmas[i] <= s_tmax else 0.
        eps = torch.randn_like(x) * s_noise
        sigma_hat = sigmas[i] * (gamma + 1)
        if gamma > 0:
            x = x + eps * (sigma_hat ** 2 - sigmas[i] ** 2) ** 0.5
        denoised = model(x, sigma_hat * s_in, **extra_args)
        d = to_d(x, sigma_hat, denoised)
        if callback is not None:
            callback({'x': x, 'i': i, 'sigma': sigmas[i], 'sigma_hat': sigma_hat, 'denoised': denoised})
        dt = sigmas[i + 1] - sigma_hat
        if sigmas[i + 1] == s_end:
            # Euler method
            x = x + d * dt
        elif sigmas[i + 2] == s_end:
            # Heun's method
            x_2 = x + d * dt
            denoised_2 = model(x_2, sigmas[i + 1] * s_in, **extra_args)
            d_2 = to_d(x_2, sigmas[i + 1], denoised_2)
            w = 2 * sigmas[0]
            w2 = sigmas[i+1]/w
            w1 = 1 - w2
            d_prime = d * w1 + d_2 * w2
            x = x + d_prime * dt
        else:
            # Heun++
            x_2 = x + d * dt
            denoised_2 = model(x_2, sigmas[i + 1] * s_in, **extra_args)
            d_2 = to_d(x_2, sigmas[i + 1], denoised_2)
            dt_2 = sigmas[i + 2] - sigmas[i + 1]
            x_3 = x_2 + d_2 * dt_2
            denoised_3 = model(x_3, sigmas[i + 2] * s_in, **extra_args)
            d_3 = to_d(x_3, sigmas[i + 2], denoised_3)
            w = 3 * sigmas[0]
            w2 = sigmas[i + 1] / w
            w3 = sigmas[i + 2] / w
            w1 = 1 - w2 - w3
            d_prime = w1 * d + w2 * d_2 + w3 * d_3
            x = x + d_prime * dt
    return x

#From https://github.com/zju-pi/diff-sampler/blob/main/diff-solvers-main/solvers.py
#under Apache 2 license
def sample_ipndm(model, x, sigmas, extra_args=None, callback=None, disable=None):
    max_order = modules.shared.opts.ipndm_max_order
    
    extra_args = {} if extra_args is None else extra_args
    s_in = x.new_ones([x.shape[0]])
    x_next = x
    buffer_model = []
    for i in trange(len(sigmas) - 1, disable=disable):
        t_cur = sigmas[i]
        t_next = sigmas[i + 1]
        x_cur = x_next
        denoised = model(x_cur, t_cur * s_in, **extra_args)
        if callback is not None:
            callback({'x': x, 'i': i, 'sigma': sigmas[i], 'sigma_hat': sigmas[i], 'denoised': denoised})
        d_cur = (x_cur - denoised) / t_cur
        order = min(max_order, i+1)
        if order == 1:      # First Euler step.
            x_next = x_cur + (t_next - t_cur) * d_cur
        elif order == 2:    # Use one history point.
            x_next = x_cur + (t_next - t_cur) * (3 * d_cur - buffer_model[-1]) / 2
        elif order == 3:    # Use two history points.
            x_next = x_cur + (t_next - t_cur) * (23 * d_cur - 16 * buffer_model[-1] + 5 * buffer_model[-2]) / 12
        elif order == 4:    # Use three history points.
            x_next = x_cur + (t_next - t_cur) * (55 * d_cur - 59 * buffer_model[-1] + 37 * buffer_model[-2] - 9 * buffer_model[-3]) / 24
        if len(buffer_model) == max_order - 1:
            for k in range(max_order - 2):
                buffer_model[k] = buffer_model[k+1]
            buffer_model[-1] = d_cur
        else:
            buffer_model.append(d_cur)
    return x_next

#From https://github.com/zju-pi/diff-sampler/blob/main/diff-solvers-main/solvers.py
#under Apache 2 license
def sample_ipndm_v(model, x, sigmas, extra_args=None, callback=None, disable=None):
    max_order = modules.shared.opts.ipndm_v_max_order
    
    extra_args = {} if extra_args is None else extra_args
    s_in = x.new_ones([x.shape[0]])
    x_next = x
    t_steps = sigmas
    buffer_model = []
    for i in trange(len(sigmas) - 1, disable=disable):
        t_cur = sigmas[i]
        t_next = sigmas[i + 1]
        x_cur = x_next
        denoised = model(x_cur, t_cur * s_in, **extra_args)
        if callback is not None:
            callback({'x': x, 'i': i, 'sigma': sigmas[i], 'sigma_hat': sigmas[i], 'denoised': denoised})
        d_cur = (x_cur - denoised) / t_cur
        order = min(max_order, i+1)
        if order == 1:      # First Euler step.
            x_next = x_cur + (t_next - t_cur) * d_cur
        elif order == 2:    # Use one history point.
            h_n = (t_next - t_cur)
            h_n_1 = (t_cur - t_steps[i-1])
            coeff1 = (2 + (h_n / h_n_1)) / 2
            coeff2 = -(h_n / h_n_1) / 2
            x_next = x_cur + (t_next - t_cur) * (coeff1 * d_cur + coeff2 * buffer_model[-1])
        elif order == 3:    # Use two history points.
            h_n = (t_next - t_cur)
            h_n_1 = (t_cur - t_steps[i-1])
            h_n_2 = (t_steps[i-1] - t_steps[i-2])
            temp = (1 - h_n / (3 * (h_n + h_n_1)) * (h_n * (h_n + h_n_1)) / (h_n_1 * (h_n_1 + h_n_2))) / 2
            coeff1 = (2 + (h_n / h_n_1)) / 2 + temp
            coeff2 = -(h_n / h_n_1) / 2 - (1 + h_n_1 / h_n_2) * temp
            coeff3 = temp * h_n_1 / h_n_2
            x_next = x_cur + (t_next - t_cur) * (coeff1 * d_cur + coeff2 * buffer_model[-1] + coeff3 * buffer_model[-2])
        elif order == 4:    # Use three history points.
            h_n = (t_next - t_cur)
            h_n_1 = (t_cur - t_steps[i-1])
            h_n_2 = (t_steps[i-1] - t_steps[i-2])
            h_n_3 = (t_steps[i-2] - t_steps[i-3])
            temp1 = (1 - h_n / (3 * (h_n + h_n_1)) * (h_n * (h_n + h_n_1)) / (h_n_1 * (h_n_1 + h_n_2))) / 2
            temp2 = ((1 - h_n / (3 * (h_n + h_n_1))) / 2 + (1 - h_n / (2 * (h_n + h_n_1))) * h_n / (6 * (h_n + h_n_1 + h_n_2))) \
                   * (h_n * (h_n + h_n_1) * (h_n + h_n_1 + h_n_2)) / (h_n_1 * (h_n_1 + h_n_2) * (h_n_1 + h_n_2 + h_n_3))
            coeff1 = (2 + (h_n / h_n_1)) / 2 + temp1 + temp2
            coeff2 = -(h_n / h_n_1) / 2 - (1 + h_n_1 / h_n_2) * temp1 - (1 + (h_n_1 / h_n_2) + (h_n_1 * (h_n_1 + h_n_2) / (h_n_2 * (h_n_2 + h_n_3)))) * temp2
            coeff3 = temp1 * h_n_1 / h_n_2 + ((h_n_1 / h_n_2) + (h_n_1 * (h_n_1 + h_n_2) / (h_n_2 * (h_n_2 + h_n_3))) * (1 + h_n_2 / h_n_3)) * temp2
            coeff4 = -temp2 * (h_n_1 * (h_n_1 + h_n_2) / (h_n_2 * (h_n_2 + h_n_3))) * h_n_1 / h_n_2
            x_next = x_cur + (t_next - t_cur) * (coeff1 * d_cur + coeff2 * buffer_model[-1] + coeff3 * buffer_model[-2] + coeff4 * buffer_model[-3])
        if len(buffer_model) == max_order - 1:
            for k in range(max_order - 2):
                buffer_model[k] = buffer_model[k+1]
            buffer_model[-1] = d_cur.detach()
        else:
            buffer_model.append(d_cur.detach())
    return x_next

#From https://github.com/zju-pi/diff-sampler/blob/main/diff-solvers-main/solvers.py
#under Apache 2 license
@torch.no_grad()
def sample_deis(model, x, sigmas, extra_args=None, callback=None, disable=None):
    max_order = modules.shared.opts.deis_max_order
    deis_mode = modules.shared.opts.deis_mode
    
    extra_args = {} if extra_args is None else extra_args
    s_in = x.new_ones([x.shape[0]])
    x_next = x
    t_steps = sigmas
    coeff_list = deis.get_deis_coeff_list(t_steps, max_order, deis_mode=deis_mode)
    buffer_model = []
    for i in trange(len(sigmas) - 1, disable=disable):
        t_cur = sigmas[i]
        t_next = sigmas[i + 1]
        x_cur = x_next
        denoised = model(x_cur, t_cur * s_in, **extra_args)
        if callback is not None:
            callback({'x': x, 'i': i, 'sigma': sigmas[i], 'sigma_hat': sigmas[i], 'denoised': denoised})
        d_cur = (x_cur - denoised) / t_cur
        order = min(max_order, i+1)
        if t_next <= 0:
            order = 1
        if order == 1:          # First Euler step.
            x_next = x_cur + (t_next - t_cur) * d_cur
        elif order == 2:        # Use one history point.
            coeff_cur, coeff_prev1 = coeff_list[i]
            x_next = x_cur + coeff_cur * d_cur + coeff_prev1 * buffer_model[-1]
        elif order == 3:        # Use two history points.
            coeff_cur, coeff_prev1, coeff_prev2 = coeff_list[i]
            x_next = x_cur + coeff_cur * d_cur + coeff_prev1 * buffer_model[-1] + coeff_prev2 * buffer_model[-2]
        elif order == 4:        # Use three history points.
            coeff_cur, coeff_prev1, coeff_prev2, coeff_prev3 = coeff_list[i]
            x_next = x_cur + coeff_cur * d_cur + coeff_prev1 * buffer_model[-1] + coeff_prev2 * buffer_model[-2] + coeff_prev3 * buffer_model[-3]
        if len(buffer_model) == max_order - 1:
            for k in range(max_order - 2):
                buffer_model[k] = buffer_model[k+1]
            buffer_model[-1] = d_cur.detach()
        else:
            buffer_model.append(d_cur.detach())
    return x_next

@torch.no_grad()
def sample_euler_cfg_pp(model, x, sigmas, extra_args=None, callback=None, disable=None):
    extra_args = {} if extra_args is None else extra_args

    temp = [0]
    def post_cfg_function(args):
        temp[0] = args["uncond_denoised"]
        return args["denoised"]

    model_options = extra_args.get("model_options", {}).copy()
    extra_args["model_options"] = ldm_patched.modules.model_patcher.set_model_options_post_cfg_function(model_options, post_cfg_function, disable_cfg1_optimization=True)

    s_in = x.new_ones([x.shape[0]])
    for i in trange(len(sigmas) - 1, disable=disable):
        sigma_hat = sigmas[i]
        denoised = model(x, sigma_hat * s_in, **extra_args)
        d = to_d(x, sigma_hat, temp[0])
        if callback is not None:
            callback({'x': x, 'i': i, 'sigma': sigmas[i], 'sigma_hat': sigma_hat, 'denoised': denoised})
        # Euler method
        x = denoised + d * sigmas[i + 1]
    return x

@torch.no_grad()
def sample_euler_ancestral_cfg_pp(model, x, sigmas, extra_args=None, callback=None, disable=None, noise_sampler=None):
    """Ancestral sampling with Euler method steps."""
    eta = modules.shared.opts.euler_ancestral_cfg_pp_eta
    s_noise = modules.shared.opts.euler_ancestral_cfg_pp_s_noise
    extra_args = {} if extra_args is None else extra_args
    noise_sampler = default_noise_sampler(x) if noise_sampler is None else noise_sampler

    temp = [0]
    def post_cfg_function(args):
        temp[0] = args["uncond_denoised"]
        return args["denoised"]

    model_options = extra_args.get("model_options", {}).copy()
    extra_args["model_options"] = ldm_patched.modules.model_patcher.set_model_options_post_cfg_function(model_options, post_cfg_function, disable_cfg1_optimization=True)

    s_in = x.new_ones([x.shape[0]])
    for i in trange(len(sigmas) - 1, disable=disable):
        denoised = model(x, sigmas[i] * s_in, **extra_args)
        sigma_down, sigma_up = get_ancestral_step(sigmas[i], sigmas[i + 1], eta=eta)
        if callback is not None:
            callback({'x': x, 'i': i, 'sigma': sigmas[i], 'sigma_hat': sigmas[i], 'denoised': denoised})
        d = to_d(x, sigmas[i], temp[0])
        # Euler method
        x = denoised + d * sigma_down
        if sigmas[i + 1] > 0:
            x = x + noise_sampler(sigmas[i], sigmas[i + 1]) * s_noise * sigma_up
    return x

@torch.no_grad()
def sample_dpmpp_2s_ancestral_cfg_pp(model, x, sigmas, extra_args=None, callback=None, disable=None, noise_sampler=None):
    """Ancestral sampling with DPM-Solver++(2S) second-order steps and CFG++."""
    eta = modules.shared.opts.dpmpp_2s_ancestral_cfg_pp_eta
    s_noise = modules.shared.opts.dpmpp_2s_ancestral_cfg_pp_s_noise
    extra_args = {} if extra_args is None else extra_args
    noise_sampler = default_noise_sampler(x) if noise_sampler is None else noise_sampler
    
    temp = [0]
    def post_cfg_function(args):
        temp[0] = args["uncond_denoised"]
        return args["denoised"]

    model_options = extra_args.get("model_options", {}).copy()
    extra_args["model_options"] = ldm_patched.modules.model_patcher.set_model_options_post_cfg_function(model_options, post_cfg_function, disable_cfg1_optimization=True)
    
    s_in = x.new_ones([x.shape[0]])
    sigma_fn = lambda t: t.neg().exp()
    t_fn = lambda sigma: sigma.log().neg()

    for i in trange(len(sigmas) - 1, disable=disable):
        denoised = model(x, sigmas[i] * s_in, **extra_args)
        sigma_down, sigma_up = get_ancestral_step(sigmas[i], sigmas[i + 1], eta=eta)
        if callback is not None:
            callback({'x': x, 'i': i, 'sigma': sigmas[i], 'sigma_hat': sigmas[i], 'denoised': denoised})
        if sigma_down == 0:
            # Euler method
            d = to_d(x, sigmas[i], temp[0])
            x = denoised + d * sigma_down
        else:
            # DPM-Solver++(2S)
            t, t_next = t_fn(sigmas[i]), t_fn(sigma_down)
            r = 1 / 2
            h = t_next - t
            s = t + r * h
            x_2 = (sigma_fn(s) / sigma_fn(t)) * x - (-h * r).expm1() * denoised
            denoised_2 = model(x_2, sigma_fn(s) * s_in, **extra_args)
            d = to_d(x, sigmas[i], temp[0])
            x = denoised_2 + d * sigma_down
        # Noise addition
        if sigmas[i + 1] > 0:
            x = x + noise_sampler(sigmas[i], sigmas[i + 1]) * s_noise * sigma_up
    return x

@torch.no_grad()
def sample_dpmpp_2s_ancestral_cfg_pp_dyn(model, x, sigmas, extra_args=None, callback=None, disable=None, eta=None, s_noise=None, noise_sampler=None):
    """Ancestral sampling with DPM-Solver++(2S) second-order steps."""
    eta = modules.shared.opts.dpmpp_2s_ancestral_dyn_eta if eta is None else eta
    s_noise = modules.shared.opts.dpmpp_2s_ancestral_dyn_s_noise if s_noise is None else s_noise
    extra_args = {} if extra_args is None else extra_args
    noise_sampler = default_noise_sampler(x) if noise_sampler is None else noise_sampler
    
    temp = [0]
    def post_cfg_function(args):
        temp[0] = args["uncond_denoised"]
        return args["denoised"]

    model_options = extra_args.get("model_options", {}).copy()
    extra_args["model_options"] = ldm_patched.modules.model_patcher.set_model_options_post_cfg_function(model_options, post_cfg_function, disable_cfg1_optimization=True)

    s_in = x.new_ones([x.shape[0]])
    sigma_fn = lambda t: t.neg().exp()
    t_fn = lambda sigma: sigma.log().neg()

    for i in trange(len(sigmas) - 1, disable=disable):
        denoised = model(x, sigmas[i] * s_in, **extra_args)
        sigma_down, sigma_up = get_ancestral_step(sigmas[i], sigmas[i + 1], eta=eta)
        if callback is not None:
            callback({'x': x, 'i': i, 'sigma': sigmas[i], 'sigma_hat': sigmas[i], 'denoised': denoised})
        if sigma_down == 0:
            # Euler method
            d = to_d(x, sigmas[i], temp[0])
            dt = sigma_down - sigmas[i]
            x = denoised + d * sigma_down
        else:
            # DPM-Solver++(2S)
            t, t_next = t_fn(sigmas[i]), t_fn(sigma_down)
            r = torch.sinh(1 + (2 - eta) * (t_next - t) / (t - t_fn(sigma_up)))
            h = t_next - t
            s = t + r * h
            x_2 = (sigma_fn(s) / sigma_fn(t)) * (x + (denoised - temp[0])) - (-h * r).expm1() * denoised
            denoised_2 = model(x_2, sigma_fn(s) * s_in, **extra_args)
            x = (sigma_fn(t_next) / sigma_fn(t)) * (x + (denoised - temp[0])) - (-h).expm1() * denoised_2
        # Noise addition
        if sigmas[i + 1] > 0:
            x = x + noise_sampler(sigmas[i], sigmas[i + 1]) * s_noise * sigma_up
    return x

@torch.no_grad()
def sample_dpmpp_2s_ancestral_RF(model, x, sigmas, extra_args=None, callback=None, disable=None, eta=1., s_noise=1., noise_sampler=None):
    """Ancestral sampling with DPM-Solver++(2S) second-order steps."""
    extra_args = {} if extra_args is None else extra_args
    noise_sampler = default_noise_sampler(x) if noise_sampler is None else noise_sampler
    s_in = x.new_ones([x.shape[0]])
    sigma_fn = lambda lbda: (lbda.exp() + 1) ** -1
    lambda_fn = lambda sigma: ((1-sigma)/sigma).log()

    # logged_x = x.unsqueeze(0)

    for i in trange(len(sigmas) - 1, disable=disable):
        denoised = model(x, sigmas[i] * s_in, **extra_args)
        downstep_ratio = 1 + (sigmas[i+1]/sigmas[i] - 1) * eta
        sigma_down = sigmas[i+1] * downstep_ratio
        alpha_ip1 = 1 - sigmas[i+1]
        alpha_down = 1 - sigma_down
        renoise_coeff = (sigmas[i+1]**2 - sigma_down**2*alpha_ip1**2/alpha_down**2)**0.5
        # sigma_down, sigma_up = get_ancestral_step(sigmas[i], sigmas[i + 1], eta=eta)
        if callback is not None:
            callback({'x': x, 'i': i, 'sigma': sigmas[i], 'sigma_hat': sigmas[i], 'denoised': denoised})
        if sigmas[i + 1] == 0:
            # Euler method
            d = to_d(x, sigmas[i], denoised)
            dt = sigma_down - sigmas[i]
            x = x + d * dt
        else:
            # DPM-Solver++(2S)
            if sigmas[i] == 1.0:
                sigma_s = 0.9999
            else:
                t_i, t_down = lambda_fn(sigmas[i]), lambda_fn(sigma_down)
                r = 1 / 2
                h = t_down - t_i
                s = t_i + r * h
                sigma_s = sigma_fn(s)
            # sigma_s = sigmas[i+1]
            sigma_s_i_ratio = sigma_s / sigmas[i]
            u = sigma_s_i_ratio * x + (1 - sigma_s_i_ratio) * denoised
            D_i = model(u, sigma_s * s_in, **extra_args)
            sigma_down_i_ratio = sigma_down / sigmas[i]
            x = sigma_down_i_ratio * x + (1 - sigma_down_i_ratio) * D_i
            # print("sigma_i", sigmas[i], "sigma_ip1", sigmas[i+1],"sigma_down", sigma_down, "sigma_down_i_ratio", sigma_down_i_ratio, "sigma_s_i_ratio", sigma_s_i_ratio, "renoise_coeff", renoise_coeff)
        # Noise addition
        if sigmas[i + 1] > 0 and eta > 0:
            x = (alpha_ip1/alpha_down) * x + noise_sampler(sigmas[i], sigmas[i + 1]) * s_noise * renoise_coeff
        # logged_x = torch.cat((logged_x, x.unsqueeze(0)), dim=0)
    return x

@torch.no_grad()
def sample_dpmpp_2s_ancestral_cfg_pp_intern(model, x, sigmas, extra_args=None, callback=None, disable=None, eta=None, s_noise=None, noise_sampler=None):
    if hasattr(model, 'model_sampling') and isinstance(model.model_sampling, CONST):
        return sample_dpmpp_2s_ancestral_RF(model, x, sigmas, extra_args, callback, disable, eta, s_noise, noise_sampler)
    """Ancestral sampling with DPM-Solver++(2S) second-order steps."""
    eta = modules.shared.opts.dpmpp_2s_ancestral_intern_eta if eta is None else eta
    s_noise = modules.shared.opts.dpmpp_2s_ancestral_intern_s_noise if s_noise is None else s_noise
    extra_args = {} if extra_args is None else extra_args
    noise_sampler = default_noise_sampler(x) if noise_sampler is None else noise_sampler
    
    temp = [0]
    def post_cfg_function(args):
        temp[0] = args["uncond_denoised"]
        return args["denoised"]

    model_options = extra_args.get("model_options", {}).copy()
    extra_args["model_options"] = ldm_patched.modules.model_patcher.set_model_options_post_cfg_function(model_options, post_cfg_function, disable_cfg1_optimization=True)

    s_in = x.new_ones([x.shape[0]])
    sigma_fn = lambda t: t.neg().exp()
    t_fn = lambda sigma: sigma.log().neg()
    s = sigmas[0]
    small_x = nn.functional.interpolate(x, scale_factor=0.5, mode='area')
    den = model(small_x, s * s_in, **extra_args)
    den = nn.functional.interpolate(den, scale_factor=2, mode='area')
    ups_temp = nn.functional.interpolate(temp[0], scale_factor=2, mode='area')
    sigma_down, sigma_up = get_ancestral_step(s, sigmas[1], eta=eta)
    t, t_next = t_fn(s), t_fn(sigma_down)
    r = 1 / 2
    h = t_next - t
    s_ = t + r * h
    x_2 = (sigma_fn(s_) / sigma_fn(t)) * (x + (den - ups_temp)) - (-h * r).expm1() * den
    denoised_2 = model(x_2, sigma_fn(s_) * s_in, **extra_args)
    x = (sigma_fn(t_next) / sigma_fn(t)) * (x + (den - temp[0])) - (-h).expm1() * denoised_2
    large_denoised = x
    x = x + noise_sampler(sigmas[0], sigmas[1]) * s_noise * sigma_up
    sigmas = sigmas[1:] # remove the first sigma we used
    for i in trange(len(sigmas) - 2, disable=disable):
        if sigma_down != 0:
            down_x = nn.functional.interpolate(x, scale_factor=0.5, mode='area')
            denoised = model(down_x, sigmas[i] * s_in, **extra_args)
        else:
            denoised = model(x, sigmas[i] * s_in, **extra_args)
        # denoised = model(x, sigmas[i] * s_in, **extra_args)
        sigma_down, sigma_up = get_ancestral_step(sigmas[i], sigmas[i + 1], eta=eta)
        if callback is not None:
            callback({'x': x, 'i': i, 'sigma': sigmas[i], 'sigma_hat': sigmas[i], 'denoised': denoised})
        if sigma_down == 0:
            # Euler method
            d = to_d(x, sigmas[i], temp[0])
            x = denoised + d * sigma_down
        else:
            # DPM-Solver++(2S)
            t, t_next = t_fn(sigmas[i]), t_fn(sigma_down)
            r = 1 / 2
            h = t_next - t
            s = t + r * h
            mergefactor = min(math.sqrt(i/(len(sigmas) - 2)), 1) 
            print(mergefactor)
            #merge up_den with x
            if mergefactor == 1:
                up_den = large_denoised
                up_temp = nn.functional.interpolate(temp[0], scale_factor=2, mode='area')
                x_2 = (sigma_fn(s) / sigma_fn(t)) * (x + (up_den - up_temp)) - (-h * r).expm1() * up_den
            else:
                up_den = nn.functional.interpolate(denoised, scale_factor=2, mode='area')
                print(up_den.max(), large_denoised.max())
                up_den = (up_den * (1-mergefactor)) + (large_denoised * mergefactor)
                print(up_den.max(), large_denoised.max())
                up_temp = nn.functional.interpolate(temp[0], scale_factor=2, mode='area')
                x_2 = (sigma_fn(s) / sigma_fn(t)) * (x + (up_den - up_temp)) - (-h * r).expm1() * up_den
            
            
            denoised_2 = model(x_2, sigma_fn(s) * s_in, **extra_args)
            x = (sigma_fn(t_next) / sigma_fn(t)) * (x + (up_den - temp[0])) - (-h).expm1() * denoised_2
            large_denoised = denoised_2
        # Noise addition
        if sigmas[i + 1] > 0:
            x = x + noise_sampler(sigmas[i], sigmas[i + 1]) * s_noise * sigma_up
    return x

@torch.no_grad()
def sample_dpmpp_sde_cfg_pp(model, x, sigmas, extra_args=None, callback=None, disable=None, noise_sampler=None):
    """DPM-Solver++ (stochastic) with CFG++."""
    eta = modules.shared.opts.dpmpp_sde_cfg_pp_eta
    s_noise = modules.shared.opts.dpmpp_sde_cfg_pp_s_noise
    r = modules.shared.opts.dpmpp_sde_cfg_pp_r
    
    if len(sigmas) <= 1:
        return x

    sigma_min, sigma_max = sigmas[sigmas > 0].min(), sigmas.max()
    noise_sampler = BrownianTreeNoiseSampler(x, sigma_min, sigma_max, seed=extra_args.get("seed", None), cpu=True) if noise_sampler is None else noise_sampler
    extra_args = {} if extra_args is None else extra_args
    
    temp = [0]
    def post_cfg_function(args):
        temp[0] = args["uncond_denoised"]
        return args["denoised"]
    
    model_options = extra_args.get("model_options", {}).copy()
    extra_args["model_options"] = ldm_patched.modules.model_patcher.set_model_options_post_cfg_function(model_options, post_cfg_function, disable_cfg1_optimization=True)
    
    s_in = x.new_ones([x.shape[0]])
    sigma_fn = lambda t: t.neg().exp()
    t_fn = lambda sigma: sigma.log().neg()

    for i in trange(len(sigmas) - 1, disable=disable):
        denoised = model(x, sigmas[i] * s_in, **extra_args)
        if callback is not None:
            callback({'x': x, 'i': i, 'sigma': sigmas[i], 'sigma_hat': sigmas[i], 'denoised': denoised})
        
        if sigmas[i + 1] == 0:
            # Euler method
            d = to_d(x, sigmas[i], temp[0])
            dt = sigmas[i + 1] - sigmas[i]
            x = denoised + d * sigmas[i + 1]
        else:
            # DPM-Solver++
            t, t_next = t_fn(sigmas[i]), t_fn(sigmas[i + 1])
            h = t_next - t
            s = t + h * r
            fac = 1 / (2 * r)

            # Step 1
            sd, su = get_ancestral_step(sigma_fn(t), sigma_fn(s), eta)
            s_ = t_fn(sd)
            x_2 = (sigma_fn(s_) / sigma_fn(t)) * x - (t - s_).expm1() * denoised
            x_2 = x_2 + noise_sampler(sigma_fn(t), sigma_fn(s)) * s_noise * su
            denoised_2 = model(x_2, sigma_fn(s) * s_in, **extra_args)

            # Step 2
            sd, su = get_ancestral_step(sigma_fn(t), sigma_fn(t_next), eta)
            t_next_ = t_fn(sd)
            denoised_d = (1 - fac) * temp[0] + fac * temp[0]  # Use temp[0] instead of denoised
            x = denoised_2 + to_d(x, sigmas[i], denoised_d) * sd
            x = x + noise_sampler(sigma_fn(t), sigma_fn(t_next)) * s_noise * su
    return x

@torch.no_grad()
def sample_dpmpp_2m_cfg_pp(model, x, sigmas, extra_args=None, callback=None, disable=None):
    """DPM-Solver++(2M)."""
    extra_args = {} if extra_args is None else extra_args
    s_in = x.new_ones([x.shape[0]])
    t_fn = lambda sigma: sigma.log().neg()

    old_uncond_denoised = None
    uncond_denoised = None
    def post_cfg_function(args):
        nonlocal uncond_denoised
        uncond_denoised = args["uncond_denoised"]
        return args["denoised"]
    
    model_options = extra_args.get("model_options", {}).copy()
    extra_args["model_options"] = ldm_patched.modules.model_patcher.set_model_options_post_cfg_function(model_options, post_cfg_function, disable_cfg1_optimization=True)

    for i in trange(len(sigmas) - 1, disable=disable):
        denoised = model(x, sigmas[i] * s_in, **extra_args)
        if callback is not None:
            callback({'x': x, 'i': i, 'sigma': sigmas[i], 'sigma_hat': sigmas[i], 'denoised': denoised})
        t, t_next = t_fn(sigmas[i]), t_fn(sigmas[i + 1])
        h = t_next - t
        if old_uncond_denoised is None or sigmas[i + 1] == 0:
            denoised_mix = -torch.exp(-h) * uncond_denoised
        else:
            h_last = t - t_fn(sigmas[i - 1])
            r = h_last / h
            denoised_mix = -torch.exp(-h) * uncond_denoised - torch.expm1(-h) * (1 / (2 * r)) * (denoised - old_uncond_denoised)
        x = denoised + denoised_mix + torch.exp(-h) * x
        old_uncond_denoised = uncond_denoised
    return x

@torch.no_grad()
def sample_ode(model, x, sigmas, extra_args=None, callback=None, disable=None, solver="dopri5", rtol=1e-3, atol=1e-4, max_steps=250):
    """Implements ODE-based sampling."""
    sampler = ODESampler(solver, rtol, atol, max_steps)
    return sampler(model, x, sigmas, extra_args=extra_args, callback=callback, disable=disable)

@torch.no_grad()
def sample_dpmpp_3m_sde_cfg_pp(model, x, sigmas, extra_args=None, callback=None, disable=None, eta=None, s_noise=None, noise_sampler=None):
    """DPM-Solver++(3M) SDE."""
    eta = modules.shared.opts.dpmpp_3m_sde_cfg_pp_eta if eta is None else eta
    s_noise = modules.shared.opts.dpmpp_3m_sde_cfg_pp_s_noise if s_noise is None else s_noise

    if len(sigmas) <= 1:
        return x

    seed = extra_args.get("seed", None)
    sigma_min, sigma_max = sigmas[sigmas > 0].min(), sigmas.max()
    noise_sampler = BrownianTreeNoiseSampler(x, sigma_min, sigma_max, seed=seed, cpu=True) if noise_sampler is None else noise_sampler
    extra_args = {} if extra_args is None else extra_args
    s_in = x.new_ones([x.shape[0]])

    denoised_1, denoised_2 = None, None
    h, h_1, h_2 = None, None, None

    temp = [0]
    def post_cfg_function(args):
        temp[0] = args["uncond_denoised"]
        return args["denoised"]

    model_options = extra_args.get("model_options", {}).copy()
    extra_args["model_options"] = ldm_patched.modules.model_patcher.set_model_options_post_cfg_function(model_options, post_cfg_function, disable_cfg1_optimization=True)

    for i in trange(len(sigmas) - 1, disable=disable):
        denoised = model(x, sigmas[i] * s_in, **extra_args)
        if callback is not None:
            callback({'x': x, 'i': i, 'sigma': sigmas[i], 'sigma_hat': sigmas[i], 'denoised': denoised})
        if sigmas[i + 1] == 0:
            # Denoising step
            x = denoised
        else:
            t, s = -sigmas[i].log(), -sigmas[i + 1].log()
            h = s - t
            h_eta = h * (eta + 1)

            x = torch.exp(-h_eta) * (x + (denoised - temp[0])) + (-h_eta).expm1().neg() * denoised

            if h_2 is not None:
                r0 = h_1 / h
                r1 = h_2 / h
                d1_0 = (denoised - denoised_1) / r0
                d1_1 = (denoised_1 - denoised_2) / r1
                d1 = d1_0 + (d1_0 - d1_1) * r0 / (r0 + r1)
                d2 = (d1_0 - d1_1) / (r0 + r1)
                phi_2 = h_eta.neg().expm1() / h_eta + 1
                phi_3 = phi_2 / h_eta - 0.5
                x = x + phi_2 * d1 - phi_3 * d2
            elif h_1 is not None:
                r = h_1 / h
                d = (denoised - denoised_1) / r
                phi_2 = h_eta.neg().expm1() / h_eta + 1
                x = x + phi_2 * d

            if eta:
                x = x + noise_sampler(sigmas[i], sigmas[i + 1]) * sigmas[i + 1] * (-2 * h * eta).expm1().neg().sqrt() * s_noise

        denoised_1, denoised_2 = denoised, denoised_1
        h_1, h_2 = h, h_1
    return x

@torch.no_grad()
def sample_dpmpp_2m_dy(
    model,
    x,
    sigmas,
    extra_args=None,
    callback=None,
    disable=None,
    s_noise=None,
    s_dy_pow=None,
    s_extra_steps=None,
):
    """DPM-Solver++(2M) with dynamic thresholding."""
    s_noise = modules.shared.opts.dpmpp_2m_dy_s_noise if s_noise is None else s_noise
    s_dy_pow = modules.shared.opts.dpmpp_2m_dy_s_dy_pow if s_dy_pow is None else s_dy_pow
    s_extra_steps = modules.shared.opts.dpmpp_2m_dy_s_extra_steps if s_extra_steps is None else s_extra_steps
    extra_args = {} if extra_args is None else extra_args
    s_in = x.new_ones([x.shape[0]])
    sigma_fn = lambda t: t.neg().exp()
    t_fn = lambda sigma: sigma.log().neg()
    old_denoised = None
    h_last = None
    h = None

    for i in trange(len(sigmas) - 1, disable=disable):
        gamma = 2**0.5 - 1
        if s_dy_pow >= 0:
            gamma = gamma * (1.0 - (i / (len(sigmas) - 2)) ** s_dy_pow)
        sigma_hat = sigmas[i] * (gamma + 1)
        if gamma > 0:
            eps = torch.randn_like(x) * s_noise
            x = x - eps * (sigma_hat**2 - sigmas[i] ** 2) ** 0.5
        denoised = model(x, sigma_hat * s_in, **extra_args)
        if callback is not None:
            callback({"x": x, "i": i, "sigma": sigmas[i], "sigma_hat": sigma_hat, "denoised": denoised})
        t, t_next = t_fn(sigma_hat), t_fn(sigmas[i + 1])
        h = t_next - t
        if old_denoised is None or sigmas[i + 1] == 0:
            x = (sigma_fn(t_next) / sigma_fn(t)) * x - (-h).expm1() * denoised
        else:
            r = h_last / h
            denoised_d = (1 + 1 / (2 * r)) * denoised - (1 / (2 * r)) * old_denoised
            x = (sigma_fn(t_next) / sigma_fn(t)) * x - (-h).expm1() * denoised_d
        old_denoised = denoised
        h_last = h
    return x


@torch.no_grad()
def sample_dpmpp_2m_sde_dy(
    model,
    x,
    sigmas,
    extra_args=None,
    callback=None,
    disable=None,
    eta=None,
    s_noise=None,
    noise_sampler=None,
    solver_type=None,
    s_dy_pow=None,
    s_extra_steps=None,
):
    """DPM-Solver++(2M) SDE with dynamic thresholding."""
    eta = modules.shared.opts.dpmpp_2m_sde_dy_eta if eta is None else eta
    s_noise = modules.shared.opts.dpmpp_2m_sde_dy_s_noise if s_noise is None else s_noise
    solver_type = modules.shared.opts.dpmpp_2m_sde_dy_solver_type if solver_type is None else solver_type
    s_dy_pow = modules.shared.opts.dpmpp_2m_sde_dy_s_dy_pow if s_dy_pow is None else s_dy_pow
    s_extra_steps = modules.shared.opts.dpmpp_2m_sde_dy_s_extra_steps if s_extra_steps is None else s_extra_steps
    if len(sigmas) <= 1:
        return x

    if solver_type not in {"heun", "midpoint"}:
        raise ValueError("solver_type must be 'heun' or 'midpoint'")

    gamma = 2**0.5 - 1

    seed = extra_args.get("seed", None)
    sigma_min, sigma_max = sigmas[sigmas > 0].min(), sigmas.max() * (gamma + 1)
    noise_sampler = BrownianTreeNoiseSampler(x, sigma_min, sigma_max, seed=seed, cpu=True) if noise_sampler is None else noise_sampler
    extra_args = {} if extra_args is None else extra_args
    s_in = x.new_ones([x.shape[0]])

    old_denoised = None
    h_last = None
    h = None

    for i in trange(len(sigmas) - 1, disable=disable):
        if s_dy_pow >= 0:
            gamma = gamma * (1.0 - (i / (len(sigmas) - 2)) ** s_dy_pow)
        sigma_hat = sigmas[i] * (gamma + 1)
        if gamma > 0:
            eps = torch.randn_like(x) * s_noise
            x = x - eps * (sigma_hat**2 - sigmas[i] ** 2) ** 0.5
        denoised = model(x, sigma_hat * s_in, **extra_args)
        if callback is not None:
            callback({"x": x, "i": i, "sigma": sigmas[i], "sigma_hat": sigma_hat, "denoised": denoised})
        if sigmas[i + 1] == 0:
            # Denoising step
            x = denoised
        else:
            # DPM-Solver++(2M) SDE
            t, s = -sigma_hat.log(), -sigmas[i + 1].log()
            h = s - t
            eta_h = eta * h

            x = sigmas[i + 1] / sigma_hat * (-eta_h).exp() * x + (-h - eta_h).expm1().neg() * denoised

            if old_denoised is not None:
                r = h_last / h
                if solver_type == "heun":
                    x = x + ((-h - eta_h).expm1().neg() / (-h - eta_h) + 1) * (1 / r) * (denoised - old_denoised)
                elif solver_type == "midpoint":
                    x = x + 0.5 * (-h - eta_h).expm1().neg() * (1 / r) * (denoised - old_denoised)

            # TODO not working properly
            if eta:
                x = x + noise_sampler(sigma_hat, sigmas[i + 1] * (gamma + 1)) * sigmas[i + 1] * (-2 * eta_h).expm1().neg().sqrt() * s_noise

        old_denoised = denoised
        h_last = h
    return x


@torch.no_grad()
def sample_dpmpp_3m_sde_dy(
    model,
    x,
    sigmas,
    extra_args=None,
    callback=None,
    disable=None,
    eta=None,
    s_noise=None,
    noise_sampler=None,
    s_dy_pow=None,
    s_extra_steps=None,
):
    """DPM-Solver++(3M) SDE with dynamic thresholding."""
    eta = modules.shared.opts.dpmpp_3m_sde_dy_eta if eta is None else eta
    s_noise = modules.shared.opts.dpmpp_3m_sde_dy_s_noise if s_noise is None else s_noise
    s_dy_pow = modules.shared.opts.dpmpp_3m_sde_dy_s_dy_pow if s_dy_pow is None else s_dy_pow
    s_extra_steps = modules.shared.opts.dpmpp_3m_sde_dy_s_extra_steps if s_extra_steps is None else s_extra_steps

    if len(sigmas) <= 1:
        return x

    gamma = 2**0.5 - 1

    seed = extra_args.get("seed", None)
    sigma_min, sigma_max = sigmas[sigmas > 0].min(), sigmas.max() * (gamma + 1)
    noise_sampler = BrownianTreeNoiseSampler(x, sigma_min, sigma_max, seed=seed, cpu=True) if noise_sampler is None else noise_sampler
    extra_args = {} if extra_args is None else extra_args
    s_in = x.new_ones([x.shape[0]])

    denoised_1, denoised_2 = None, None
    h, h_1, h_2 = None, None, None

    for i in trange(len(sigmas) - 1, disable=disable):
        if s_dy_pow >= 0:
            gamma = gamma * (1.0 - (i / (len(sigmas) - 2)) ** s_dy_pow)
        sigma_hat = sigmas[i] * (gamma + 1)
        if gamma > 0:
            eps = torch.randn_like(x) * s_noise
            x = x - eps * (sigma_hat**2 - sigmas[i] ** 2) ** 0.5
        denoised = model(x, sigma_hat * s_in, **extra_args)
        if callback is not None:
            callback({"x": x, "i": i, "sigma": sigmas[i], "sigma_hat": sigma_hat, "denoised": denoised})
        if sigmas[i + 1] == 0:
            # Denoising step
            x = denoised
        else:
            t, s = -sigma_hat.log(), -sigmas[i + 1].log()
            h = s - t
            h_eta = h * (eta + 1)

            x = torch.exp(-h_eta) * x + (-h_eta).expm1().neg() * denoised

            if h_2 is not None:
                r0 = h_1 / h
                r1 = h_2 / h
                d1_0 = (denoised - denoised_1) / r0
                d1_1 = (denoised_1 - denoised_2) / r1
                d1 = d1_0 + (d1_0 - d1_1) * r0 / (r0 + r1)
                d2 = (d1_0 - d1_1) / (r0 + r1)
                phi_2 = h_eta.neg().expm1() / h_eta + 1
                phi_3 = phi_2 / h_eta - 0.5
                x = x + phi_2 * d1 - phi_3 * d2
            elif h_1 is not None:
                r = h_1 / h
                d = (denoised - denoised_1) / r
                phi_2 = h_eta.neg().expm1() / h_eta + 1
                x = x + phi_2 * d

            # TODO not working properly
            if eta:
                x = x + noise_sampler(sigmas[i], sigmas[i + 1] * (gamma + 1)) * sigmas[i + 1] * (-2 * h * eta).expm1().neg().sqrt() * s_noise

        denoised_1, denoised_2 = denoised, denoised_1
        h_1, h_2 = h, h_1
    return x


@torch.no_grad()
def sample_dpmpp_3m_dy(
    model,
    x,
    sigmas,
    extra_args=None,
    callback=None,
    disable=None,
    s_noise=None,
    noise_sampler=None,
    s_dy_pow=None,
    s_extra_steps=None,
):
    s_noise = modules.shared.opts.dpmpp_3m_dy_s_noise if s_noise is None else s_noise
    s_dy_pow = modules.shared.opts.dpmpp_3m_dy_s_dy_pow if s_dy_pow is None else s_dy_pow
    s_extra_steps = modules.shared.opts.dpmpp_3m_dy_s_extra_steps if s_extra_steps is None else s_extra_steps
    return sample_dpmpp_3m_sde_dy(
        model,
        x,
        sigmas,
        extra_args,
        callback,
        disable,
        0.0,
        s_noise,
        noise_sampler,
        s_dy_pow,
        s_extra_steps,
    )

@torch.no_grad()
def dy_sampling_step_cfg_pp(x, model, sigma_next, i, sigma, sigma_hat, callback, **extra_args):
    temp = [0]

    def post_cfg_function(args):
        temp[0] = args["uncond_denoised"]
        return args["denoised"]

    model_options = extra_args.get("model_options", {}).copy()
    extra_args["model_options"] = ldm_patched.modules.model_patcher.set_model_options_post_cfg_function(
        model_options, post_cfg_function, disable_cfg1_optimization=True
    )

    original_shape = x.shape
    batch_size, channels, m, n = original_shape[0], original_shape[1], original_shape[2] // 2, original_shape[3] // 2
    extra_row = x.shape[2] % 2 == 1
    extra_col = x.shape[3] % 2 == 1

    if extra_row:
        extra_row_content = x[:, :, -1:, :]
        x = x[:, :, :-1, :]
    if extra_col:
        extra_col_content = x[:, :, :, -1:]
        x = x[:, :, :, :-1]

    a_list = x.unfold(2, 2, 2).unfold(3, 2, 2).contiguous().view(batch_size, channels, m * n, 2, 2)
    c = a_list[:, :, :, 1, 1].view(batch_size, channels, m, n)

    with Rescaler(model, c, "nearest-exact", **extra_args) as rescaler:
        denoised = model(c, sigma_hat * c.new_ones([c.shape[0]]), **rescaler.extra_args)
    if callback is not None:
        callback({"x": c, "i": i, "sigma": sigma, "sigma_hat": sigma_hat, "denoised": denoised})

    d = to_d(c, sigma_hat, temp[0])
    c = denoised + d * sigma_next

    d_list = c.view(batch_size, channels, m * n, 1, 1)
    a_list[:, :, :, 1, 1] = d_list[:, :, :, 0, 0]
    x = a_list.view(batch_size, channels, m, n, 2, 2).permute(0, 1, 2, 4, 3, 5).reshape(batch_size, channels, 2 * m, 2 * n)

    if extra_row or extra_col:
        x_expanded = torch.zeros(original_shape, dtype=x.dtype, device=x.device)
        x_expanded[:, :, : 2 * m, : 2 * n] = x
        if extra_row:
            x_expanded[:, :, -1:, : 2 * n + 1] = extra_row_content
        if extra_col:
            x_expanded[:, :, : 2 * m, -1:] = extra_col_content
        if extra_row and extra_col:
            x_expanded[:, :, -1:, -1:] = extra_col_content[:, :, -1:, :]
        x = x_expanded

    return x


@torch.no_grad()
def sample_euler_dy_cfg_pp(
    model,
    x,
    sigmas,
    extra_args=None,
    callback=None,
    disable=None,
    s_churn=None,
    s_tmin=None,
    s_tmax=float("inf"),
    s_noise=None,
    s_dy_pow=None,
    s_extra_steps=None,
):
    """Euler with dynamic thresholding and CFG++."""
    s_churn = modules.shared.opts.euler_dy_cfg_pp_s_churn if s_churn is None else s_churn
    s_tmin = modules.shared.opts.euler_dy_cfg_pp_s_tmin if s_tmin is None else s_tmin
    s_noise = modules.shared.opts.euler_dy_cfg_pp_s_noise if s_noise is None else s_noise
    s_dy_pow = modules.shared.opts.euler_dy_cfg_pp_s_dy_pow if s_dy_pow is None else s_dy_pow
    s_extra_steps = modules.shared.opts.euler_dy_cfg_pp_s_extra_steps if s_extra_steps is None else s_extra_steps
    extra_args = {} if extra_args is None else extra_args
    s_in = x.new_ones([x.shape[0]])

    temp = [0]

    def post_cfg_function(args):
        temp[0] = args["uncond_denoised"]
        return args["denoised"]

    model_options = extra_args.get("model_options", {}).copy()
    extra_args["model_options"] = ldm_patched.modules.model_patcher.set_model_options_post_cfg_function(
        model_options, post_cfg_function, disable_cfg1_optimization=True
    )

    for i in trange(len(sigmas) - 1, disable=disable):
        gamma = max(s_churn / (len(sigmas) - 1), 2**0.5 - 1) if s_tmin <= sigmas[i] <= s_tmax else 0.0
        if s_dy_pow >= 0:
            gamma = gamma * (1.0 - (i / (len(sigmas) - 2)) ** s_dy_pow)
        sigma_hat = sigmas[i] * (gamma + 1)
        # print(sigma_hat)
        dt = sigmas[i + 1] - sigma_hat
        if gamma > 0:
            eps = torch.randn_like(x) * s_noise
            x = x - eps * (sigma_hat**2 - sigmas[i] ** 2) ** 0.5
        denoised = model(x, sigma_hat * s_in, **extra_args)
        if callback is not None:
            callback({"x": x, "i": i, "sigma": sigmas[i], "sigma_hat": sigma_hat, "denoised": denoised})
        d = to_d(x, sigma_hat, temp[0])
        # Euler method
        x = denoised + d * sigmas[i + 1]
        if sigmas[i + 1] > 0 and s_extra_steps:
            if i // 2 == 1:
                x = dy_sampling_step_cfg_pp(x, model, sigmas[i + 1], i, sigmas[i], sigma_hat, callback, **extra_args)
    return x


@torch.no_grad()
def smea_sampling_step_cfg_pp(x, model, sigma_next, i, sigma, sigma_hat, callback, **extra_args):
    temp = [0]

    def post_cfg_function(args):
        temp[0] = args["uncond_denoised"]
        return args["denoised"]

    model_options = extra_args.get("model_options", {}).copy()
    extra_args["model_options"] = ldm_patched.modules.model_patcher.set_model_options_post_cfg_function(
        model_options, post_cfg_function, disable_cfg1_optimization=True
    )

    m, n = x.shape[2], x.shape[3]
    x = torch.nn.functional.interpolate(input=x, scale_factor=(1.25, 1.25), mode="nearest-exact")

    with Rescaler(model, x, "nearest-exact", **extra_args) as rescaler:
        denoised = model(x, sigma_hat * x.new_ones([x.shape[0]]), **rescaler.extra_args)
    if callback is not None:
        callback({"x": x, "i": i, "sigma": sigma, "sigma_hat": sigma_hat, "denoised": denoised})

    d = to_d(x, sigma_hat, temp[0])
    x = denoised + d * sigma_next
    x = torch.nn.functional.interpolate(input=x, size=(m, n), mode="nearest-exact")
    return x


@torch.no_grad()
def sample_euler_smea_dy_cfg_pp(
    model,
    x,
    sigmas,
    extra_args=None,
    callback=None,
    disable=None,
    s_churn=None,
    s_tmin=None,
    s_tmax=float("inf"),
    s_noise=None,
    s_dy_pow=None,
    s_extra_steps=None,
):
    """Euler with SMEA, dynamic thresholding and CFG++."""
    s_churn = modules.shared.opts.euler_smea_dy_cfg_pp_s_churn if s_churn is None else s_churn
    s_tmin = modules.shared.opts.euler_smea_dy_cfg_pp_s_tmin if s_tmin is None else s_tmin
    s_noise = modules.shared.opts.euler_smea_dy_cfg_pp_s_noise if s_noise is None else s_noise
    s_dy_pow = modules.shared.opts.euler_smea_dy_cfg_pp_s_dy_pow if s_dy_pow is None else s_dy_pow
    s_extra_steps = modules.shared.opts.euler_smea_dy_cfg_pp_s_extra_steps if s_extra_steps is None else s_extra_steps
    extra_args = {} if extra_args is None else extra_args
    s_in = x.new_ones([x.shape[0]])

    temp = [0]

    def post_cfg_function(args):
        temp[0] = args["uncond_denoised"]
        return args["denoised"]

    model_options = extra_args.get("model_options", {}).copy()
    extra_args["model_options"] = ldm_patched.modules.model_patcher.set_model_options_post_cfg_function(
        model_options, post_cfg_function, disable_cfg1_optimization=True
    )

    for i in trange(len(sigmas) - 1, disable=disable):
        gamma = max(s_churn / (len(sigmas) - 1), 2**0.5 - 1) if s_tmin <= sigmas[i] <= s_tmax else 0.0
        if s_dy_pow >= 0:
            gamma = gamma * (1.0 - (i / (len(sigmas) - 2)) ** s_dy_pow)
        sigma_hat = sigmas[i] * (gamma + 1)
        dt = sigmas[i + 1] - sigma_hat
        if gamma > 0:
            eps = torch.randn_like(x) * s_noise
            x = x - eps * (sigma_hat**2 - sigmas[i] ** 2) ** 0.5
        denoised = model(x, sigma_hat * s_in, **extra_args)
        if callback is not None:
            callback({"x": x, "i": i, "sigma": sigmas[i], "sigma_hat": sigma_hat, "denoised": denoised})
        d = to_d(x, sigma_hat, temp[0])
        # Euler method
        x = denoised + d * sigmas[i + 1]
        if sigmas[i + 1] > 0 and s_extra_steps:
            if i + 1 // 2 == 1:
                x = dy_sampling_step_cfg_pp(x, model, sigmas[i + 1], i, sigmas[i], sigma_hat, callback, **extra_args)
            if i + 1 // 2 == 0:
                x = smea_sampling_step_cfg_pp(x, model, sigmas[i + 1], i, sigmas[i], sigma_hat, callback, **extra_args)
    return x


@torch.no_grad()
def sample_euler_ancestral_dy_cfg_pp(
    model,
    x,
    sigmas,
    extra_args=None,
    callback=None,
    disable=None,
    eta=None,
    s_noise=None,
    noise_sampler=None,
    s_dy_pow=None,
    s_extra_steps=None,
):
    """Euler ancestral with dynamic thresholding and CFG++."""
    eta = modules.shared.opts.euler_ancestral_dy_cfg_pp_eta if eta is None else eta
    s_noise = modules.shared.opts.euler_ancestral_dy_cfg_pp_s_noise if s_noise is None else s_noise
    s_dy_pow = modules.shared.opts.euler_ancestral_dy_cfg_pp_s_dy_pow if s_dy_pow is None else s_dy_pow
    s_extra_steps = modules.shared.opts.euler_ancestral_dy_cfg_pp_s_extra_steps if s_extra_steps is None else s_extra_steps
    extra_args = {} if extra_args is None else extra_args
    noise_sampler = default_noise_sampler(x) if noise_sampler is None else noise_sampler

    temp = [0]

    def post_cfg_function(args):
        temp[0] = args["uncond_denoised"]
        return args["denoised"]

    model_options = extra_args.get("model_options", {}).copy()
    extra_args["model_options"] = ldm_patched.modules.model_patcher.set_model_options_post_cfg_function(
        model_options, post_cfg_function, disable_cfg1_optimization=True
    )

    s_in = x.new_ones([x.shape[0]])
    for i in trange(len(sigmas) - 1, disable=disable):
        gamma = 2**0.5 - 1
        if s_dy_pow >= 0:
            gamma = gamma * (1.0 - (i / (len(sigmas) - 2)) ** s_dy_pow)
        sigma_hat = sigmas[i] * (gamma + 1)
        if gamma > 0:
            eps = torch.randn_like(x) * s_noise
            x = x - eps * (sigma_hat**2 - sigmas[i] ** 2) ** 0.5

        denoised = model(x, sigma_hat * s_in, **extra_args)
        sigma_down, sigma_up = get_ancestral_step(sigma_hat, sigmas[i + 1], eta=eta)

        if callback is not None:
            callback({"x": x, "i": i, "sigma": sigmas[i], "sigma_hat": sigma_hat, "denoised": denoised})
        d = to_d(x, sigma_hat, temp[0])
        # Euler method
        dt = sigma_down - sigma_hat
        x = denoised + d * sigma_down
        if sigmas[i + 1] > 0:
            x = x + noise_sampler(sigma_hat, sigmas[i + 1] * (gamma + 1)) * s_noise * sigma_up
    return x


@torch.no_grad()
def sample_dpmpp_2m_dy_cfg_pp(
    model,
    x,
    sigmas,
    extra_args=None,
    callback=None,
    disable=None,
    s_noise=None,
    s_dy_pow=None,
    s_extra_steps=None,
):
    """DPM-Solver++(2M) with dynamic thresholding and CFG++."""
    s_noise = modules.shared.opts.dpmpp_2m_dy_cfg_pp_s_noise if s_noise is None else s_noise
    s_dy_pow = modules.shared.opts.dpmpp_2m_dy_cfg_pp_s_dy_pow if s_dy_pow is None else s_dy_pow
    s_extra_steps = modules.shared.opts.dpmpp_2m_dy_cfg_pp_s_extra_steps if s_extra_steps is None else s_extra_steps    
    """DPM-Solver++(2M)."""
    extra_args = {} if extra_args is None else extra_args
    s_in = x.new_ones([x.shape[0]])
    t_fn = lambda sigma: sigma.log().neg()

    old_uncond_denoised = None
    uncond_denoised = None
    h_last = None
    h = None

    def post_cfg_function(args):
        nonlocal uncond_denoised
        uncond_denoised = args["uncond_denoised"]
        return args["denoised"]

    model_options = extra_args.get("model_options", {}).copy()
    extra_args["model_options"] = ldm_patched.modules.model_patcher.set_model_options_post_cfg_function(
        model_options, post_cfg_function, disable_cfg1_optimization=True
    )

    for i in trange(len(sigmas) - 1, disable=disable):
        gamma = 2**0.5 - 1
        if s_dy_pow >= 0:
            gamma = gamma * (1.0 - (i / (len(sigmas) - 2)) ** s_dy_pow)
        sigma_hat = sigmas[i] * (gamma + 1)
        if gamma > 0:
            eps = torch.randn_like(x) * s_noise
            x = x - eps * (sigma_hat**2 - sigmas[i] ** 2) ** 0.5
        denoised = model(x, sigma_hat * s_in, **extra_args)
        if callback is not None:
            callback({"x": x, "i": i, "sigma": sigmas[i], "sigma_hat": sigma_hat, "denoised": denoised})
        t, t_next = t_fn(sigma_hat), t_fn(sigmas[i + 1])
        h = t_next - t
        if old_uncond_denoised is None or sigmas[i + 1] == 0:
            denoised_mix = -torch.exp(-h) * uncond_denoised
        else:
            r = h_last / h
            denoised_mix = -torch.exp(-h) * uncond_denoised - torch.expm1(-h) * (1 / (2 * r)) * (denoised - old_uncond_denoised)
        x = denoised + denoised_mix + torch.exp(-h) * x
        old_uncond_denoised = uncond_denoised
        h_last = h
    return x

@torch.no_grad()
def sample_clyb_4m_sde_momentumized(model, x, sigmas, extra_args=None, callback=None, disable=None, eta=1.0, s_noise=1., noise_sampler=None, momentum=0.0):
    """DPM-Solver++(3M) SDE, modified with an extra SDE, and momentumized in both the SDE and ODE(?). 'its a first' - Clybius 2023
    The expression for d1 is derived from the extrapolation formula given in the paper “Diffusion Monte Carlo with stochastic Hamiltonians” by M. Foulkes, L. Mitas, R. Needs, and G. Rajagopal. The formula is given as follows:
    d1 = d1_0 + (d1_0 - d1_1) * r2 / (r2 + r1) + ((d1_0 - d1_1) * r2 / (r2 + r1) - (d1_1 - d1_2) * r1 / (r0 + r1)) * r2 / ((r2 + r1) * (r0 + r1))
    (if this is an incorrect citing, we blame Google's Bard and OpenAI's ChatGPT for this and NOT me :^) )

    where d1_0, d1_1, and d1_2 are defined as follows:
    d1_0 = (denoised - denoised_1) / r2
    d1_1 = (denoised_1 - denoised_2) / r1
    d1_2 = (denoised_2 - denoised_3) / r0

    The variables r0, r1, and r2 are defined as follows:
    r0 = h_3 / h_2
    r1 = h_2 / h
    r2 = h / h_1
    """

    def momentum_func(diff, velocity, timescale=1.0, offset=-momentum / 2.0): # Diff is current diff, vel is previous diff
        if velocity is None:
            momentum_vel = diff
        else:
            momentum_vel = momentum * (timescale + offset) * velocity + (1 - momentum * (timescale + offset)) * diff
        return momentum_vel

    sigma_min, sigma_max = sigmas[sigmas > 0].min(), sigmas.max()

    noise_sampler = default_noise_sampler(x) if noise_sampler is None else noise_sampler

    extra_args = {} if extra_args is None else extra_args
    s_in = x.new_ones([x.shape[0]])

    denoised_1, denoised_2, denoised_3 = None, None, None
    h_1, h_2, h_3 = None, None, None
    vel, vel_sde = None, None
    for i in trange(len(sigmas) - 1, disable=disable):
        time = sigmas[i] / sigma_max
        denoised = model(x, sigmas[i] * s_in, **extra_args)

        if sigmas[i + 1] == 0:
            # Denoising step
            x = denoised
        else:
            t, s = -sigmas[i].log(), -sigmas[i + 1].log()
            h = s - t
            h_eta = h * (eta + 1)
            x_diff = momentum_func((-h_eta).expm1().neg() * denoised, vel, time)
            vel = x_diff
            x = torch.exp(-h_eta) * x + vel

            if h_3 is not None:
                r0 = h_1 / h
                r1 = h_2 / h
                r2 = h_3 / h
                d1_0 = (denoised   - denoised_1) / r0
                d1_1 = (denoised_1 - denoised_2) / r1
                d1_2 = (denoised_2 - denoised_3) / r2
                # d1 = d1_0 + (d1_0 - d1_1) * r0 / (r0 + r1) + ((d1_0 - d1_1) * r2 / (r1 + r2) - (d1_1 - d1_2) * r1 / (r0 + r1)) * r2 / ((r1 + r2) * (r0 + r1))
                # d2 = (d1_0 - d1_1) / (r0 + r1) + ((d1_0 - d1_1) * r2 / (r1 + r2) - (d1_1 - d1_2) * r1 / (r0 + r1)) / ((r1 + r2) * (r0 + r1))

                # r0 = h_3 / h_2
                # r1 = h_2 / h
                # r2 = h / h_1
                # d1_0 = (denoised - denoised_1) / r2
                # d1_1 = (denoised_1 - denoised_2) / r1
                # d1_2 = (denoised_2 - denoised_3) / r0
                d1 = d1_0 + (d1_0 - d1_1) * r2 / (r2 + r1) + ((d1_0 - d1_1) * r2 / (r2 + r1) - (d1_1 - d1_2) * r1 / (r0 + r1)) * r2 / ((r2 + r1) * (r0 + r1))
                d2 = (d1_0 - d1_1) / (r2 + r1) + ((d1_0 - d1_1) * r2 / (r2 + r1) - (d1_1 - d1_2) * r1 / (r0 + r1)) / ((r2 + r1) * (r0 + r1))
                phi_3 = h_eta.neg().expm1() / h_eta + 1
                phi_4 = phi_3 / h_eta - 0.5
                sde_diff = momentum_func(phi_3 * d1 - phi_4 * d2, vel_sde, time)
                vel_sde = sde_diff
                x = x + vel_sde
            elif h_2 is not None:
                r0 = h_1 / h
                r1 = h_2 / h
                d1_0 = (denoised - denoised_1) / r0
                d1_1 = (denoised_1 - denoised_2) / r1
                d1 = d1_0 + (d1_0 - d1_1) * r0 / (r0 + r1)
                d2 = (d1_0 - d1_1) / (r0 + r1)
                phi_2 = h_eta.neg().expm1() / h_eta + 1
                phi_3 = phi_2 / h_eta - 0.5
                sde_diff = momentum_func(phi_2 * d1 - phi_3 * d2, vel_sde, time)
                vel_sde = sde_diff
                x = x + vel_sde
            elif h_1 is not None:
                r = h_1 / h
                d = (denoised - denoised_1) / r
                phi_2 = h_eta.neg().expm1() / h_eta + 1
                sde_diff = momentum_func(phi_2 * d, vel_sde, time)
                vel_sde = sde_diff
                x = x + vel_sde

            if eta:
                x = x + noise_sampler(sigmas[i], sigmas[i + 1]) * sigmas[i + 1] * (-2 * h * eta).expm1().neg().sqrt() * s_noise

            denoised_1, denoised_2, denoised_3 = denoised, denoised_1, denoised_2
            h_1, h_2, h_3 = h, h_1, h_2

        if callback is not None:
            callback({'x': x, 'i': i, 'sigma': sigmas[i], 'sigma_hat': sigmas[i], 'denoised': denoised})

    return 

class DenoiserModel(Protocol):
  def __call__(self, x: FloatTensor, t: FloatTensor, *args, **kwargs) -> FloatTensor: ...

class RefinedExpCallbackPayload(TypedDict):
  x: FloatTensor
  i: int
  sigma: FloatTensor
  sigma_hat: FloatTensor

class RefinedExpCallback(Protocol):
  def __call__(self, payload: RefinedExpCallbackPayload) -> None: ...

class NoiseSampler(Protocol):
  def __call__(self, x: FloatTensor) -> FloatTensor: ...

class StepOutput(NamedTuple):
  x_next: FloatTensor
  denoised: FloatTensor
  denoised2: FloatTensor
  vel: FloatTensor
  vel_2: FloatTensor

def _gamma(
  n: int,
) -> int:
  """
  https://en.wikipedia.org/wiki/Gamma_function
  for every positive integer n,
  Γ(n) = (n-1)!
  """
  return math.factorial(n-1)

def _incomplete_gamma(
  s: int,
  x: float,
  gamma_s: Optional[int] = None
) -> float:
  """
  https://en.wikipedia.org/wiki/Incomplete_gamma_function#Special_values
  if s is a positive integer,
  Γ(s, x) = (s-1)!*∑{k=0..s-1}(x^k/k!)
  """
  if gamma_s is None:
    gamma_s = _gamma(s)

  sum_: float = 0
  # {k=0..s-1} inclusive
  for k in range(s):
    numerator: float = x**k
    denom: int = math.factorial(k)
    quotient: float = numerator/denom
    sum_ += quotient
  incomplete_gamma_: float = sum_ * math.exp(-x) * gamma_s
  return incomplete_gamma_

# by Katherine Crowson
def _phi_1(neg_h: FloatTensor):
  return torch.nan_to_num(torch.expm1(neg_h) / neg_h, nan=1.0)

# by Katherine Crowson
def _phi_2(neg_h: FloatTensor):
  return torch.nan_to_num((torch.expm1(neg_h) - neg_h) / neg_h**2, nan=0.5)

# by Katherine Crowson
def _phi_3(neg_h: FloatTensor):
  return torch.nan_to_num((torch.expm1(neg_h) - neg_h - neg_h**2 / 2) / neg_h**3, nan=1 / 6)

def _phi(
  neg_h: float,
  j: int,
):
  """
  For j={1,2,3}: you could alternatively use Kat's phi_1, phi_2, phi_3 which perform fewer steps

  Lemma 1
  https://arxiv.org/abs/2308.02157
  ϕj(-h) = 1/h^j*∫{0..h}(e^(τ-h)*(τ^(j-1))/((j-1)!)dτ)

  https://www.wolframalpha.com/input?i=integrate+e%5E%28%CF%84-h%29*%28%CF%84%5E%28j-1%29%2F%28j-1%29%21%29d%CF%84
  = 1/h^j*[(e^(-h)*(-τ)^(-j)*τ(j))/((j-1)!)]{0..h}
  https://www.wolframalpha.com/input?i=integrate+e%5E%28%CF%84-h%29*%28%CF%84%5E%28j-1%29%2F%28j-1%29%21%29d%CF%84+between+0+and+h
  = 1/h^j*((e^(-h)*(-h)^(-j)*h^j*(Γ(j)-Γ(j,-h)))/(j-1)!)
  = (e^(-h)*(-h)^(-j)*h^j*(Γ(j)-Γ(j,-h))/((j-1)!*h^j)
  = (e^(-h)*(-h)^(-j)*(Γ(j)-Γ(j,-h))/(j-1)!
  = (e^(-h)*(-h)^(-j)*(Γ(j)-Γ(j,-h))/Γ(j)
  = (e^(-h)*(-h)^(-j)*(1-Γ(j,-h)/Γ(j))

  requires j>0
  """
  assert j > 0
  gamma_: float = _gamma(j)
  incomp_gamma_: float = _incomplete_gamma(j, neg_h, gamma_s=gamma_)

  phi_: float = math.exp(neg_h) * neg_h**-j * (1-incomp_gamma_/gamma_)

  return phi_

class RESDECoeffsSecondOrder(NamedTuple):
  a2_1: float
  b1: float
  b2: float

def _de_second_order(
  h: float,
  c2: float,
  simple_phi_calc = False,
) -> RESDECoeffsSecondOrder:
  """
  Table 3
  https://arxiv.org/abs/2308.02157
  ϕi,j := ϕi,j(-h) = ϕi(-cj*h)
  a2_1 = c2ϕ1,2
       = c2ϕ1(-c2*h)
  b1 = ϕ1 - ϕ2/c2
  """
  if simple_phi_calc:
    # Kat computed simpler expressions for phi for cases j={1,2,3}
    a2_1: float = c2 * _phi_1(-c2*h)
    phi1: float = _phi_1(-h)
    phi2: float = _phi_2(-h)
  else:
    # I computed general solution instead.
    # they're close, but there are slight differences. not sure which would be more prone to numerical error.
    a2_1: float = c2 * _phi(j=1, neg_h=-c2*h)
    phi1: float = _phi(j=1, neg_h=-h)
    phi2: float = _phi(j=2, neg_h=-h)
  phi2_c2: float = phi2/c2
  b1: float = phi1 - phi2_c2
  b2: float = phi2_c2
  return RESDECoeffsSecondOrder(
    a2_1=a2_1,
    b1=b1,
    b2=b2,
  )  

def _refined_exp_sosu_step(
  model: DenoiserModel,
  x: FloatTensor,
  sigma: FloatTensor,
  sigma_next: FloatTensor,
  c2 = 0.5,
  extra_args: Dict[str, Any] = {},
  pbar: Optional[tqdm] = None,
  simple_phi_calc = False,
  momentum = 0.0,
  vel = None,
  vel_2 = None,
  time = None
) -> StepOutput:
  """
  Algorithm 1 "RES Second order Single Update Step with c2"
  https://arxiv.org/abs/2308.02157

  Parameters:
    model (`DenoiserModel`): a k-diffusion wrapped denoiser model (e.g. a subclass of DiscreteEpsDDPMDenoiser)
    x (`FloatTensor`): noised latents (or RGB I suppose), e.g. torch.randn((B, C, H, W)) * sigma[0]
    sigma (`FloatTensor`): timestep to denoise
    sigma_next (`FloatTensor`): timestep+1 to denoise
    c2 (`float`, *optional*, defaults to .5): partial step size for solving ODE. .5 = midpoint method
    extra_args (`Dict[str, Any]`, *optional*, defaults to `{}`): kwargs to pass to `model#__call__()`
    pbar (`tqdm`, *optional*, defaults to `None`): progress bar to update after each model call
    simple_phi_calc (`bool`, *optional*, defaults to `True`): True = calculate phi_i,j(-h) via simplified formulae specific to j={1,2}. False = Use general solution that works for any j. Mathematically equivalent, but could be numeric differences.
  """

  def momentum_func(diff, velocity, timescale=1.0, offset=-momentum / 2.0): # Diff is current diff, vel is previous diff
    if velocity is None:
        momentum_vel = diff
    else:
        momentum_vel = momentum * (timescale + offset) * velocity + (1 - momentum * (timescale + offset)) * diff
    return momentum_vel

  lam_next, lam = (s.log().neg() for s in (sigma_next, sigma))

  # type hints aren't strictly true regarding float vs FloatTensor.
  # everything gets promoted to `FloatTensor` after interacting with `sigma: FloatTensor`.
  # I will use float to indicate any variables which are scalars.
  h: float = lam_next - lam
  a2_1, b1, b2 = _de_second_order(h=h, c2=c2, simple_phi_calc=simple_phi_calc)
  
  denoised: FloatTensor = model(x, sigma.repeat(x.size(0)), **extra_args)
  # if pbar is not None:
    # pbar.update(0.5)

  c2_h: float = c2*h

  diff_2 = momentum_func(a2_1*h*denoised, vel_2, time)
  vel_2 = diff_2
  x_2: FloatTensor = math.exp(-c2_h)*x + diff_2
  lam_2: float = lam + c2_h
  sigma_2: float = lam_2.neg().exp()

  denoised2: FloatTensor = model(x_2, sigma_2.repeat(x_2.size(0)), **extra_args)
  if pbar is not None:
    pbar.update()

  diff = momentum_func(h*(b1*denoised + b2*denoised2), vel, time)
  vel = diff

  x_next: FloatTensor = math.exp(-h)*x + diff
  
  return StepOutput(
    x_next=x_next,
    denoised=denoised,
    denoised2=denoised2,
    vel=vel,
    vel_2=vel_2,
  )
  

@no_grad()
def sample_refined_exp_s(
  model: FloatTensor,
  x: FloatTensor,
  sigmas: FloatTensor,
  denoise_to_zero: bool = True,
  extra_args: Dict[str, Any] = {},
  callback: Optional[RefinedExpCallback] = None,
  disable: Optional[bool] = None,
  ita: FloatTensor = torch.zeros((1,)),
  c2 = .5,
  noise_sampler: NoiseSampler = torch.randn_like,
  simple_phi_calc = False,
  momentum = 0.0,
):
  """
  Refined Exponential Solver (S).
  Algorithm 2 "RES Single-Step Sampler" with Algorithm 1 second-order step
  https://arxiv.org/abs/2308.02157

  Parameters:
    model (`DenoiserModel`): a k-diffusion wrapped denoiser model (e.g. a subclass of DiscreteEpsDDPMDenoiser)
    x (`FloatTensor`): noised latents (or RGB I suppose), e.g. torch.randn((B, C, H, W)) * sigma[0]
    sigmas (`FloatTensor`): sigmas (ideally an exponential schedule!) e.g. get_sigmas_exponential(n=25, sigma_min=model.sigma_min, sigma_max=model.sigma_max)
    denoise_to_zero (`bool`, *optional*, defaults to `True`): whether to finish with a first-order step down to 0 (rather than stopping at sigma_min). True = fully denoise image. False = match Algorithm 2 in paper
    extra_args (`Dict[str, Any]`, *optional*, defaults to `{}`): kwargs to pass to `model#__call__()`
    callback (`RefinedExpCallback`, *optional*, defaults to `None`): you can supply this callback to see the intermediate denoising results, e.g. to preview each step of the denoising process
    disable (`bool`, *optional*, defaults to `False`): whether to hide `tqdm`'s progress bar animation from being printed
    ita (`FloatTensor`, *optional*, defaults to 0.): degree of stochasticity, η, for each timestep. tensor shape must be broadcastable to 1-dimensional tensor with length `len(sigmas) if denoise_to_zero else len(sigmas)-1`. each element should be from 0 to 1.
         - if used: batch noise doesn't match non-batch
    c2 (`float`, *optional*, defaults to .5): partial step size for solving ODE. .5 = midpoint method
    noise_sampler (`NoiseSampler`, *optional*, defaults to `torch.randn_like`): method used for adding noise
    simple_phi_calc (`bool`, *optional*, defaults to `True`): True = calculate phi_i,j(-h) via simplified formulae specific to j={1,2}. False = Use general solution that works for any j. Mathematically equivalent, but could be numeric differences.
  """
  #assert sigmas[-1] == 0
  device = x.device
  ita = ita.to(device)
  sigmas = sigmas.to(device)

  sigma_min, sigma_max = sigmas[sigmas > 0].min(), sigmas.max()

  vel, vel_2 = None, None
  with tqdm(disable=disable, total=len(sigmas)-(1 if denoise_to_zero else 2)) as pbar:
    for i, (sigma, sigma_next) in enumerate(pairwise(sigmas[:-1].split(1))):
      time = sigmas[i] / sigma_max
      if 'sigma' not in locals():
        sigma = sigmas[i]
      eps = torch.randn_like(x).float()
      sigma_hat = sigma * (1 + ita)
      x_hat = x + (sigma_hat ** 2 - sigma ** 2).sqrt() * eps
      x_next, denoised, denoised2, vel, vel_2 = _refined_exp_sosu_step(
        model,
        x_hat,
        sigma_hat,
        sigma_next,
        c2=c2,
        extra_args=extra_args,
        pbar=pbar,
        simple_phi_calc=simple_phi_calc,
        momentum = momentum,
        vel = vel,
        vel_2 = vel_2,
        time = time
      )
      if callback is not None:
        payload = RefinedExpCallbackPayload(
          x=x,
          i=i,
          sigma=sigma,
          sigma_hat=sigma_hat,
          denoised=denoised,
          denoised2=denoised2,
        )
        callback(payload)
      x = x_next
    if denoise_to_zero:
      eps = torch.randn_like(x).float()
      sigma_hat = sigma * (1 + ita)
      x_hat = x + (sigma_hat ** 2 - sigma ** 2).sqrt() * eps
      x_next: FloatTensor = model(x_hat, sigma.to(x_hat.device).repeat(x_hat.size(0)), **extra_args)
      pbar.update()

      if callback is not None:
        payload = RefinedExpCallbackPayload(
          x=x,
          i=i,
          sigma=sigma,
          sigma_hat=sigma_hat,
          denoised=denoised,
          denoised2=denoised2,
        )
        callback(payload)


      x = x_next
  return x

# Many thanks to Kat + Birch-San for this wonderful sampler implementation! https://github.com/Birch-san/sdxl-play/commits/res/
def sample_res_solver(model, x, sigmas, extra_args=None, callback=None, disable=None, noise_sampler_type="gaussian", noise_sampler=None, denoise_to_zero=True, simple_phi_calc=False, c2=0.5, ita=torch.Tensor((0.0,)), momentum=0.0):
    return sample_refined_exp_s(model, x, sigmas, extra_args=extra_args, callback=callback, disable=disable, noise_sampler=noise_sampler, denoise_to_zero=denoise_to_zero, simple_phi_calc=simple_phi_calc, c2=c2, ita=ita, momentum=momentum)

@torch.no_grad()
def sample_kohaku_lonyu_yog_cfg_pp(
    model, 
    x, 
    sigmas, 
    extra_args=None, 
    callback=None, 
    disable=None, 
    s_churn=None, 
    s_tmin=None,
    s_tmax=float('inf'), 
    s_noise=None, 
    noise_sampler=None, 
    eta=None
):
    """Kohaku_LoNyu_Yog sampler with CFG++ implementation"""
    # Get values from shared options if not provided
    s_churn = modules.shared.opts.kohaku_lonyu_yog_s_cfgpp_churn if s_churn is None else s_churn
    s_tmin = modules.shared.opts.kohaku_lonyu_yog_s_cfgpp_tmin if s_tmin is None else s_tmin
    s_noise = modules.shared.opts.kohaku_lonyu_yog_s_cfgpp_noise if s_noise is None else s_noise
    eta = modules.shared.opts.kohaku_lonyu_yog_cfgpp_eta if eta is None else eta

    extra_args = {} if extra_args is None else extra_args
    noise_sampler = default_noise_sampler(x) if noise_sampler is None else noise_sampler
    
    # Set up CFG++ components
    temp = [0]
    def post_cfg_function(args):
        temp[0] = args["uncond_denoised"]
        return args["denoised"]
    
    model_options = extra_args.get("model_options", {}).copy()
    extra_args["model_options"] = ldm_patched.modules.model_patcher.set_model_options_post_cfg_function(
        model_options, post_cfg_function, disable_cfg1_optimization=True
    )
    
    s_in = x.new_ones([x.shape[0]])
    
    for i in trange(len(sigmas) - 1, disable=disable):
        gamma = min(s_churn / (len(sigmas) - 1), 2 ** 0.5 - 1) if s_tmin <= sigmas[i] <= s_tmax else 0.
        eps = torch.randn_like(x) * s_noise
        sigma_hat = sigmas[i] * (gamma + 1)
        if gamma > 0:
            x = x + eps * (sigma_hat ** 2 - sigmas[i] ** 2) ** 0.5
            
        denoised = model(x, sigma_hat * s_in, **extra_args)
        d = to_d(x, sigma_hat, temp[0])  # Use uncond_denoised from CFG++
        
        sigma_down, sigma_up = get_ancestral_step(sigmas[i], sigmas[i + 1], eta=eta)
        
        if callback is not None:
            callback({'x': x, 'i': i, 'sigma': sigmas[i], 'sigma_hat': sigma_hat, 'denoised': denoised})
            
        dt = sigma_down - sigmas[i]
        
        if i <= (len(sigmas) - 1) / 2:
            x2 = -x
            denoised2 = model(x2, sigma_hat * s_in, **extra_args)
            d2 = to_d(x2, sigma_hat, temp[0])  # Use uncond_denoised from CFG++
            x3 = x + ((d + d2) / 2) * dt
            denoised3 = model(x3, sigma_hat * s_in, **extra_args)
            d3 = to_d(x3, sigma_hat, temp[0])  # Use uncond_denoised from CFG++
            real_d = (d + d3) / 2
            x = x + real_d * dt
            x = x + noise_sampler(sigmas[i], sigmas[i + 1]) * s_noise * sigma_up
        else:
            x = x + d * dt
            
    return x

def sample_custom(model, x, sigmas, extra_args=None, callback=None, disable=None):
    """Custom sampler that uses configurations from shared options"""
    
    # Get sampler parameters from shared options
    sampler_name = modules.shared.opts.custom_sampler_name
    eta = modules.shared.opts.custom_sampler_eta
    s_noise = modules.shared.opts.custom_sampler_s_noise
    solver_type = modules.shared.opts.custom_sampler_solver_type
    r = modules.shared.opts.custom_sampler_r
    cfg_scale = modules.shared.opts.custom_cfg_conds
    cfg_scale2 = modules.shared.opts.custom_cfg_cond2_negative

    # Get the appropriate sampler function
    sampler_functions = {
            'euler_comfy': sample_euler,
            'euler_ancestral_comfy': sample_euler_ancestral,
            'heun_comfy': sample_heun,
            'dpmpp_2s_ancestral_comfy': sample_dpmpp_2s_ancestral,
            'dpmpp_sde_comfy': sample_dpmpp_sde,
            'dpmpp_2m_comfy': sample_dpmpp_2m,
            'dpmpp_2m_sde_comfy': sample_dpmpp_2m_sde,
            'dpmpp_3m_sde_comfy': sample_dpmpp_3m_sde,
            'euler_ancestral_turbo': sample_euler_ancestral,
            'dpmpp_2m_turbo': sample_dpmpp_2m,
            'dpmpp_2m_sde_turbo': sample_dpmpp_2m_sde,
            'ddpm': sample_ddpm,
            'heunpp2': sample_heunpp2,
            'ipndm': sample_ipndm,
            'ipndm_v': sample_ipndm_v,
            'deis': sample_deis,
            'euler_cfg_pp': sample_euler_cfg_pp,
            'euler_ancestral_cfg_pp': sample_euler_ancestral_cfg_pp,
            'sample_euler_ancestral_RF': sample_euler_ancestral_RF,
            'dpmpp_2s_ancestral_cfg_pp': sample_dpmpp_2s_ancestral_cfg_pp,
            'sample_dpmpp_2s_ancestral_RF': sample_dpmpp_2s_ancestral_RF,
            'dpmpp_2s_ancestral_cfg_pp_dyn': sample_dpmpp_2s_ancestral_cfg_pp_dyn,
            'dpmpp_2s_ancestral_cfg_pp_intern': sample_dpmpp_2s_ancestral_cfg_pp_intern,
            'dpmpp_sde_cfg_pp': sample_dpmpp_sde_cfg_pp,
            'dpmpp_2m_cfg_pp': sample_dpmpp_2m_cfg_pp,
            'dpmpp_3m_sde_cfg_pp': sample_dpmpp_3m_sde_cfg_pp,
            'dpmpp_2m_dy': sample_dpmpp_2m_dy,
            'dpmpp_3m_dy': sample_dpmpp_3m_dy,
            'dpmpp_3m_sde_dy': sample_dpmpp_3m_sde_dy,
            'euler_dy_cfg_pp': sample_euler_dy_cfg_pp,
            'euler_smea_dy_cfg_pp': sample_euler_smea_dy_cfg_pp,
            'euler_ancestral_dy_cfg_pp': sample_euler_ancestral_dy_cfg_pp,
            'dpmpp_2m_dy_cfg_pp': sample_dpmpp_2m_dy_cfg_pp,
            'clyb_4m_sde_momentumized': sample_clyb_4m_sde_momentumized,
            'res_solver': sample_res_solver,
            'kohaku_lonyu_yog_cfg_pp': sample_kohaku_lonyu_yog_cfg_pp,
        }

    sampler_function = sampler_functions.get(sampler_name)
    if sampler_function is None:
        raise ValueError(f"Unknown sampler: {sampler_name}")

    # Prepare sampler kwargs based on which sampler is selected
    kwargs = {
        "model": model,
        "x": x,
        "sigmas": sigmas,
        "extra_args": extra_args,
        "callback": callback,
        "disable": disable,
    }

    # Add additional parameters based on sampler type
    if "cfg" in sampler_name:
        kwargs["cfg_scale"] = cfg_scale
    if "sde" in sampler_name:
        kwargs.update({
            "eta": eta,
            "s_noise": s_noise,
        })
    if "2m_sde" in sampler_name:
        kwargs["solver_type"] = solver_type
    if any(x in sampler_name for x in ["sde", "dpmpp"]):
        kwargs["r"] = r

    # Call the sampler
    return sampler_function(**kwargs)<|MERGE_RESOLUTION|>--- conflicted
+++ resolved
@@ -543,13 +543,6 @@
         # sigma_down, sigma_up = get_ancestral_step(sigmas[i], sigmas[i + 1], eta=eta)
         if callback is not None:
             callback({'x': x, 'i': i, 'sigma': sigmas[i], 'sigma_hat': sigmas[i], 'denoised': denoised})
-<<<<<<< HEAD
-        # Euler method
-        sigma_down_i_ratio = sigma_down / sigmas[i]
-        x = sigma_down_i_ratio * x + (1 - sigma_down_i_ratio) * denoised
-        if sigmas[i + 1] > 0 and eta > 0:
-            x = (alpha_ip1/alpha_down) * x + noise_sampler(sigmas[i], sigmas[i + 1]) * s_noise * renoise_coeff
-=======
 
         if sigmas[i + 1] == 0:
             x = denoised
@@ -564,7 +557,6 @@
             x = sigma_down_i_ratio * x + (1 - sigma_down_i_ratio) * denoised
             if eta > 0:
                 x = (alpha_ip1 / alpha_down) * x + noise_sampler(sigmas[i], sigmas[i + 1]) * s_noise * renoise_coeff
->>>>>>> 3ef83113
     return x
 
 @torch.no_grad()
