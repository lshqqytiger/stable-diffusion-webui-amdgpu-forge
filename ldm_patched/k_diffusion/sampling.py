# Taken from https://github.com/comfyanonymous/ComfyUI
# This file is only for reference, and not used in the backend or runtime.


import math

from scipy import integrate
import torch
from torch import nn
import torchsde
from tqdm.auto import trange, tqdm

from ldm_patched.modules import utils
from ldm_patched.k_diffusion import deis
import ldm_patched.modules.model_patcher
import ldm_patched.modules.model_sampling
import torchdiffeq
import modules.shared
from torch import no_grad, FloatTensor
from typing import Protocol, Optional, Dict, Any, TypedDict, NamedTuple, List
from itertools import pairwise
from ldm_patched.modules.model_sampling import CONST
<<<<<<< HEAD
import numpy as np
=======
from modules.shared import opts

from . import utils

>>>>>>> 89f5532d

def append_zero(x):
    return torch.cat([x, x.new_zeros([1])])


def get_sigmas_karras(n, sigma_min, sigma_max, rho=7., device='cpu'):
    """Constructs the noise schedule of Karras et al. (2022)."""
    ramp = torch.linspace(0, 1, n, device=device)
    min_inv_rho = sigma_min ** (1 / rho)
    max_inv_rho = sigma_max ** (1 / rho)
    sigmas = (max_inv_rho + ramp * (min_inv_rho - max_inv_rho)) ** rho
    return append_zero(sigmas).to(device)


def get_sigmas_exponential(n, sigma_min, sigma_max, device='cpu'):
    """Constructs an exponential noise schedule."""
    sigmas = torch.linspace(math.log(sigma_max), math.log(sigma_min), n, device=device).exp()
    return append_zero(sigmas)


def get_sigmas_polyexponential(n, sigma_min, sigma_max, rho=1., device='cpu'):
    """Constructs an polynomial in log sigma noise schedule."""
    ramp = torch.linspace(1, 0, n, device=device) ** rho
    sigmas = torch.exp(ramp * (math.log(sigma_max) - math.log(sigma_min)) + math.log(sigma_min))
    return append_zero(sigmas)

# align your steps
def get_sigmas_ays(n, sigma_min, sigma_max, is_sdxl=False, device='cpu'):
    # https://research.nvidia.com/labs/toronto-ai/AlignYourSteps/howto.html
    def loglinear_interp(t_steps, num_steps):
        """
        Performs log-linear interpolation of a given array of decreasing numbers.
        """
        xs = torch.linspace(0, 1, len(t_steps))
        ys = torch.log(torch.tensor(t_steps[::-1]))

        new_xs = torch.linspace(0, 1, num_steps)
        new_ys = np.interp(new_xs, xs, ys)

        interped_ys = torch.exp(torch.tensor(new_ys)).numpy()[::-1].copy()
        return interped_ys

    if is_sdxl:
        sigmas = [14.615, 6.315, 3.771, 2.181, 1.342, 0.862, 0.555, 0.380, 0.234, 0.113, 0.029]
    else:
        # Default to SD 1.5 sigmas.
        sigmas = [14.615, 6.475, 3.861, 2.697, 1.886, 1.396, 0.963, 0.652, 0.399, 0.152, 0.029]

    if n != len(sigmas):
        sigmas = np.append(loglinear_interp(sigmas, n), [0.0])
    else:
        sigmas.append(0.0)

    return torch.FloatTensor(sigmas).to(device)

def get_sigmas_ays_gits(n, sigma_min, sigma_max, is_sdxl=False, device='cpu'):
    def loglinear_interp(t_steps, num_steps):
        xs = torch.linspace(0, 1, len(t_steps))
        ys = torch.log(torch.tensor(t_steps[::-1]))
        new_xs = torch.linspace(0, 1, num_steps)
        new_ys = np.interp(new_xs, xs, ys)
        interped_ys = torch.exp(torch.tensor(new_ys)).numpy()[::-1].copy()
        return interped_ys

    if is_sdxl:
        sigmas = [14.615, 4.734, 2.567, 1.529, 0.987, 0.652, 0.418, 0.268, 0.179, 0.127, 0.029]
    else:
        sigmas = [14.615, 4.617, 2.507, 1.236, 0.702, 0.402, 0.240, 0.156, 0.104, 0.094, 0.029]

    if n != len(sigmas):
        sigmas = np.append(loglinear_interp(sigmas, n), [0.0])
    else:
        sigmas.append(0.0)

    return torch.FloatTensor(sigmas).to(device)

def get_sigmas_ays_11steps(n, sigma_min, sigma_max, is_sdxl=False, device='cpu'):
    # This is the same as the original AYS
    return get_sigmas_ays(n, sigma_min, sigma_max, is_sdxl, device)

def get_sigmas_ays_32steps(n, sigma_min, sigma_max, is_sdxl=False, device='cpu'):
    def loglinear_interp(t_steps, num_steps):
        xs = torch.linspace(0, 1, len(t_steps))
        ys = torch.log(torch.tensor(t_steps[::-1]))
        new_xs = torch.linspace(0, 1, num_steps)
        new_ys = np.interp(new_xs, xs, ys)
        interped_ys = torch.exp(torch.tensor(new_ys)).numpy()[::-1].copy()
        return interped_ys
    
    if is_sdxl:
        sigmas = [14.61500000000000000, 11.14916180000000000, 8.505221270000000000, 6.488271510000000000, 5.437074020000000000, 4.603986190000000000, 3.898547040000000000, 3.274074570000000000, 2.743965270000000000, 2.299686590000000000, 1.954485140000000000, 1.671087150000000000, 1.428781520000000000, 1.231810090000000000, 1.067896490000000000, 0.925794430000000000, 0.802908860000000000, 0.696601210000000000, 0.604369030000000000, 0.528525520000000000, 0.467733440000000000, 0.413933790000000000, 0.362581860000000000, 0.310085170000000000, 0.265189250000000000, 0.223264610000000000, 0.176538770000000000, 0.139591920000000000, 0.105873810000000000, 0.055193690000000000, 0.028773340000000000, 0.015000000000000000]
    else:
        sigmas = [14.61500000000000000, 11.23951352000000000, 8.643630810000000000, 6.647294240000000000, 5.572508620000000000, 4.716485460000000000, 3.991960650000000000, 3.519560900000000000, 3.134904660000000000, 2.792287880000000000, 2.487736280000000000, 2.216638650000000000, 1.975083510000000000, 1.779317200000000000, 1.614753350000000000, 1.465409530000000000, 1.314849000000000000, 1.166424970000000000, 1.034755470000000000, 0.915737440000000000, 0.807481690000000000, 0.712023610000000000, 0.621739000000000000, 0.530652020000000000, 0.452909600000000000, 0.374914550000000000, 0.274618190000000000, 0.201152900000000000, 0.141058730000000000, 0.066828810000000000, 0.031661210000000000, 0.015000000000000000]
    
    if n != len(sigmas):
        sigmas = np.append(loglinear_interp(sigmas, n), [0.0])
    else:
        sigmas.append(0.0)
    
    return torch.FloatTensor(sigmas).to(device)

def cosine_scheduler(n, sigma_min, sigma_max, device='cpu'):
    sigmas = torch.zeros(n, device=device)
    if n == 1:
        sigmas[0] = sigma_max ** 0.5
    else:
        for x in range(n):
            p = x / (n-1)
            C = sigma_min + 0.5*(sigma_max-sigma_min)*(1 - math.cos(math.pi*(1 - p**0.5)))
            sigmas[x] = C
    return torch.cat([sigmas, sigmas.new_zeros([1])])

def cosexpblend_scheduler(n, sigma_min, sigma_max, device='cpu'):
    sigmas = []
    if n == 1:
        sigmas.append(sigma_max ** 0.5)
    else:
        K = (sigma_min / sigma_max)**(1/(n-1))
        E = sigma_max
        for x in range(n):
            p = x / (n-1)
            C = sigma_min + 0.5*(sigma_max-sigma_min)*(1 - math.cos(math.pi*(1 - p**0.5)))
            sigmas.append(C + p * (E - C))
            E *= K
    sigmas += [0.0]
    return torch.FloatTensor(sigmas).to(device)

def phi_scheduler(n, sigma_min, sigma_max, device='cpu'):
    sigmas = torch.zeros(n, device=device)
    if n == 1:
        sigmas[0] = sigma_max ** 0.5
    else:
        phi = (1 + 5**0.5) / 2
        for x in range(n):
            sigmas[x] = sigma_min + (sigma_max-sigma_min)*((1-x/(n-1))**(phi*phi))
    return torch.cat([sigmas, sigmas.new_zeros([1])])

def get_sigmas_laplace(n, sigma_min, sigma_max, device='cpu'):
    mu = 0.
    beta = 0.5
    epsilon = 1e-5 # avoid log(0)
    x = torch.linspace(0, 1, n, device=device)
    clamp = lambda x: torch.clamp(x, min=sigma_min, max=sigma_max)
    lmb = mu - beta * torch.sign(0.5-x) * torch.log(1 - 2 * torch.abs(0.5-x) + epsilon)
    sigmas = clamp(torch.exp(lmb))
    return torch.cat([sigmas, sigmas.new_zeros([1])])

def get_sigmas_karras_dynamic(n, sigma_min, sigma_max, device='cpu'):
    rho = 7.
    ramp = torch.linspace(0, 1, n, device=device)
    min_inv_rho = sigma_min ** (1 / rho)
    max_inv_rho = sigma_max ** (1 / rho)
    sigmas = torch.zeros_like(ramp)
    for i in range(n):
        sigmas[i] = (max_inv_rho + ramp[i] * (min_inv_rho - max_inv_rho)) ** (math.cos(i*math.tau/n)*2+rho) 
    return torch.cat([sigmas, sigmas.new_zeros([1])])

def get_sigmas_sinusoidal_sf(n, sigma_min, sigma_max, sf=3.5, device='cpu'):
    x = torch.linspace(0, 1, n, device=device)
    sigmas = (sigma_min + (sigma_max - sigma_min) * (1 - torch.sin(torch.pi / 2 * x)))/sigma_max
    sigmas = sigmas**sf
    sigmas = sigmas * sigma_max
    return torch.cat([sigmas, sigmas.new_zeros([1])])

def get_sigmas_invcosinusoidal_sf(n, sigma_min, sigma_max, sf=3.5, device='cpu'):
    x = torch.linspace(0, 1, n, device=device)
    sigmas = (sigma_min + (sigma_max - sigma_min) * (0.5*(torch.cos(x * math.pi) + 1)))/sigma_max
    sigmas = sigmas**sf
    sigmas = sigmas * sigma_max
    return torch.cat([sigmas, sigmas.new_zeros([1])])

def get_sigmas_react_cosinusoidal_dynsf(n, sigma_min, sigma_max, sf=2.15, device='cpu'):
    x = torch.linspace(0, 1, n, device=device)
    sigmas = (sigma_min+(sigma_max-sigma_min)*(torch.cos(x*(torch.pi/2))))/sigma_max
    sigmas = sigmas**(sf*(n*x/n))
    sigmas = sigmas * sigma_max
    return torch.cat([sigmas, sigmas.new_zeros([1])])

def get_sigmas_vp(n, beta_d=19.9, beta_min=0.1, eps_s=1e-3, device='cpu'):
    """Constructs a continuous VP noise schedule."""
    t = torch.linspace(1, eps_s, n, device=device)
    sigmas = torch.sqrt(torch.exp(beta_d * t ** 2 / 2 + beta_min * t) - 1)
    return append_zero(sigmas)


def to_d(x, sigma, denoised):
    """Converts a denoiser output to a Karras ODE derivative."""
    return (x - denoised) / append_dims(sigma, x.ndim)


def get_ancestral_step(sigma_from, sigma_to, eta=None):
    """Calculates the noise level (sigma_down) to step down to and the amount
    of noise to add (sigma_up) when doing an ancestral sampling step."""
    eta = eta if eta is not None else opts.ancestral_eta
    if not eta:
        return sigma_to, 0.
    sigma_up = min(sigma_to, eta * (sigma_to ** 2 * (sigma_from ** 2 - sigma_to ** 2) / sigma_from ** 2) ** 0.5)
    sigma_down = (sigma_to ** 2 - sigma_up ** 2) ** 0.5
    return sigma_down, sigma_up


def default_noise_sampler(x):
    return lambda sigma, sigma_next: torch.randn_like(x)

ADAPTIVE_SOLVERS = {"dopri8", "dopri5", "bosh3", "fehlberg2", "adaptive_heun"}
FIXED_SOLVERS = {"euler", "midpoint", "rk4", "heun3", "explicit_adams", "implicit_adams"}
ALL_SOLVERS = list(ADAPTIVE_SOLVERS | FIXED_SOLVERS)
ALL_SOLVERS.sort()
class ODEFunction:
    def __init__(self, model, t_min, t_max, n_steps, is_adaptive, extra_args=None, callback=None):
        self.model = model
        self.extra_args = {} if extra_args is None else extra_args
        self.callback = callback
        self.t_min = t_min.item()
        self.t_max = t_max.item()
        self.n_steps = n_steps
        self.is_adaptive = is_adaptive
        self.step = 0

        if is_adaptive:
            self.pbar = tqdm(
                total=100,
                desc="solve",
                unit="%",
                leave=False,
                position=1
            )
        else:
            self.pbar = tqdm(
                total=n_steps,
                desc="solve",
                leave=False,
                position=1
            )

    def __call__(self, t, y):
        if t <= 1e-5:
            return torch.zeros_like(y)

        denoised = self.model(y.unsqueeze(0), t.unsqueeze(0), **self.extra_args)
        return (y - denoised.squeeze(0)) / t

    def _callback(self, t0, y0, step):
        if self.callback is not None:
            y0 = y0.unsqueeze(0)

            self.callback({
                "x": y0,
                "i": step,
                "sigma": t0,
                "sigma_hat": t0,
                "denoised": y0, # for a bad latent preview
            })

    def callback_step(self, t0, y0, dt):
        if self.is_adaptive:
            return

        self._callback(t0, y0, self.step)

        self.pbar.update(1)
        self.step += 1

    def callback_accept_step(self, t0, y0, dt):
        if not self.is_adaptive:
            return

        progress = (self.t_max - t0.item()) / (self.t_max - self.t_min)

        self._callback(t0, y0, round((self.n_steps - 1) * progress))

        new_step = round(100 * progress)
        self.pbar.update(new_step - self.step)
        self.step = new_step

    def reset(self):
        self.step = 0
        self.pbar.reset()
class Rescaler:
    def __init__(self, model, x, mode, **extra_args):
        self.model = model
        self.x = x
        self.mode = mode
        self.extra_args = extra_args

        self.latent_image, self.noise = model.latent_image, model.noise
        self.denoise_mask = self.extra_args.get("denoise_mask", None)

    def __enter__(self):
        if self.latent_image is not None:
            self.model.latent_image = torch.nn.functional.interpolate(input=self.latent_image, size=self.x.shape[2:4], mode=self.mode)
        if self.noise is not None:
            self.model.noise = torch.nn.functional.interpolate(input=self.latent_image, size=self.x.shape[2:4], mode=self.mode)
        if self.denoise_mask is not None:
            self.extra_args["denoise_mask"] = torch.nn.functional.interpolate(input=self.denoise_mask, size=self.x.shape[2:4], mode=self.mode)

        return self

    def __exit__(self, type, value, traceback):
        del self.model.latent_image, self.model.noise
        self.model.latent_image, self.model.noise = self.latent_image, self.noise
class ODESampler:
    def __init__(self, solver, rtol, atol, max_steps):
        self.solver = solver
        self.rtol = rtol
        self.atol = atol
        self.max_steps = max_steps

    @torch.no_grad()
    def __call__(self, model, x: torch.Tensor, sigmas: torch.Tensor, extra_args=None, callback=None, disable=None):
        t_max = sigmas.max()
        t_min = sigmas.min()
        n_steps = len(sigmas)

        if self.solver in FIXED_SOLVERS:
            t = sigmas
            is_adaptive = False
        else:
            t = torch.stack([t_max, t_min])
            is_adaptive = True

        ode = ODEFunction(model, t_min, t_max, n_steps, is_adaptive=is_adaptive, callback=callback, extra_args=extra_args)

        samples = torch.empty_like(x)
        for i in trange(x.shape[0], desc=self.solver, disable=disable):
            ode.reset()

            samples[i] = torchdiffeq.odeint(
                ode,
                x[i],
                t,
                rtol=self.rtol,
                atol=self.atol,
                method=self.solver,
                options={
                    "min_step": 1e-5,
                    "max_num_steps": self.max_steps,
                    "dtype": torch.float32 if torch.backends.mps.is_available() else torch.float64
                }
            )[-1]

        if callback is not None:
            callback({
                "x": samples,
                "i": n_steps - 1,
                "sigma": t_min,
                "sigma_hat": t_min,
                "denoised": samples, # only accurate if t_min = 0, for now
            })

        return samples


class BatchedBrownianTree:
    """A wrapper around torchsde.BrownianTree that enables batches of entropy."""

    def __init__(self, x, t0, t1, seed=None, **kwargs):
        self.cpu_tree = True
        if "cpu" in kwargs:
            self.cpu_tree = kwargs.pop("cpu")
        t0, t1, self.sign = self.sort(t0, t1)
        w0 = kwargs.get('w0', torch.zeros_like(x))
        if seed is None:
            seed = torch.randint(0, 2 ** 63 - 1, []).item()
        self.batched = True
        try:
            assert len(seed) == x.shape[0]
            w0 = w0[0]
        except TypeError:
            seed = [seed]
            self.batched = False
        if self.cpu_tree:
            self.trees = [torchsde.BrownianTree(t0.cpu(), w0.cpu(), t1.cpu(), entropy=s, **kwargs) for s in seed]
        else:
            self.trees = [torchsde.BrownianTree(t0, w0, t1, entropy=s, **kwargs) for s in seed]

    @staticmethod
    def sort(a, b):
        return (a, b, 1) if a < b else (b, a, -1)

    def __call__(self, t0, t1):
        t0, t1, sign = self.sort(t0, t1)
        if self.cpu_tree:
            w = torch.stack([tree(t0.cpu().float(), t1.cpu().float()).to(t0.dtype).to(t0.device) for tree in self.trees]) * (self.sign * sign)
        else:
            w = torch.stack([tree(t0, t1) for tree in self.trees]) * (self.sign * sign)

        return w if self.batched else w[0]


class BrownianTreeNoiseSampler:
    """A noise sampler backed by a torchsde.BrownianTree.

    Args:
        x (Tensor): The tensor whose shape, device and dtype to use to generate
            random samples.
        sigma_min (float): The low end of the valid interval.
        sigma_max (float): The high end of the valid interval.
        seed (int or List[int]): The random seed. If a list of seeds is
            supplied instead of a single integer, then the noise sampler will
            use one BrownianTree per batch item, each with its own seed.
        transform (callable): A function that maps sigma to the sampler's
            internal timestep.
    """

    def __init__(self, x, sigma_min, sigma_max, seed=None, transform=lambda x: x, cpu=False):
        self.transform = transform
        t0, t1 = self.transform(torch.as_tensor(sigma_min)), self.transform(torch.as_tensor(sigma_max))
        self.tree = BatchedBrownianTree(x, t0, t1, seed, cpu=cpu)

    def __call__(self, sigma, sigma_next):
        t0, t1 = self.transform(torch.as_tensor(sigma)), self.transform(torch.as_tensor(sigma_next))
        return self.tree(t0, t1) / (t1 - t0).abs().sqrt()


@torch.no_grad()
def sample_euler(model, x, sigmas, extra_args=None, callback=None, disable=None):
    """Implements Algorithm 2 (Euler steps) from Karras et al. (2022)."""
    s_churn = modules.shared.opts.euler_og_s_churn
    s_tmin = modules.shared.opts.euler_og_s_tmin
    s_noise = modules.shared.opts.euler_og_s_noise
    s_tmax = float('inf')

    extra_args = {} if extra_args is None else extra_args
    s_in = x.new_ones([x.shape[0]])
    for i in trange(len(sigmas) - 1, disable=disable):
        if s_churn > 0:
            gamma = min(s_churn / (len(sigmas) - 1), 2 ** 0.5 - 1) if s_tmin <= sigmas[i] <= s_tmax else 0.
            sigma_hat = sigmas[i] * (gamma + 1)
        else:
            gamma = 0
            sigma_hat = sigmas[i]

        if gamma > 0:
            eps = torch.randn_like(x) * s_noise
            x = x + eps * (sigma_hat ** 2 - sigmas[i] ** 2) ** 0.5
        denoised = model(x, sigma_hat * s_in, **extra_args)
        d = to_d(x, sigma_hat, denoised)
        if callback is not None:
            callback({'x': x, 'i': i, 'sigma': sigmas[i], 'sigma_hat': sigma_hat, 'denoised': denoised})
        dt = sigmas[i + 1] - sigma_hat
        # Euler method
        x = x + d * dt
    return x

@torch.no_grad()
def sample_euler_ancestral(model, x, sigmas, extra_args=None, callback=None, disable=None, noise_sampler=None):
    if hasattr(model, 'model_sampling') and isinstance(model.model_sampling, CONST):
        return sample_euler_ancestral_RF(model, x, sigmas, extra_args, callback, disable, eta, s_noise, noise_sampler)
    """Ancestral sampling with Euler method steps."""
    eta = modules.shared.opts.euler_ancestral_og_eta
    s_noise = modules.shared.opts.euler_ancestral_og_s_noise

    extra_args = {} if extra_args is None else extra_args
    noise_sampler = default_noise_sampler(x) if noise_sampler is None else noise_sampler
    s_in = x.new_ones([x.shape[0]])
    for i in trange(len(sigmas) - 1, disable=disable):
        denoised = model(x, sigmas[i] * s_in, **extra_args)
        sigma_down, sigma_up = get_ancestral_step(sigmas[i], sigmas[i + 1], eta=eta)
        if callback is not None:
            callback({'x': x, 'i': i, 'sigma': sigmas[i], 'sigma_hat': sigmas[i], 'denoised': denoised})
        d = to_d(x, sigmas[i], denoised)
        # Euler method
        dt = sigma_down - sigmas[i]
        x = x + d * dt
        if sigmas[i + 1] > 0:
            x = x + noise_sampler(sigmas[i], sigmas[i + 1]) * s_noise * sigma_up
    return x

@torch.no_grad()
def sample_euler_ancestral_RF(model, x, sigmas, extra_args=None, callback=None, disable=None, eta=1.0, s_noise=1., noise_sampler=None):
    """Ancestral sampling with Euler method steps."""
    extra_args = {} if extra_args is None else extra_args
    noise_sampler = default_noise_sampler(x) if noise_sampler is None else noise_sampler
    s_in = x.new_ones([x.shape[0]])
    for i in trange(len(sigmas) - 1, disable=disable):
        denoised = model(x, sigmas[i] * s_in, **extra_args)
        # sigma_down, sigma_up = get_ancestral_step(sigmas[i], sigmas[i + 1], eta=eta)
        downstep_ratio = 1 + (sigmas[i+1]/sigmas[i] - 1) * eta
        sigma_down = sigmas[i+1] * downstep_ratio
        alpha_ip1 = 1 - sigmas[i+1]
        alpha_down = 1 - sigma_down
        renoise_coeff = (sigmas[i+1]**2 - sigma_down**2*alpha_ip1**2/alpha_down**2)**0.5
        if callback is not None:
            callback({'x': x, 'i': i, 'sigma': sigmas[i], 'sigma_hat': sigmas[i], 'denoised': denoised})

        # Euler method
        sigma_down_i_ratio = sigma_down / sigmas[i]
        x = sigma_down_i_ratio * x + (1 - sigma_down_i_ratio) * denoised
        if sigmas[i + 1] > 0 and eta > 0:
            x = (alpha_ip1/alpha_down) * x + noise_sampler(sigmas[i], sigmas[i + 1]) * s_noise * renoise_coeff
    return x

@torch.no_grad()
def sample_heun(model, x, sigmas, extra_args=None, callback=None, disable=None):
    """Implements Algorithm 2 (Heun steps) from Karras et al. (2022)."""
    s_churn = modules.shared.opts.heun_og_s_churn
    s_tmin = modules.shared.opts.heun_og_s_tmin
    s_noise = modules.shared.opts.heun_og_s_noise
    s_tmax = float('inf')

    extra_args = {} if extra_args is None else extra_args
    s_in = x.new_ones([x.shape[0]])
    for i in trange(len(sigmas) - 1, disable=disable):
        if s_churn > 0:
            gamma = min(s_churn / (len(sigmas) - 1), 2 ** 0.5 - 1) if s_tmin <= sigmas[i] <= s_tmax else 0.
            sigma_hat = sigmas[i] * (gamma + 1)
        else:
            gamma = 0
            sigma_hat = sigmas[i]

        sigma_hat = sigmas[i] * (gamma + 1)
        if gamma > 0:
            eps = torch.randn_like(x) * s_noise
            x = x + eps * (sigma_hat ** 2 - sigmas[i] ** 2) ** 0.5
        denoised = model(x, sigma_hat * s_in, **extra_args)
        d = to_d(x, sigma_hat, denoised)
        if callback is not None:
            callback({'x': x, 'i': i, 'sigma': sigmas[i], 'sigma_hat': sigma_hat, 'denoised': denoised})
        dt = sigmas[i + 1] - sigma_hat
        if sigmas[i + 1] == 0:
            # Euler method
            x = x + d * dt
        else:
            # Heun's method
            x_2 = x + d * dt
            denoised_2 = model(x_2, sigmas[i + 1] * s_in, **extra_args)
            d_2 = to_d(x_2, sigmas[i + 1], denoised_2)
            d_prime = (d + d_2) / 2
            x = x + d_prime * dt
    return x


@torch.no_grad()
def sample_dpm_2(model, x, sigmas, extra_args=None, callback=None, disable=None, s_churn=0., s_tmin=0., s_tmax=float('inf'), s_noise=1.):
    """A sampler inspired by DPM-Solver-2 and Algorithm 2 from Karras et al. (2022)."""
    extra_args = {} if extra_args is None else extra_args
    s_in = x.new_ones([x.shape[0]])
    for i in trange(len(sigmas) - 1, disable=disable):
        if s_churn > 0:
            gamma = min(s_churn / (len(sigmas) - 1), 2 ** 0.5 - 1) if s_tmin <= sigmas[i] <= s_tmax else 0.
            sigma_hat = sigmas[i] * (gamma + 1)
        else:
            gamma = 0
            sigma_hat = sigmas[i]

        if gamma > 0:
            eps = torch.randn_like(x) * s_noise
            x = x + eps * (sigma_hat ** 2 - sigmas[i] ** 2) ** 0.5
        denoised = model(x, sigma_hat * s_in, **extra_args)
        d = to_d(x, sigma_hat, denoised)
        if callback is not None:
            callback({'x': x, 'i': i, 'sigma': sigmas[i], 'sigma_hat': sigma_hat, 'denoised': denoised})
        if sigmas[i + 1] == 0:
            # Euler method
            dt = sigmas[i + 1] - sigma_hat
            x = x + d * dt
        else:
            # DPM-Solver-2
            sigma_mid = sigma_hat.log().lerp(sigmas[i + 1].log(), 0.5).exp()
            dt_1 = sigma_mid - sigma_hat
            dt_2 = sigmas[i + 1] - sigma_hat
            x_2 = x + d * dt_1
            denoised_2 = model(x_2, sigma_mid * s_in, **extra_args)
            d_2 = to_d(x_2, sigma_mid, denoised_2)
            x = x + d_2 * dt_2
    return x


@torch.no_grad()
def sample_dpm_2_ancestral(model, x, sigmas, extra_args=None, callback=None, disable=None, eta=1., s_noise=1., noise_sampler=None):
    """Ancestral sampling with DPM-Solver second-order steps."""
    extra_args = {} if extra_args is None else extra_args
    noise_sampler = default_noise_sampler(x) if noise_sampler is None else noise_sampler
    s_in = x.new_ones([x.shape[0]])
    for i in trange(len(sigmas) - 1, disable=disable):
        denoised = model(x, sigmas[i] * s_in, **extra_args)
        sigma_down, sigma_up = get_ancestral_step(sigmas[i], sigmas[i + 1], eta=eta)
        if callback is not None:
            callback({'x': x, 'i': i, 'sigma': sigmas[i], 'sigma_hat': sigmas[i], 'denoised': denoised})
        d = to_d(x, sigmas[i], denoised)
        if sigma_down == 0:
            # Euler method
            dt = sigma_down - sigmas[i]
            x = x + d * dt
        else:
            # DPM-Solver-2
            sigma_mid = sigmas[i].log().lerp(sigma_down.log(), 0.5).exp()
            dt_1 = sigma_mid - sigmas[i]
            dt_2 = sigma_down - sigmas[i]
            x_2 = x + d * dt_1
            denoised_2 = model(x_2, sigma_mid * s_in, **extra_args)
            d_2 = to_d(x_2, sigma_mid, denoised_2)
            x = x + d_2 * dt_2
            x = x + noise_sampler(sigmas[i], sigmas[i + 1]) * s_noise * sigma_up
    return x


def linear_multistep_coeff(order, t, i, j):
    if order - 1 > i:
        raise ValueError(f'Order {order} too high for step {i}')
    def fn(tau):
        prod = 1.
        for k in range(order):
            if j == k:
                continue
            prod *= (tau - t[i - k]) / (t[i - j] - t[i - k])
        return prod
    return integrate.quad(fn, t[i], t[i + 1], epsrel=1e-4)[0]


@torch.no_grad()
def sample_lms(model, x, sigmas, extra_args=None, callback=None, disable=None, order=4):
    extra_args = {} if extra_args is None else extra_args
    s_in = x.new_ones([x.shape[0]])
    sigmas_cpu = sigmas.detach().cpu().numpy()
    ds = []
    for i in trange(len(sigmas) - 1, disable=disable):
        denoised = model(x, sigmas[i] * s_in, **extra_args)
        d = to_d(x, sigmas[i], denoised)
        ds.append(d)
        if len(ds) > order:
            ds.pop(0)
        if callback is not None:
            callback({'x': x, 'i': i, 'sigma': sigmas[i], 'sigma_hat': sigmas[i], 'denoised': denoised})
        cur_order = min(i + 1, order)
        coeffs = [linear_multistep_coeff(cur_order, sigmas_cpu, i, j) for j in range(cur_order)]
        x = x + sum(coeff * d for coeff, d in zip(coeffs, reversed(ds)))
    return x


class PIDStepSizeController:
    """A PID controller for ODE adaptive step size control."""
    def __init__(self, h, pcoeff, icoeff, dcoeff, order=1, accept_safety=0.81, eps=1e-8):
        self.h = h
        self.b1 = (pcoeff + icoeff + dcoeff) / order
        self.b2 = -(pcoeff + 2 * dcoeff) / order
        self.b3 = dcoeff / order
        self.accept_safety = accept_safety
        self.eps = eps
        self.errs = []

    def limiter(self, x):
        return 1 + math.atan(x - 1)

    def propose_step(self, error):
        inv_error = 1 / (float(error) + self.eps)
        if not self.errs:
            self.errs = [inv_error, inv_error, inv_error]
        self.errs[0] = inv_error
        factor = self.errs[0] ** self.b1 * self.errs[1] ** self.b2 * self.errs[2] ** self.b3
        factor = self.limiter(factor)
        accept = factor >= self.accept_safety
        if accept:
            self.errs[2] = self.errs[1]
            self.errs[1] = self.errs[0]
        self.h *= factor
        return accept


class DPMSolver(nn.Module):
    """DPM-Solver. See https://arxiv.org/abs/2206.00927."""

    def __init__(self, model, extra_args=None, eps_callback=None, info_callback=None):
        super().__init__()
        self.model = model
        self.extra_args = {} if extra_args is None else extra_args
        self.eps_callback = eps_callback
        self.info_callback = info_callback

    def t(self, sigma):
        return -sigma.log()

    def sigma(self, t):
        return t.neg().exp()

    def eps(self, eps_cache, key, x, t, *args, **kwargs):
        if key in eps_cache:
            return eps_cache[key], eps_cache
        sigma = self.sigma(t) * x.new_ones([x.shape[0]])
        eps = (x - self.model(x, sigma, *args, **self.extra_args, **kwargs)) / self.sigma(t)
        if self.eps_callback is not None:
            self.eps_callback()
        return eps, {key: eps, **eps_cache}

    def dpm_solver_1_step(self, x, t, t_next, eps_cache=None):
        eps_cache = {} if eps_cache is None else eps_cache
        h = t_next - t
        eps, eps_cache = self.eps(eps_cache, 'eps', x, t)
        x_1 = x - self.sigma(t_next) * h.expm1() * eps
        return x_1, eps_cache

    def dpm_solver_2_step(self, x, t, t_next, r1=1 / 2, eps_cache=None):
        eps_cache = {} if eps_cache is None else eps_cache
        h = t_next - t
        eps, eps_cache = self.eps(eps_cache, 'eps', x, t)
        s1 = t + r1 * h
        u1 = x - self.sigma(s1) * (r1 * h).expm1() * eps
        eps_r1, eps_cache = self.eps(eps_cache, 'eps_r1', u1, s1)
        x_2 = x - self.sigma(t_next) * h.expm1() * eps - self.sigma(t_next) / (2 * r1) * h.expm1() * (eps_r1 - eps)
        return x_2, eps_cache

    def dpm_solver_3_step(self, x, t, t_next, r1=1 / 3, r2=2 / 3, eps_cache=None):
        eps_cache = {} if eps_cache is None else eps_cache
        h = t_next - t
        eps, eps_cache = self.eps(eps_cache, 'eps', x, t)
        s1 = t + r1 * h
        s2 = t + r2 * h
        u1 = x - self.sigma(s1) * (r1 * h).expm1() * eps
        eps_r1, eps_cache = self.eps(eps_cache, 'eps_r1', u1, s1)
        u2 = x - self.sigma(s2) * (r2 * h).expm1() * eps - self.sigma(s2) * (r2 / r1) * ((r2 * h).expm1() / (r2 * h) - 1) * (eps_r1 - eps)
        eps_r2, eps_cache = self.eps(eps_cache, 'eps_r2', u2, s2)
        x_3 = x - self.sigma(t_next) * h.expm1() * eps - self.sigma(t_next) / r2 * (h.expm1() / h - 1) * (eps_r2 - eps)
        return x_3, eps_cache

    def dpm_solver_fast(self, x, t_start, t_end, nfe, eta=0., s_noise=1., noise_sampler=None):
        noise_sampler = default_noise_sampler(x) if noise_sampler is None else noise_sampler
        if not t_end > t_start and eta:
            raise ValueError('eta must be 0 for reverse sampling')

        m = math.floor(nfe / 3) + 1
        ts = torch.linspace(t_start, t_end, m + 1, device=x.device)

        if nfe % 3 == 0:
            orders = [3] * (m - 2) + [2, 1]
        else:
            orders = [3] * (m - 1) + [nfe % 3]

        for i in range(len(orders)):
            eps_cache = {}
            t, t_next = ts[i], ts[i + 1]
            if eta:
                sd, su = get_ancestral_step(self.sigma(t), self.sigma(t_next), eta)
                t_next_ = torch.minimum(t_end, self.t(sd))
                su = (self.sigma(t_next) ** 2 - self.sigma(t_next_) ** 2) ** 0.5
            else:
                t_next_, su = t_next, 0.

            eps, eps_cache = self.eps(eps_cache, 'eps', x, t)
            denoised = x - self.sigma(t) * eps
            if self.info_callback is not None:
                self.info_callback({'x': x, 'i': i, 't': ts[i], 't_up': t, 'denoised': denoised})

            if orders[i] == 1:
                x, eps_cache = self.dpm_solver_1_step(x, t, t_next_, eps_cache=eps_cache)
            elif orders[i] == 2:
                x, eps_cache = self.dpm_solver_2_step(x, t, t_next_, eps_cache=eps_cache)
            else:
                x, eps_cache = self.dpm_solver_3_step(x, t, t_next_, eps_cache=eps_cache)

            x = x + su * s_noise * noise_sampler(self.sigma(t), self.sigma(t_next))

        return x

    def dpm_solver_adaptive(self, x, t_start, t_end, order=3, rtol=0.05, atol=0.0078, h_init=0.05, pcoeff=0., icoeff=1., dcoeff=0., accept_safety=0.81, eta=0., s_noise=1., noise_sampler=None):
        noise_sampler = default_noise_sampler(x) if noise_sampler is None else noise_sampler
        if order not in {2, 3}:
            raise ValueError('order should be 2 or 3')
        forward = t_end > t_start
        if not forward and eta:
            raise ValueError('eta must be 0 for reverse sampling')
        h_init = abs(h_init) * (1 if forward else -1)
        atol = torch.tensor(atol)
        rtol = torch.tensor(rtol)
        s = t_start
        x_prev = x
        accept = True
        pid = PIDStepSizeController(h_init, pcoeff, icoeff, dcoeff, 1.5 if eta else order, accept_safety)
        info = {'steps': 0, 'nfe': 0, 'n_accept': 0, 'n_reject': 0}

        while s < t_end - 1e-5 if forward else s > t_end + 1e-5:
            eps_cache = {}
            t = torch.minimum(t_end, s + pid.h) if forward else torch.maximum(t_end, s + pid.h)
            if eta:
                sd, su = get_ancestral_step(self.sigma(s), self.sigma(t), eta)
                t_ = torch.minimum(t_end, self.t(sd))
                su = (self.sigma(t) ** 2 - self.sigma(t_) ** 2) ** 0.5
            else:
                t_, su = t, 0.

            eps, eps_cache = self.eps(eps_cache, 'eps', x, s)
            denoised = x - self.sigma(s) * eps

            if order == 2:
                x_low, eps_cache = self.dpm_solver_1_step(x, s, t_, eps_cache=eps_cache)
                x_high, eps_cache = self.dpm_solver_2_step(x, s, t_, eps_cache=eps_cache)
            else:
                x_low, eps_cache = self.dpm_solver_2_step(x, s, t_, r1=1 / 3, eps_cache=eps_cache)
                x_high, eps_cache = self.dpm_solver_3_step(x, s, t_, eps_cache=eps_cache)
            delta = torch.maximum(atol, rtol * torch.maximum(x_low.abs(), x_prev.abs()))
            error = torch.linalg.norm((x_low - x_high) / delta) / x.numel() ** 0.5
            accept = pid.propose_step(error)
            if accept:
                x_prev = x_low
                x = x_high + su * s_noise * noise_sampler(self.sigma(s), self.sigma(t))
                s = t
                info['n_accept'] += 1
            else:
                info['n_reject'] += 1
            info['nfe'] += order
            info['steps'] += 1

            if self.info_callback is not None:
                self.info_callback({'x': x, 'i': info['steps'] - 1, 't': s, 't_up': s, 'denoised': denoised, 'error': error, 'h': pid.h, **info})

        return x, info


@torch.no_grad()
def sample_dpm_fast(model, x, sigma_min, sigma_max, n, extra_args=None, callback=None, disable=None, eta=0., s_noise=1., noise_sampler=None):
    """DPM-Solver-Fast (fixed step size). See https://arxiv.org/abs/2206.00927."""
    if sigma_min <= 0 or sigma_max <= 0:
        raise ValueError('sigma_min and sigma_max must not be 0')
    with tqdm(total=n, disable=disable) as pbar:
        dpm_solver = DPMSolver(model, extra_args, eps_callback=pbar.update)
        if callback is not None:
            dpm_solver.info_callback = lambda info: callback({'sigma': dpm_solver.sigma(info['t']), 'sigma_hat': dpm_solver.sigma(info['t_up']), **info})
        return dpm_solver.dpm_solver_fast(x, dpm_solver.t(torch.tensor(sigma_max)), dpm_solver.t(torch.tensor(sigma_min)), n, eta, s_noise, noise_sampler)


@torch.no_grad()
def sample_dpm_adaptive(model, x, sigma_min, sigma_max, extra_args=None, callback=None, disable=None, order=3, rtol=0.05, atol=0.0078, h_init=0.05, pcoeff=0., icoeff=1., dcoeff=0., accept_safety=0.81, eta=0., s_noise=1., noise_sampler=None, return_info=False):
    """DPM-Solver-12 and 23 (adaptive step size). See https://arxiv.org/abs/2206.00927."""
    if sigma_min <= 0 or sigma_max <= 0:
        raise ValueError('sigma_min and sigma_max must not be 0')
    with tqdm(disable=disable) as pbar:
        dpm_solver = DPMSolver(model, extra_args, eps_callback=pbar.update)
        if callback is not None:
            dpm_solver.info_callback = lambda info: callback({'sigma': dpm_solver.sigma(info['t']), 'sigma_hat': dpm_solver.sigma(info['t_up']), **info})
        x, info = dpm_solver.dpm_solver_adaptive(x, dpm_solver.t(torch.tensor(sigma_max)), dpm_solver.t(torch.tensor(sigma_min)), order, rtol, atol, h_init, pcoeff, icoeff, dcoeff, accept_safety, eta, s_noise, noise_sampler)
    if return_info:
        return x, info
    return x

@torch.no_grad()
def sample_dpmpp_2s_ancestral(model, x, sigmas, extra_args=None, callback=None, disable=None, noise_sampler=None):
    eta = modules.shared.opts.dpm_2s_ancestral_og_eta
    s_noise = modules.shared.opts.dpm_2s_ancestral_og_s_noise
    """Ancestral sampling with DPM-Solver++(2S) second-order steps."""

    extra_args = {} if extra_args is None else extra_args
    noise_sampler = default_noise_sampler(x) if noise_sampler is None else noise_sampler
    s_in = x.new_ones([x.shape[0]])
    sigma_fn = lambda t: t.neg().exp()
    t_fn = lambda sigma: sigma.log().neg()

    for i in trange(len(sigmas) - 1, disable=disable):
        denoised = model(x, sigmas[i] * s_in, **extra_args)
        sigma_down, sigma_up = get_ancestral_step(sigmas[i], sigmas[i + 1], eta=eta)
        if callback is not None:
            callback({'x': x, 'i': i, 'sigma': sigmas[i], 'sigma_hat': sigmas[i], 'denoised': denoised})
        if sigma_down == 0:
            # Euler method
            d = to_d(x, sigmas[i], denoised)
            dt = sigma_down - sigmas[i]
            x = x + d * dt
        else:
            # DPM-Solver++(2S)
            t, t_next = t_fn(sigmas[i]), t_fn(sigma_down)
            r = 1 / 2
            h = t_next - t
            s = t + r * h
            x_2 = (sigma_fn(s) / sigma_fn(t)) * x - (-h * r).expm1() * denoised
            denoised_2 = model(x_2, sigma_fn(s) * s_in, **extra_args)
            x = (sigma_fn(t_next) / sigma_fn(t)) * x - (-h).expm1() * denoised_2
        # Noise addition
        if sigmas[i + 1] > 0:
            x = x + noise_sampler(sigmas[i], sigmas[i + 1]) * s_noise * sigma_up
    return x

@torch.no_grad()
def sample_dpmpp_sde(model, x, sigmas, extra_args=None, callback=None, disable=None, noise_sampler=None):
    """DPM-Solver++ (stochastic)."""
    eta = modules.shared.opts.dpmpp_sde_og_eta
    s_noise = modules.shared.opts.dpmpp_sde_og_s_noise
    r = modules.shared.opts.dpmpp_sde_og_r
    
    sigma_min, sigma_max = sigmas[sigmas > 0].min(), sigmas.max()
    seed = extra_args.get("seed", None)
    noise_sampler = BrownianTreeNoiseSampler(x, sigma_min, sigma_max, seed=seed, cpu=True) if noise_sampler is None else noise_sampler
    extra_args = {} if extra_args is None else extra_args
    s_in = x.new_ones([x.shape[0]])
    sigma_fn = lambda t: t.neg().exp()
    t_fn = lambda sigma: sigma.log().neg()
    
    for i in trange(len(sigmas) - 1, disable=disable):
        denoised = model(x, sigmas[i] * s_in, **extra_args)
        if callback is not None:
            callback({'x': x, 'i': i, 'sigma': sigmas[i], 'sigma_hat': sigmas[i], 'denoised': denoised})
        if sigmas[i + 1] == 0:
            # Euler method
            d = to_d(x, sigmas[i], denoised)
            dt = sigmas[i + 1] - sigmas[i]
            x = x + d * dt
        else:
            # DPM-Solver++
            t, t_next = t_fn(sigmas[i]), t_fn(sigmas[i + 1])
            h = t_next - t
            s = t + h * r
            fac = 1 / (2 * r)
            # Step 1
            sd, su = get_ancestral_step(sigma_fn(t), sigma_fn(s), eta)
            s_ = t_fn(sd)
            x_2 = (sigma_fn(s_) / sigma_fn(t)) * x - (t - s_).expm1() * denoised
            x_2 = x_2 + noise_sampler(sigma_fn(t), sigma_fn(s)) * s_noise * su
            denoised_2 = model(x_2, sigma_fn(s) * s_in, **extra_args)
            # Step 2
            sd, su = get_ancestral_step(sigma_fn(t), sigma_fn(t_next), eta)
            t_next_ = t_fn(sd)
            denoised_d = (1 - fac) * denoised + fac * denoised_2
            x = (sigma_fn(t_next_) / sigma_fn(t)) * x - (t - t_next_).expm1() * denoised_d
            x = x + noise_sampler(sigma_fn(t), sigma_fn(t_next)) * s_noise * su
    return x


@torch.no_grad()
def sample_dpmpp_2m(model, x, sigmas, extra_args=None, callback=None, disable=None):
    """DPM-Solver++(2M)."""
    extra_args = {} if extra_args is None else extra_args
    s_in = x.new_ones([x.shape[0]])
    sigma_fn = lambda t: t.neg().exp()
    t_fn = lambda sigma: sigma.log().neg()
    old_denoised = None
    
    for i in trange(len(sigmas) - 1, disable=disable):
        denoised = model(x, sigmas[i] * s_in, **extra_args)
        if callback is not None:
            callback({'x': x, 'i': i, 'sigma': sigmas[i], 'sigma_hat': sigmas[i], 'denoised': denoised})
        t, t_next = t_fn(sigmas[i]), t_fn(sigmas[i + 1])
        h = t_next - t
        if old_denoised is None or sigmas[i + 1] == 0:
            x = (sigma_fn(t_next) / sigma_fn(t)) * x - (-h).expm1() * denoised
        else:
            h_last = t - t_fn(sigmas[i - 1])
            r = h_last / h
            denoised_d = (1 + 1 / (2 * r)) * denoised - (1 / (2 * r)) * old_denoised
            x = (sigma_fn(t_next) / sigma_fn(t)) * x - (-h).expm1() * denoised_d
        old_denoised = denoised
    return x

@torch.no_grad()
def sample_dpmpp_2m_sde(model, x, sigmas, extra_args=None, callback=None, disable=None, noise_sampler=None):
    """DPM-Solver++(2M) SDE."""
    eta = modules.shared.opts.dpmpp_2m_sde_og_eta
    s_noise = modules.shared.opts.dpmpp_2m_sde_og_s_noise
    solver_type = modules.shared.opts.dpmpp_2m_sde_og_solver_type
    
    if len(sigmas) <= 1:
        return x

    if solver_type not in {'heun', 'midpoint'}:
        raise ValueError('solver_type must be \'heun\' or \'midpoint\'')

    seed = extra_args.get("seed", None)
    sigma_min, sigma_max = sigmas[sigmas > 0].min(), sigmas.max()
    noise_sampler = BrownianTreeNoiseSampler(x, sigma_min, sigma_max, seed=seed, cpu=True) if noise_sampler is None else noise_sampler
    extra_args = {} if extra_args is None else extra_args
    s_in = x.new_ones([x.shape[0]])
    old_denoised = None
    h_last = None
    h = None

    for i in trange(len(sigmas) - 1, disable=disable):
        denoised = model(x, sigmas[i] * s_in, **extra_args)
        if callback is not None:
            callback({'x': x, 'i': i, 'sigma': sigmas[i], 'sigma_hat': sigmas[i], 'denoised': denoised})
        if sigmas[i + 1] == 0:
            # Denoising step
            x = denoised
        else:
            # DPM-Solver++(2M) SDE
            t, s = -sigmas[i].log(), -sigmas[i + 1].log()
            h = s - t
            eta_h = eta * h
            x = sigmas[i + 1] / sigmas[i] * (-eta_h).exp() * x + (-h - eta_h).expm1().neg() * denoised
            if old_denoised is not None:
                r = h_last / h
                if solver_type == 'heun':
                    x = x + ((-h - eta_h).expm1().neg() / (-h - eta_h) + 1) * (1 / r) * (denoised - old_denoised)
                elif solver_type == 'midpoint':
                    x = x + 0.5 * (-h - eta_h).expm1().neg() * (1 / r) * (denoised - old_denoised)
            if eta:
                x = x + noise_sampler(sigmas[i], sigmas[i + 1]) * sigmas[i + 1] * (-2 * eta_h).expm1().neg().sqrt() * s_noise
        old_denoised = denoised
        h_last = h
    return x

@torch.no_grad()
def sample_dpmpp_3m_sde(model, x, sigmas, extra_args=None, callback=None, disable=None, noise_sampler=None):
    """DPM-Solver++(3M) SDE."""
    eta = modules.shared.opts.dpmpp_3m_sde_og_eta
    s_noise = modules.shared.opts.dpmpp_3m_sde_og_s_noise
    
    if len(sigmas) <= 1:
        return x

    seed = extra_args.get("seed", None)
    sigma_min, sigma_max = sigmas[sigmas > 0].min(), sigmas.max()
    noise_sampler = BrownianTreeNoiseSampler(x, sigma_min, sigma_max, seed=seed, cpu=True) if noise_sampler is None else noise_sampler
    extra_args = {} if extra_args is None else extra_args
    s_in = x.new_ones([x.shape[0]])
    denoised_1, denoised_2 = None, None
    h, h_1, h_2 = None, None, None

    for i in trange(len(sigmas) - 1, disable=disable):
        denoised = model(x, sigmas[i] * s_in, **extra_args)
        if callback is not None:
            callback({'x': x, 'i': i, 'sigma': sigmas[i], 'sigma_hat': sigmas[i], 'denoised': denoised})
        if sigmas[i + 1] == 0:
            # Denoising step
            x = denoised
        else:
            t, s = -sigmas[i].log(), -sigmas[i + 1].log()
            h = s - t
            h_eta = h * (eta + 1)
            x = torch.exp(-h_eta) * x + (-h_eta).expm1().neg() * denoised
            if h_2 is not None:
                r0 = h_1 / h
                r1 = h_2 / h
                d1_0 = (denoised - denoised_1) / r0
                d1_1 = (denoised_1 - denoised_2) / r1
                d1 = d1_0 + (d1_0 - d1_1) * r0 / (r0 + r1)
                d2 = (d1_0 - d1_1) / (r0 + r1)
                phi_2 = h_eta.neg().expm1() / h_eta + 1
                phi_3 = phi_2 / h_eta - 0.5
                x = x + phi_2 * d1 - phi_3 * d2
            elif h_1 is not None:
                r = h_1 / h
                d = (denoised - denoised_1) / r
                phi_2 = h_eta.neg().expm1() / h_eta + 1
                x = x + phi_2 * d
            if eta:
                x = x + noise_sampler(sigmas[i], sigmas[i + 1]) * sigmas[i + 1] * (-2 * h * eta).expm1().neg().sqrt() * s_noise
        denoised_1, denoised_2 = denoised, denoised_1
        h_1, h_2 = h, h_1
    return x

@torch.no_grad()
def sample_dpmpp_3m_sde_gpu(model, x, sigmas, extra_args=None, callback=None, disable=None, eta=1., s_noise=1., noise_sampler=None):
    if len(sigmas) <= 1:
        return x

    sigma_min, sigma_max = sigmas[sigmas > 0].min(), sigmas.max()
    noise_sampler = BrownianTreeNoiseSampler(x, sigma_min, sigma_max, seed=extra_args.get("seed", None), cpu=False) if noise_sampler is None else noise_sampler
    return sample_dpmpp_3m_sde(model, x, sigmas, extra_args=extra_args, callback=callback, disable=disable, eta=eta, s_noise=s_noise, noise_sampler=noise_sampler)

@torch.no_grad()
def sample_dpmpp_2m_sde_gpu(model, x, sigmas, extra_args=None, callback=None, disable=None, eta=1., s_noise=1., noise_sampler=None, solver_type='midpoint'):
    if len(sigmas) <= 1:
        return x

    sigma_min, sigma_max = sigmas[sigmas > 0].min(), sigmas.max()
    noise_sampler = BrownianTreeNoiseSampler(x, sigma_min, sigma_max, seed=extra_args.get("seed", None), cpu=False) if noise_sampler is None else noise_sampler
    return sample_dpmpp_2m_sde(model, x, sigmas, extra_args=extra_args, callback=callback, disable=disable, eta=eta, s_noise=s_noise, noise_sampler=noise_sampler, solver_type=solver_type)

@torch.no_grad()
def sample_dpmpp_sde_gpu(model, x, sigmas, extra_args=None, callback=None, disable=None, eta=1., s_noise=1., noise_sampler=None, r=1 / 2):
    if len(sigmas) <= 1:
        return x

    sigma_min, sigma_max = sigmas[sigmas > 0].min(), sigmas.max()
    noise_sampler = BrownianTreeNoiseSampler(x, sigma_min, sigma_max, seed=extra_args.get("seed", None), cpu=False) if noise_sampler is None else noise_sampler
    return sample_dpmpp_sde(model, x, sigmas, extra_args=extra_args, callback=callback, disable=disable, eta=eta, s_noise=s_noise, noise_sampler=noise_sampler, r=r)


def append_dims(x, target_dims):
    """Appends dimensions to the end of a tensor until it has target_dims dimensions."""
    dims_to_append = target_dims - x.ndim
    if dims_to_append < 0:
        raise ValueError(f'input has {x.ndim} dims but target_dims is {target_dims}, which is less')
    return x[(...,) + (None,) * dims_to_append]

def DDPMSampler_step(x, sigma, sigma_prev, noise, noise_sampler):
    alpha_cumprod = 1 / ((sigma * sigma) + 1)
    alpha_cumprod_prev = 1 / ((sigma_prev * sigma_prev) + 1)
    alpha = (alpha_cumprod / alpha_cumprod_prev)

    mu = (1.0 / alpha).sqrt() * (x - (1 - alpha) * noise / (1 - alpha_cumprod).sqrt())
    if sigma_prev > 0:
        mu += ((1 - alpha) * (1. - alpha_cumprod_prev) / (1. - alpha_cumprod)).sqrt() * noise_sampler(sigma, sigma_prev)
    return mu

def generic_step_sampler(model, x, sigmas, extra_args=None, callback=None, disable=None, noise_sampler=None, step_function=None):
    extra_args = {} if extra_args is None else extra_args
    noise_sampler = default_noise_sampler(x) if noise_sampler is None else noise_sampler
    s_in = x.new_ones([x.shape[0]])

    for i in trange(len(sigmas) - 1, disable=disable):
        denoised = model(x, sigmas[i] * s_in, **extra_args)
        if callback is not None:
            callback({'x': x, 'i': i, 'sigma': sigmas[i], 'sigma_hat': sigmas[i], 'denoised': denoised})
        x = step_function(x / torch.sqrt(1.0 + sigmas[i] ** 2.0), sigmas[i], sigmas[i + 1], (x - denoised) / sigmas[i], noise_sampler)
        if sigmas[i + 1] != 0:
            x *= torch.sqrt(1.0 + sigmas[i + 1] ** 2.0)
    return x


@torch.no_grad()
def sample_ddpm(model, x, sigmas, extra_args=None, callback=None, disable=None, noise_sampler=None):
    return generic_step_sampler(model, x, sigmas, extra_args, callback, disable, noise_sampler, DDPMSampler_step)

@torch.no_grad()
def sample_lcm(model, x, sigmas, extra_args=None, callback=None, disable=None, noise_sampler=None):
    extra_args = {} if extra_args is None else extra_args
    noise_sampler = default_noise_sampler(x) if noise_sampler is None else noise_sampler
    s_in = x.new_ones([x.shape[0]])
    for i in trange(len(sigmas) - 1, disable=disable):
        denoised = model(x, sigmas[i] * s_in, **extra_args)
        if callback is not None:
            callback({'x': x, 'i': i, 'sigma': sigmas[i], 'sigma_hat': sigmas[i], 'denoised': denoised})

        x = denoised
        if sigmas[i + 1] > 0:
            x = model.inner_model.inner_model.model_sampling.noise_scaling(sigmas[i + 1], noise_sampler(sigmas[i], sigmas[i + 1]), x)
    return x



@torch.no_grad()
def sample_heunpp2(model, x, sigmas, extra_args=None, callback=None, disable=None):
    s_churn = modules.shared.opts.heunpp2_s_churn
    s_tmin = modules.shared.opts.heunpp2_s_tmin
    s_noise = modules.shared.opts.heunpp2_s_noise
    s_tmax = float('inf')
    
    extra_args = {} if extra_args is None else extra_args
    s_in = x.new_ones([x.shape[0]])
    s_end = sigmas[-1]
    for i in trange(len(sigmas) - 1, disable=disable):
        gamma = min(s_churn / (len(sigmas) - 1), 2 ** 0.5 - 1) if s_tmin <= sigmas[i] <= s_tmax else 0.
        eps = torch.randn_like(x) * s_noise
        sigma_hat = sigmas[i] * (gamma + 1)
        if gamma > 0:
            x = x + eps * (sigma_hat ** 2 - sigmas[i] ** 2) ** 0.5
        denoised = model(x, sigma_hat * s_in, **extra_args)
        d = to_d(x, sigma_hat, denoised)
        if callback is not None:
            callback({'x': x, 'i': i, 'sigma': sigmas[i], 'sigma_hat': sigma_hat, 'denoised': denoised})
        dt = sigmas[i + 1] - sigma_hat
        if sigmas[i + 1] == s_end:
            # Euler method
            x = x + d * dt
        elif sigmas[i + 2] == s_end:
            # Heun's method
            x_2 = x + d * dt
            denoised_2 = model(x_2, sigmas[i + 1] * s_in, **extra_args)
            d_2 = to_d(x_2, sigmas[i + 1], denoised_2)
            w = 2 * sigmas[0]
            w2 = sigmas[i+1]/w
            w1 = 1 - w2
            d_prime = d * w1 + d_2 * w2
            x = x + d_prime * dt
        else:
            # Heun++
            x_2 = x + d * dt
            denoised_2 = model(x_2, sigmas[i + 1] * s_in, **extra_args)
            d_2 = to_d(x_2, sigmas[i + 1], denoised_2)
            dt_2 = sigmas[i + 2] - sigmas[i + 1]
            x_3 = x_2 + d_2 * dt_2
            denoised_3 = model(x_3, sigmas[i + 2] * s_in, **extra_args)
            d_3 = to_d(x_3, sigmas[i + 2], denoised_3)
            w = 3 * sigmas[0]
            w2 = sigmas[i + 1] / w
            w3 = sigmas[i + 2] / w
            w1 = 1 - w2 - w3
            d_prime = w1 * d + w2 * d_2 + w3 * d_3
            x = x + d_prime * dt
    return x

#From https://github.com/zju-pi/diff-sampler/blob/main/diff-solvers-main/solvers.py
#under Apache 2 license
def sample_ipndm(model, x, sigmas, extra_args=None, callback=None, disable=None):
    max_order = modules.shared.opts.ipndm_max_order
    
    extra_args = {} if extra_args is None else extra_args
    s_in = x.new_ones([x.shape[0]])
    x_next = x
    buffer_model = []
    for i in trange(len(sigmas) - 1, disable=disable):
        t_cur = sigmas[i]
        t_next = sigmas[i + 1]
        x_cur = x_next
        denoised = model(x_cur, t_cur * s_in, **extra_args)
        if callback is not None:
            callback({'x': x, 'i': i, 'sigma': sigmas[i], 'sigma_hat': sigmas[i], 'denoised': denoised})
        d_cur = (x_cur - denoised) / t_cur
        order = min(max_order, i+1)
        if order == 1:      # First Euler step.
            x_next = x_cur + (t_next - t_cur) * d_cur
        elif order == 2:    # Use one history point.
            x_next = x_cur + (t_next - t_cur) * (3 * d_cur - buffer_model[-1]) / 2
        elif order == 3:    # Use two history points.
            x_next = x_cur + (t_next - t_cur) * (23 * d_cur - 16 * buffer_model[-1] + 5 * buffer_model[-2]) / 12
        elif order == 4:    # Use three history points.
            x_next = x_cur + (t_next - t_cur) * (55 * d_cur - 59 * buffer_model[-1] + 37 * buffer_model[-2] - 9 * buffer_model[-3]) / 24
        if len(buffer_model) == max_order - 1:
            for k in range(max_order - 2):
                buffer_model[k] = buffer_model[k+1]
            buffer_model[-1] = d_cur
        else:
            buffer_model.append(d_cur)
    return x_next

#From https://github.com/zju-pi/diff-sampler/blob/main/diff-solvers-main/solvers.py
#under Apache 2 license
def sample_ipndm_v(model, x, sigmas, extra_args=None, callback=None, disable=None):
    max_order = modules.shared.opts.ipndm_v_max_order
    
    extra_args = {} if extra_args is None else extra_args
    s_in = x.new_ones([x.shape[0]])
    x_next = x
    t_steps = sigmas
    buffer_model = []
    for i in trange(len(sigmas) - 1, disable=disable):
        t_cur = sigmas[i]
        t_next = sigmas[i + 1]
        x_cur = x_next
        denoised = model(x_cur, t_cur * s_in, **extra_args)
        if callback is not None:
            callback({'x': x, 'i': i, 'sigma': sigmas[i], 'sigma_hat': sigmas[i], 'denoised': denoised})
        d_cur = (x_cur - denoised) / t_cur
        order = min(max_order, i+1)
        if order == 1:      # First Euler step.
            x_next = x_cur + (t_next - t_cur) * d_cur
        elif order == 2:    # Use one history point.
            h_n = (t_next - t_cur)
            h_n_1 = (t_cur - t_steps[i-1])
            coeff1 = (2 + (h_n / h_n_1)) / 2
            coeff2 = -(h_n / h_n_1) / 2
            x_next = x_cur + (t_next - t_cur) * (coeff1 * d_cur + coeff2 * buffer_model[-1])
        elif order == 3:    # Use two history points.
            h_n = (t_next - t_cur)
            h_n_1 = (t_cur - t_steps[i-1])
            h_n_2 = (t_steps[i-1] - t_steps[i-2])
            temp = (1 - h_n / (3 * (h_n + h_n_1)) * (h_n * (h_n + h_n_1)) / (h_n_1 * (h_n_1 + h_n_2))) / 2
            coeff1 = (2 + (h_n / h_n_1)) / 2 + temp
            coeff2 = -(h_n / h_n_1) / 2 - (1 + h_n_1 / h_n_2) * temp
            coeff3 = temp * h_n_1 / h_n_2
            x_next = x_cur + (t_next - t_cur) * (coeff1 * d_cur + coeff2 * buffer_model[-1] + coeff3 * buffer_model[-2])
        elif order == 4:    # Use three history points.
            h_n = (t_next - t_cur)
            h_n_1 = (t_cur - t_steps[i-1])
            h_n_2 = (t_steps[i-1] - t_steps[i-2])
            h_n_3 = (t_steps[i-2] - t_steps[i-3])
            temp1 = (1 - h_n / (3 * (h_n + h_n_1)) * (h_n * (h_n + h_n_1)) / (h_n_1 * (h_n_1 + h_n_2))) / 2
            temp2 = ((1 - h_n / (3 * (h_n + h_n_1))) / 2 + (1 - h_n / (2 * (h_n + h_n_1))) * h_n / (6 * (h_n + h_n_1 + h_n_2))) \
                   * (h_n * (h_n + h_n_1) * (h_n + h_n_1 + h_n_2)) / (h_n_1 * (h_n_1 + h_n_2) * (h_n_1 + h_n_2 + h_n_3))
            coeff1 = (2 + (h_n / h_n_1)) / 2 + temp1 + temp2
            coeff2 = -(h_n / h_n_1) / 2 - (1 + h_n_1 / h_n_2) * temp1 - (1 + (h_n_1 / h_n_2) + (h_n_1 * (h_n_1 + h_n_2) / (h_n_2 * (h_n_2 + h_n_3)))) * temp2
            coeff3 = temp1 * h_n_1 / h_n_2 + ((h_n_1 / h_n_2) + (h_n_1 * (h_n_1 + h_n_2) / (h_n_2 * (h_n_2 + h_n_3))) * (1 + h_n_2 / h_n_3)) * temp2
            coeff4 = -temp2 * (h_n_1 * (h_n_1 + h_n_2) / (h_n_2 * (h_n_2 + h_n_3))) * h_n_1 / h_n_2
            x_next = x_cur + (t_next - t_cur) * (coeff1 * d_cur + coeff2 * buffer_model[-1] + coeff3 * buffer_model[-2] + coeff4 * buffer_model[-3])
        if len(buffer_model) == max_order - 1:
            for k in range(max_order - 2):
                buffer_model[k] = buffer_model[k+1]
            buffer_model[-1] = d_cur.detach()
        else:
            buffer_model.append(d_cur.detach())
    return x_next

#From https://github.com/zju-pi/diff-sampler/blob/main/diff-solvers-main/solvers.py
#under Apache 2 license
@torch.no_grad()
def sample_deis(model, x, sigmas, extra_args=None, callback=None, disable=None):
    max_order = modules.shared.opts.deis_max_order
    deis_mode = modules.shared.opts.deis_mode
    
    extra_args = {} if extra_args is None else extra_args
    s_in = x.new_ones([x.shape[0]])
    x_next = x
    t_steps = sigmas
    coeff_list = deis.get_deis_coeff_list(t_steps, max_order, deis_mode=deis_mode)
    buffer_model = []
    for i in trange(len(sigmas) - 1, disable=disable):
        t_cur = sigmas[i]
        t_next = sigmas[i + 1]
        x_cur = x_next
        denoised = model(x_cur, t_cur * s_in, **extra_args)
        if callback is not None:
            callback({'x': x, 'i': i, 'sigma': sigmas[i], 'sigma_hat': sigmas[i], 'denoised': denoised})
        d_cur = (x_cur - denoised) / t_cur
        order = min(max_order, i+1)
        if t_next <= 0:
            order = 1
        if order == 1:          # First Euler step.
            x_next = x_cur + (t_next - t_cur) * d_cur
        elif order == 2:        # Use one history point.
            coeff_cur, coeff_prev1 = coeff_list[i]
            x_next = x_cur + coeff_cur * d_cur + coeff_prev1 * buffer_model[-1]
        elif order == 3:        # Use two history points.
            coeff_cur, coeff_prev1, coeff_prev2 = coeff_list[i]
            x_next = x_cur + coeff_cur * d_cur + coeff_prev1 * buffer_model[-1] + coeff_prev2 * buffer_model[-2]
        elif order == 4:        # Use three history points.
            coeff_cur, coeff_prev1, coeff_prev2, coeff_prev3 = coeff_list[i]
            x_next = x_cur + coeff_cur * d_cur + coeff_prev1 * buffer_model[-1] + coeff_prev2 * buffer_model[-2] + coeff_prev3 * buffer_model[-3]
        if len(buffer_model) == max_order - 1:
            for k in range(max_order - 2):
                buffer_model[k] = buffer_model[k+1]
            buffer_model[-1] = d_cur.detach()
        else:
            buffer_model.append(d_cur.detach())
    return x_next

@torch.no_grad()
def sample_euler_cfg_pp(model, x, sigmas, extra_args=None, callback=None, disable=None):
    extra_args = {} if extra_args is None else extra_args

    temp = [0]
    def post_cfg_function(args):
        temp[0] = args["uncond_denoised"]
        return args["denoised"]

    model_options = extra_args.get("model_options", {}).copy()
    extra_args["model_options"] = ldm_patched.modules.model_patcher.set_model_options_post_cfg_function(model_options, post_cfg_function, disable_cfg1_optimization=True)

    s_in = x.new_ones([x.shape[0]])
    for i in trange(len(sigmas) - 1, disable=disable):
        sigma_hat = sigmas[i]
        denoised = model(x, sigma_hat * s_in, **extra_args)
        d = to_d(x, sigma_hat, temp[0])
        if callback is not None:
            callback({'x': x, 'i': i, 'sigma': sigmas[i], 'sigma_hat': sigma_hat, 'denoised': denoised})
        # Euler method
        x = denoised + d * sigmas[i + 1]
    return x

@torch.no_grad()
def sample_euler_ancestral_cfg_pp(model, x, sigmas, extra_args=None, callback=None, disable=None, noise_sampler=None):
    """Ancestral sampling with Euler method steps."""
    eta = modules.shared.opts.euler_ancestral_cfg_pp_eta
    s_noise = modules.shared.opts.euler_ancestral_cfg_pp_s_noise
    extra_args = {} if extra_args is None else extra_args
    noise_sampler = default_noise_sampler(x) if noise_sampler is None else noise_sampler

    temp = [0]
    def post_cfg_function(args):
        temp[0] = args["uncond_denoised"]
        return args["denoised"]

    model_options = extra_args.get("model_options", {}).copy()
    extra_args["model_options"] = ldm_patched.modules.model_patcher.set_model_options_post_cfg_function(model_options, post_cfg_function, disable_cfg1_optimization=True)

    s_in = x.new_ones([x.shape[0]])
    for i in trange(len(sigmas) - 1, disable=disable):
        denoised = model(x, sigmas[i] * s_in, **extra_args)
        sigma_down, sigma_up = get_ancestral_step(sigmas[i], sigmas[i + 1], eta=eta)
        if callback is not None:
            callback({'x': x, 'i': i, 'sigma': sigmas[i], 'sigma_hat': sigmas[i], 'denoised': denoised})
        d = to_d(x, sigmas[i], temp[0])
        # Euler method
        x = denoised + d * sigma_down
        if sigmas[i + 1] > 0:
            x = x + noise_sampler(sigmas[i], sigmas[i + 1]) * s_noise * sigma_up
    return x

@torch.no_grad()
def sample_dpmpp_2s_ancestral_cfg_pp(model, x, sigmas, extra_args=None, callback=None, disable=None, noise_sampler=None):
    """Ancestral sampling with DPM-Solver++(2S) second-order steps and CFG++."""
    eta = modules.shared.opts.dpmpp_2s_ancestral_cfg_pp_eta
    s_noise = modules.shared.opts.dpmpp_2s_ancestral_cfg_pp_s_noise
    extra_args = {} if extra_args is None else extra_args
    noise_sampler = default_noise_sampler(x) if noise_sampler is None else noise_sampler
    
    temp = [0]
    def post_cfg_function(args):
        temp[0] = args["uncond_denoised"]
        return args["denoised"]

    model_options = extra_args.get("model_options", {}).copy()
    extra_args["model_options"] = ldm_patched.modules.model_patcher.set_model_options_post_cfg_function(model_options, post_cfg_function, disable_cfg1_optimization=True)
    
    s_in = x.new_ones([x.shape[0]])
    sigma_fn = lambda t: t.neg().exp()
    t_fn = lambda sigma: sigma.log().neg()

    for i in trange(len(sigmas) - 1, disable=disable):
        denoised = model(x, sigmas[i] * s_in, **extra_args)
        sigma_down, sigma_up = get_ancestral_step(sigmas[i], sigmas[i + 1], eta=eta)
        if callback is not None:
            callback({'x': x, 'i': i, 'sigma': sigmas[i], 'sigma_hat': sigmas[i], 'denoised': denoised})
        if sigma_down == 0:
            # Euler method
            d = to_d(x, sigmas[i], temp[0])
            x = denoised + d * sigma_down
        else:
            # DPM-Solver++(2S)
            t, t_next = t_fn(sigmas[i]), t_fn(sigma_down)
            r = 1 / 2
            h = t_next - t
            s = t + r * h
            x_2 = (sigma_fn(s) / sigma_fn(t)) * x - (-h * r).expm1() * denoised
            denoised_2 = model(x_2, sigma_fn(s) * s_in, **extra_args)
            d = to_d(x, sigmas[i], temp[0])
            x = denoised_2 + d * sigma_down
        # Noise addition
        if sigmas[i + 1] > 0:
            x = x + noise_sampler(sigmas[i], sigmas[i + 1]) * s_noise * sigma_up
    return x

@torch.no_grad()
def sample_dpmpp_2s_ancestral_cfg_pp_dyn(model, x, sigmas, extra_args=None, callback=None, disable=None, eta=None, s_noise=None, noise_sampler=None):
    """Ancestral sampling with DPM-Solver++(2S) second-order steps."""
    eta = modules.shared.opts.dpmpp_2s_ancestral_dyn_eta if eta is None else eta
    s_noise = modules.shared.opts.dpmpp_2s_ancestral_dyn_s_noise if s_noise is None else s_noise
    extra_args = {} if extra_args is None else extra_args
    noise_sampler = default_noise_sampler(x) if noise_sampler is None else noise_sampler
    
    temp = [0]
    def post_cfg_function(args):
        temp[0] = args["uncond_denoised"]
        return args["denoised"]

    model_options = extra_args.get("model_options", {}).copy()
    extra_args["model_options"] = ldm_patched.modules.model_patcher.set_model_options_post_cfg_function(model_options, post_cfg_function, disable_cfg1_optimization=True)

    s_in = x.new_ones([x.shape[0]])
    sigma_fn = lambda t: t.neg().exp()
    t_fn = lambda sigma: sigma.log().neg()

    for i in trange(len(sigmas) - 1, disable=disable):
        denoised = model(x, sigmas[i] * s_in, **extra_args)
        sigma_down, sigma_up = get_ancestral_step(sigmas[i], sigmas[i + 1], eta=eta)
        if callback is not None:
            callback({'x': x, 'i': i, 'sigma': sigmas[i], 'sigma_hat': sigmas[i], 'denoised': denoised})
        if sigma_down == 0:
            # Euler method
            d = to_d(x, sigmas[i], temp[0])
            dt = sigma_down - sigmas[i]
            x = denoised + d * sigma_down
        else:
            # DPM-Solver++(2S)
            t, t_next = t_fn(sigmas[i]), t_fn(sigma_down)
            r = torch.sinh(1 + (2 - eta) * (t_next - t) / (t - t_fn(sigma_up)))
            h = t_next - t
            s = t + r * h
            x_2 = (sigma_fn(s) / sigma_fn(t)) * (x + (denoised - temp[0])) - (-h * r).expm1() * denoised
            denoised_2 = model(x_2, sigma_fn(s) * s_in, **extra_args)
            x = (sigma_fn(t_next) / sigma_fn(t)) * (x + (denoised - temp[0])) - (-h).expm1() * denoised_2
        # Noise addition
        if sigmas[i + 1] > 0:
            x = x + noise_sampler(sigmas[i], sigmas[i + 1]) * s_noise * sigma_up
    return x

@torch.no_grad()
def sample_dpmpp_2s_ancestral_RF(model, x, sigmas, extra_args=None, callback=None, disable=None, eta=1., s_noise=1., noise_sampler=None):
    """Ancestral sampling with DPM-Solver++(2S) second-order steps."""
    extra_args = {} if extra_args is None else extra_args
    noise_sampler = default_noise_sampler(x) if noise_sampler is None else noise_sampler
    s_in = x.new_ones([x.shape[0]])
    sigma_fn = lambda lbda: (lbda.exp() + 1) ** -1
    lambda_fn = lambda sigma: ((1-sigma)/sigma).log()

    # logged_x = x.unsqueeze(0)

    for i in trange(len(sigmas) - 1, disable=disable):
        denoised = model(x, sigmas[i] * s_in, **extra_args)
        downstep_ratio = 1 + (sigmas[i+1]/sigmas[i] - 1) * eta
        sigma_down = sigmas[i+1] * downstep_ratio
        alpha_ip1 = 1 - sigmas[i+1]
        alpha_down = 1 - sigma_down
        renoise_coeff = (sigmas[i+1]**2 - sigma_down**2*alpha_ip1**2/alpha_down**2)**0.5
        # sigma_down, sigma_up = get_ancestral_step(sigmas[i], sigmas[i + 1], eta=eta)
        if callback is not None:
            callback({'x': x, 'i': i, 'sigma': sigmas[i], 'sigma_hat': sigmas[i], 'denoised': denoised})
        if sigmas[i + 1] == 0:
            # Euler method
            d = to_d(x, sigmas[i], denoised)
            dt = sigma_down - sigmas[i]
            x = x + d * dt
        else:
            # DPM-Solver++(2S)
            if sigmas[i] == 1.0:
                sigma_s = 0.9999
            else:
                t_i, t_down = lambda_fn(sigmas[i]), lambda_fn(sigma_down)
                r = 1 / 2
                h = t_down - t_i
                s = t_i + r * h
                sigma_s = sigma_fn(s)
            # sigma_s = sigmas[i+1]
            sigma_s_i_ratio = sigma_s / sigmas[i]
            u = sigma_s_i_ratio * x + (1 - sigma_s_i_ratio) * denoised
            D_i = model(u, sigma_s * s_in, **extra_args)
            sigma_down_i_ratio = sigma_down / sigmas[i]
            x = sigma_down_i_ratio * x + (1 - sigma_down_i_ratio) * D_i
            # print("sigma_i", sigmas[i], "sigma_ip1", sigmas[i+1],"sigma_down", sigma_down, "sigma_down_i_ratio", sigma_down_i_ratio, "sigma_s_i_ratio", sigma_s_i_ratio, "renoise_coeff", renoise_coeff)
        # Noise addition
        if sigmas[i + 1] > 0 and eta > 0:
            x = (alpha_ip1/alpha_down) * x + noise_sampler(sigmas[i], sigmas[i + 1]) * s_noise * renoise_coeff
        # logged_x = torch.cat((logged_x, x.unsqueeze(0)), dim=0)
    return x

@torch.no_grad()
def sample_dpmpp_2s_ancestral_cfg_pp_intern(model, x, sigmas, extra_args=None, callback=None, disable=None, eta=None, s_noise=None, noise_sampler=None):
    if hasattr(model, 'model_sampling') and isinstance(model.model_sampling, CONST):
        return sample_dpmpp_2s_ancestral_RF(model, x, sigmas, extra_args, callback, disable, eta, s_noise, noise_sampler)
    """Ancestral sampling with DPM-Solver++(2S) second-order steps."""
    eta = modules.shared.opts.dpmpp_2s_ancestral_intern_eta if eta is None else eta
    s_noise = modules.shared.opts.dpmpp_2s_ancestral_intern_s_noise if s_noise is None else s_noise
    extra_args = {} if extra_args is None else extra_args
    noise_sampler = default_noise_sampler(x) if noise_sampler is None else noise_sampler
    
    temp = [0]
    def post_cfg_function(args):
        temp[0] = args["uncond_denoised"]
        return args["denoised"]

    model_options = extra_args.get("model_options", {}).copy()
    extra_args["model_options"] = ldm_patched.modules.model_patcher.set_model_options_post_cfg_function(model_options, post_cfg_function, disable_cfg1_optimization=True)

    s_in = x.new_ones([x.shape[0]])
    sigma_fn = lambda t: t.neg().exp()
    t_fn = lambda sigma: sigma.log().neg()
    s = sigmas[0]
    small_x = nn.functional.interpolate(x, scale_factor=0.5, mode='area')
    den = model(small_x, s * s_in, **extra_args)
    den = nn.functional.interpolate(den, scale_factor=2, mode='area')
    ups_temp = nn.functional.interpolate(temp[0], scale_factor=2, mode='area')
    sigma_down, sigma_up = get_ancestral_step(s, sigmas[1], eta=eta)
    t, t_next = t_fn(s), t_fn(sigma_down)
    r = 1 / 2
    h = t_next - t
    s_ = t + r * h
    x_2 = (sigma_fn(s_) / sigma_fn(t)) * (x + (den - ups_temp)) - (-h * r).expm1() * den
    denoised_2 = model(x_2, sigma_fn(s_) * s_in, **extra_args)
    x = (sigma_fn(t_next) / sigma_fn(t)) * (x + (den - temp[0])) - (-h).expm1() * denoised_2
    large_denoised = x
    x = x + noise_sampler(sigmas[0], sigmas[1]) * s_noise * sigma_up
    sigmas = sigmas[1:] # remove the first sigma we used
    for i in trange(len(sigmas) - 2, disable=disable):
        if sigma_down != 0:
            down_x = nn.functional.interpolate(x, scale_factor=0.5, mode='area')
            denoised = model(down_x, sigmas[i] * s_in, **extra_args)
        else:
            denoised = model(x, sigmas[i] * s_in, **extra_args)
        # denoised = model(x, sigmas[i] * s_in, **extra_args)
        sigma_down, sigma_up = get_ancestral_step(sigmas[i], sigmas[i + 1], eta=eta)
        if callback is not None:
            callback({'x': x, 'i': i, 'sigma': sigmas[i], 'sigma_hat': sigmas[i], 'denoised': denoised})
        if sigma_down == 0:
            # Euler method
            d = to_d(x, sigmas[i], temp[0])
            x = denoised + d * sigma_down
        else:
            # DPM-Solver++(2S)
            t, t_next = t_fn(sigmas[i]), t_fn(sigma_down)
            r = 1 / 2
            h = t_next - t
            s = t + r * h
            mergefactor = min(math.sqrt(i/(len(sigmas) - 2)), 1) 
            print(mergefactor)
            #merge up_den with x
            if mergefactor == 1:
                up_den = large_denoised
                up_temp = nn.functional.interpolate(temp[0], scale_factor=2, mode='area')
                x_2 = (sigma_fn(s) / sigma_fn(t)) * (x + (up_den - up_temp)) - (-h * r).expm1() * up_den
            else:
                up_den = nn.functional.interpolate(denoised, scale_factor=2, mode='area')
                print(up_den.max(), large_denoised.max())
                up_den = (up_den * (1-mergefactor)) + (large_denoised * mergefactor)
                print(up_den.max(), large_denoised.max())
                up_temp = nn.functional.interpolate(temp[0], scale_factor=2, mode='area')
                x_2 = (sigma_fn(s) / sigma_fn(t)) * (x + (up_den - up_temp)) - (-h * r).expm1() * up_den
            
            
            denoised_2 = model(x_2, sigma_fn(s) * s_in, **extra_args)
            x = (sigma_fn(t_next) / sigma_fn(t)) * (x + (up_den - temp[0])) - (-h).expm1() * denoised_2
            large_denoised = denoised_2
        # Noise addition
        if sigmas[i + 1] > 0:
            x = x + noise_sampler(sigmas[i], sigmas[i + 1]) * s_noise * sigma_up
    return x

@torch.no_grad()
def sample_dpmpp_sde_cfg_pp(model, x, sigmas, extra_args=None, callback=None, disable=None, noise_sampler=None):
    """DPM-Solver++ (stochastic) with CFG++."""
    eta = modules.shared.opts.dpmpp_sde_cfg_pp_eta
    s_noise = modules.shared.opts.dpmpp_sde_cfg_pp_s_noise
    r = modules.shared.opts.dpmpp_sde_cfg_pp_r
    
    if len(sigmas) <= 1:
        return x

    sigma_min, sigma_max = sigmas[sigmas > 0].min(), sigmas.max()
    noise_sampler = BrownianTreeNoiseSampler(x, sigma_min, sigma_max, seed=extra_args.get("seed", None), cpu=True) if noise_sampler is None else noise_sampler
    extra_args = {} if extra_args is None else extra_args
    
    temp = [0]
    def post_cfg_function(args):
        temp[0] = args["uncond_denoised"]
        return args["denoised"]
    
    model_options = extra_args.get("model_options", {}).copy()
    extra_args["model_options"] = ldm_patched.modules.model_patcher.set_model_options_post_cfg_function(model_options, post_cfg_function, disable_cfg1_optimization=True)
    
    s_in = x.new_ones([x.shape[0]])
    sigma_fn = lambda t: t.neg().exp()
    t_fn = lambda sigma: sigma.log().neg()

    for i in trange(len(sigmas) - 1, disable=disable):
        denoised = model(x, sigmas[i] * s_in, **extra_args)
        if callback is not None:
            callback({'x': x, 'i': i, 'sigma': sigmas[i], 'sigma_hat': sigmas[i], 'denoised': denoised})
        
        if sigmas[i + 1] == 0:
            # Euler method
            d = to_d(x, sigmas[i], temp[0])
            dt = sigmas[i + 1] - sigmas[i]
            x = denoised + d * sigmas[i + 1]
        else:
            # DPM-Solver++
            t, t_next = t_fn(sigmas[i]), t_fn(sigmas[i + 1])
            h = t_next - t
            s = t + h * r
            fac = 1 / (2 * r)

            # Step 1
            sd, su = get_ancestral_step(sigma_fn(t), sigma_fn(s), eta)
            s_ = t_fn(sd)
            x_2 = (sigma_fn(s_) / sigma_fn(t)) * x - (t - s_).expm1() * denoised
            x_2 = x_2 + noise_sampler(sigma_fn(t), sigma_fn(s)) * s_noise * su
            denoised_2 = model(x_2, sigma_fn(s) * s_in, **extra_args)

            # Step 2
            sd, su = get_ancestral_step(sigma_fn(t), sigma_fn(t_next), eta)
            t_next_ = t_fn(sd)
            denoised_d = (1 - fac) * temp[0] + fac * temp[0]  # Use temp[0] instead of denoised
            x = denoised_2 + to_d(x, sigmas[i], denoised_d) * sd
            x = x + noise_sampler(sigma_fn(t), sigma_fn(t_next)) * s_noise * su
    return x

@torch.no_grad()
def sample_dpmpp_2m_cfg_pp(model, x, sigmas, extra_args=None, callback=None, disable=None):
    """DPM-Solver++(2M)."""
    extra_args = {} if extra_args is None else extra_args
    s_in = x.new_ones([x.shape[0]])
    t_fn = lambda sigma: sigma.log().neg()

    old_uncond_denoised = None
    uncond_denoised = None
    def post_cfg_function(args):
        nonlocal uncond_denoised
        uncond_denoised = args["uncond_denoised"]
        return args["denoised"]
    
    model_options = extra_args.get("model_options", {}).copy()
    extra_args["model_options"] = ldm_patched.modules.model_patcher.set_model_options_post_cfg_function(model_options, post_cfg_function, disable_cfg1_optimization=True)

    for i in trange(len(sigmas) - 1, disable=disable):
        denoised = model(x, sigmas[i] * s_in, **extra_args)
        if callback is not None:
            callback({'x': x, 'i': i, 'sigma': sigmas[i], 'sigma_hat': sigmas[i], 'denoised': denoised})
        t, t_next = t_fn(sigmas[i]), t_fn(sigmas[i + 1])
        h = t_next - t
        if old_uncond_denoised is None or sigmas[i + 1] == 0:
            denoised_mix = -torch.exp(-h) * uncond_denoised
        else:
            h_last = t - t_fn(sigmas[i - 1])
            r = h_last / h
            denoised_mix = -torch.exp(-h) * uncond_denoised - torch.expm1(-h) * (1 / (2 * r)) * (denoised - old_uncond_denoised)
        x = denoised + denoised_mix + torch.exp(-h) * x
        old_uncond_denoised = uncond_denoised
    return x

@torch.no_grad()
def sample_ode(model, x, sigmas, extra_args=None, callback=None, disable=None, solver="dopri5", rtol=1e-3, atol=1e-4, max_steps=250):
    """Implements ODE-based sampling."""
    sampler = ODESampler(solver, rtol, atol, max_steps)
    return sampler(model, x, sigmas, extra_args=extra_args, callback=callback, disable=disable)

@torch.no_grad()
def sample_dpmpp_3m_sde_cfg_pp(model, x, sigmas, extra_args=None, callback=None, disable=None, eta=None, s_noise=None, noise_sampler=None):
    """DPM-Solver++(3M) SDE."""
    eta = modules.shared.opts.dpmpp_3m_sde_cfg_pp_eta if eta is None else eta
    s_noise = modules.shared.opts.dpmpp_3m_sde_cfg_pp_s_noise if s_noise is None else s_noise

    if len(sigmas) <= 1:
        return x

    seed = extra_args.get("seed", None)
    sigma_min, sigma_max = sigmas[sigmas > 0].min(), sigmas.max()
    noise_sampler = BrownianTreeNoiseSampler(x, sigma_min, sigma_max, seed=seed, cpu=True) if noise_sampler is None else noise_sampler
    extra_args = {} if extra_args is None else extra_args
    s_in = x.new_ones([x.shape[0]])

    denoised_1, denoised_2 = None, None
    h, h_1, h_2 = None, None, None

    temp = [0]
    def post_cfg_function(args):
        temp[0] = args["uncond_denoised"]
        return args["denoised"]

    model_options = extra_args.get("model_options", {}).copy()
    extra_args["model_options"] = ldm_patched.modules.model_patcher.set_model_options_post_cfg_function(model_options, post_cfg_function, disable_cfg1_optimization=True)

    for i in trange(len(sigmas) - 1, disable=disable):
        denoised = model(x, sigmas[i] * s_in, **extra_args)
        if callback is not None:
            callback({'x': x, 'i': i, 'sigma': sigmas[i], 'sigma_hat': sigmas[i], 'denoised': denoised})
        if sigmas[i + 1] == 0:
            # Denoising step
            x = denoised
        else:
            t, s = -sigmas[i].log(), -sigmas[i + 1].log()
            h = s - t
            h_eta = h * (eta + 1)

            x = torch.exp(-h_eta) * (x + (denoised - temp[0])) + (-h_eta).expm1().neg() * denoised

            if h_2 is not None:
                r0 = h_1 / h
                r1 = h_2 / h
                d1_0 = (denoised - denoised_1) / r0
                d1_1 = (denoised_1 - denoised_2) / r1
                d1 = d1_0 + (d1_0 - d1_1) * r0 / (r0 + r1)
                d2 = (d1_0 - d1_1) / (r0 + r1)
                phi_2 = h_eta.neg().expm1() / h_eta + 1
                phi_3 = phi_2 / h_eta - 0.5
                x = x + phi_2 * d1 - phi_3 * d2
            elif h_1 is not None:
                r = h_1 / h
                d = (denoised - denoised_1) / r
                phi_2 = h_eta.neg().expm1() / h_eta + 1
                x = x + phi_2 * d

            if eta:
                x = x + noise_sampler(sigmas[i], sigmas[i + 1]) * sigmas[i + 1] * (-2 * h * eta).expm1().neg().sqrt() * s_noise

        denoised_1, denoised_2 = denoised, denoised_1
        h_1, h_2 = h, h_1
    return x

@torch.no_grad()
def sample_dpmpp_2m_dy(
    model,
    x,
    sigmas,
    extra_args=None,
    callback=None,
    disable=None,
    s_noise=None,
    s_dy_pow=None,
    s_extra_steps=None,
):
    """DPM-Solver++(2M) with dynamic thresholding."""
    s_noise = modules.shared.opts.dpmpp_2m_dy_s_noise if s_noise is None else s_noise
    s_dy_pow = modules.shared.opts.dpmpp_2m_dy_s_dy_pow if s_dy_pow is None else s_dy_pow
    s_extra_steps = modules.shared.opts.dpmpp_2m_dy_s_extra_steps if s_extra_steps is None else s_extra_steps
    extra_args = {} if extra_args is None else extra_args
    s_in = x.new_ones([x.shape[0]])
    sigma_fn = lambda t: t.neg().exp()
    t_fn = lambda sigma: sigma.log().neg()
    old_denoised = None
    h_last = None
    h = None

    for i in trange(len(sigmas) - 1, disable=disable):
        gamma = 2**0.5 - 1
        if s_dy_pow >= 0:
            gamma = gamma * (1.0 - (i / (len(sigmas) - 2)) ** s_dy_pow)
        sigma_hat = sigmas[i] * (gamma + 1)
        if gamma > 0:
            eps = torch.randn_like(x) * s_noise
            x = x - eps * (sigma_hat**2 - sigmas[i] ** 2) ** 0.5
        denoised = model(x, sigma_hat * s_in, **extra_args)
        if callback is not None:
            callback({"x": x, "i": i, "sigma": sigmas[i], "sigma_hat": sigma_hat, "denoised": denoised})
        t, t_next = t_fn(sigma_hat), t_fn(sigmas[i + 1])
        h = t_next - t
        if old_denoised is None or sigmas[i + 1] == 0:
            x = (sigma_fn(t_next) / sigma_fn(t)) * x - (-h).expm1() * denoised
        else:
            r = h_last / h
            denoised_d = (1 + 1 / (2 * r)) * denoised - (1 / (2 * r)) * old_denoised
            x = (sigma_fn(t_next) / sigma_fn(t)) * x - (-h).expm1() * denoised_d
        old_denoised = denoised
        h_last = h
    return x


@torch.no_grad()
def sample_dpmpp_2m_sde_dy(
    model,
    x,
    sigmas,
    extra_args=None,
    callback=None,
    disable=None,
    eta=None,
    s_noise=None,
    noise_sampler=None,
    solver_type=None,
    s_dy_pow=None,
    s_extra_steps=None,
):
    """DPM-Solver++(2M) SDE with dynamic thresholding."""
    eta = modules.shared.opts.dpmpp_2m_sde_dy_eta if eta is None else eta
    s_noise = modules.shared.opts.dpmpp_2m_sde_dy_s_noise if s_noise is None else s_noise
    solver_type = modules.shared.opts.dpmpp_2m_sde_dy_solver_type if solver_type is None else solver_type
    s_dy_pow = modules.shared.opts.dpmpp_2m_sde_dy_s_dy_pow if s_dy_pow is None else s_dy_pow
    s_extra_steps = modules.shared.opts.dpmpp_2m_sde_dy_s_extra_steps if s_extra_steps is None else s_extra_steps
    if len(sigmas) <= 1:
        return x

    if solver_type not in {"heun", "midpoint"}:
        raise ValueError("solver_type must be 'heun' or 'midpoint'")

    gamma = 2**0.5 - 1

    seed = extra_args.get("seed", None)
    sigma_min, sigma_max = sigmas[sigmas > 0].min(), sigmas.max() * (gamma + 1)
    noise_sampler = BrownianTreeNoiseSampler(x, sigma_min, sigma_max, seed=seed, cpu=True) if noise_sampler is None else noise_sampler
    extra_args = {} if extra_args is None else extra_args
    s_in = x.new_ones([x.shape[0]])

    old_denoised = None
    h_last = None
    h = None

    for i in trange(len(sigmas) - 1, disable=disable):
        if s_dy_pow >= 0:
            gamma = gamma * (1.0 - (i / (len(sigmas) - 2)) ** s_dy_pow)
        sigma_hat = sigmas[i] * (gamma + 1)
        if gamma > 0:
            eps = torch.randn_like(x) * s_noise
            x = x - eps * (sigma_hat**2 - sigmas[i] ** 2) ** 0.5
        denoised = model(x, sigma_hat * s_in, **extra_args)
        if callback is not None:
            callback({"x": x, "i": i, "sigma": sigmas[i], "sigma_hat": sigma_hat, "denoised": denoised})
        if sigmas[i + 1] == 0:
            # Denoising step
            x = denoised
        else:
            # DPM-Solver++(2M) SDE
            t, s = -sigma_hat.log(), -sigmas[i + 1].log()
            h = s - t
            eta_h = eta * h

            x = sigmas[i + 1] / sigma_hat * (-eta_h).exp() * x + (-h - eta_h).expm1().neg() * denoised

            if old_denoised is not None:
                r = h_last / h
                if solver_type == "heun":
                    x = x + ((-h - eta_h).expm1().neg() / (-h - eta_h) + 1) * (1 / r) * (denoised - old_denoised)
                elif solver_type == "midpoint":
                    x = x + 0.5 * (-h - eta_h).expm1().neg() * (1 / r) * (denoised - old_denoised)

            # TODO not working properly
            if eta:
                x = x + noise_sampler(sigma_hat, sigmas[i + 1] * (gamma + 1)) * sigmas[i + 1] * (-2 * eta_h).expm1().neg().sqrt() * s_noise

        old_denoised = denoised
        h_last = h
    return x


@torch.no_grad()
def sample_dpmpp_3m_sde_dy(
    model,
    x,
    sigmas,
    extra_args=None,
    callback=None,
    disable=None,
    eta=None,
    s_noise=None,
    noise_sampler=None,
    s_dy_pow=None,
    s_extra_steps=None,
):
    """DPM-Solver++(3M) SDE with dynamic thresholding."""
    eta = modules.shared.opts.dpmpp_3m_sde_dy_eta if eta is None else eta
    s_noise = modules.shared.opts.dpmpp_3m_sde_dy_s_noise if s_noise is None else s_noise
    s_dy_pow = modules.shared.opts.dpmpp_3m_sde_dy_s_dy_pow if s_dy_pow is None else s_dy_pow
    s_extra_steps = modules.shared.opts.dpmpp_3m_sde_dy_s_extra_steps if s_extra_steps is None else s_extra_steps

    if len(sigmas) <= 1:
        return x

    gamma = 2**0.5 - 1

    seed = extra_args.get("seed", None)
    sigma_min, sigma_max = sigmas[sigmas > 0].min(), sigmas.max() * (gamma + 1)
    noise_sampler = BrownianTreeNoiseSampler(x, sigma_min, sigma_max, seed=seed, cpu=True) if noise_sampler is None else noise_sampler
    extra_args = {} if extra_args is None else extra_args
    s_in = x.new_ones([x.shape[0]])

    denoised_1, denoised_2 = None, None
    h, h_1, h_2 = None, None, None

    for i in trange(len(sigmas) - 1, disable=disable):
        if s_dy_pow >= 0:
            gamma = gamma * (1.0 - (i / (len(sigmas) - 2)) ** s_dy_pow)
        sigma_hat = sigmas[i] * (gamma + 1)
        if gamma > 0:
            eps = torch.randn_like(x) * s_noise
            x = x - eps * (sigma_hat**2 - sigmas[i] ** 2) ** 0.5
        denoised = model(x, sigma_hat * s_in, **extra_args)
        if callback is not None:
            callback({"x": x, "i": i, "sigma": sigmas[i], "sigma_hat": sigma_hat, "denoised": denoised})
        if sigmas[i + 1] == 0:
            # Denoising step
            x = denoised
        else:
            t, s = -sigma_hat.log(), -sigmas[i + 1].log()
            h = s - t
            h_eta = h * (eta + 1)

            x = torch.exp(-h_eta) * x + (-h_eta).expm1().neg() * denoised

            if h_2 is not None:
                r0 = h_1 / h
                r1 = h_2 / h
                d1_0 = (denoised - denoised_1) / r0
                d1_1 = (denoised_1 - denoised_2) / r1
                d1 = d1_0 + (d1_0 - d1_1) * r0 / (r0 + r1)
                d2 = (d1_0 - d1_1) / (r0 + r1)
                phi_2 = h_eta.neg().expm1() / h_eta + 1
                phi_3 = phi_2 / h_eta - 0.5
                x = x + phi_2 * d1 - phi_3 * d2
            elif h_1 is not None:
                r = h_1 / h
                d = (denoised - denoised_1) / r
                phi_2 = h_eta.neg().expm1() / h_eta + 1
                x = x + phi_2 * d

            # TODO not working properly
            if eta:
                x = x + noise_sampler(sigmas[i], sigmas[i + 1] * (gamma + 1)) * sigmas[i + 1] * (-2 * h * eta).expm1().neg().sqrt() * s_noise

        denoised_1, denoised_2 = denoised, denoised_1
        h_1, h_2 = h, h_1
    return x


@torch.no_grad()
def sample_dpmpp_3m_dy(
    model,
    x,
    sigmas,
    extra_args=None,
    callback=None,
    disable=None,
    s_noise=None,
    noise_sampler=None,
    s_dy_pow=None,
    s_extra_steps=None,
):
    s_noise = modules.shared.opts.dpmpp_3m_dy_s_noise if s_noise is None else s_noise
    s_dy_pow = modules.shared.opts.dpmpp_3m_dy_s_dy_pow if s_dy_pow is None else s_dy_pow
    s_extra_steps = modules.shared.opts.dpmpp_3m_dy_s_extra_steps if s_extra_steps is None else s_extra_steps
    return sample_dpmpp_3m_sde_dy(
        model,
        x,
        sigmas,
        extra_args,
        callback,
        disable,
        0.0,
        s_noise,
        noise_sampler,
        s_dy_pow,
        s_extra_steps,
    )

@torch.no_grad()
def dy_sampling_step_cfg_pp(x, model, sigma_next, i, sigma, sigma_hat, callback, **extra_args):
    temp = [0]

    def post_cfg_function(args):
        temp[0] = args["uncond_denoised"]
        return args["denoised"]

    model_options = extra_args.get("model_options", {}).copy()
    extra_args["model_options"] = ldm_patched.modules.model_patcher.set_model_options_post_cfg_function(
        model_options, post_cfg_function, disable_cfg1_optimization=True
    )

    original_shape = x.shape
    batch_size, channels, m, n = original_shape[0], original_shape[1], original_shape[2] // 2, original_shape[3] // 2
    extra_row = x.shape[2] % 2 == 1
    extra_col = x.shape[3] % 2 == 1

    if extra_row:
        extra_row_content = x[:, :, -1:, :]
        x = x[:, :, :-1, :]
    if extra_col:
        extra_col_content = x[:, :, :, -1:]
        x = x[:, :, :, :-1]

    a_list = x.unfold(2, 2, 2).unfold(3, 2, 2).contiguous().view(batch_size, channels, m * n, 2, 2)
    c = a_list[:, :, :, 1, 1].view(batch_size, channels, m, n)

    with Rescaler(model, c, "nearest-exact", **extra_args) as rescaler:
        denoised = model(c, sigma_hat * c.new_ones([c.shape[0]]), **rescaler.extra_args)
    if callback is not None:
        callback({"x": c, "i": i, "sigma": sigma, "sigma_hat": sigma_hat, "denoised": denoised})

    d = to_d(c, sigma_hat, temp[0])
    c = denoised + d * sigma_next

    d_list = c.view(batch_size, channels, m * n, 1, 1)
    a_list[:, :, :, 1, 1] = d_list[:, :, :, 0, 0]
    x = a_list.view(batch_size, channels, m, n, 2, 2).permute(0, 1, 2, 4, 3, 5).reshape(batch_size, channels, 2 * m, 2 * n)

    if extra_row or extra_col:
        x_expanded = torch.zeros(original_shape, dtype=x.dtype, device=x.device)
        x_expanded[:, :, : 2 * m, : 2 * n] = x
        if extra_row:
            x_expanded[:, :, -1:, : 2 * n + 1] = extra_row_content
        if extra_col:
            x_expanded[:, :, : 2 * m, -1:] = extra_col_content
        if extra_row and extra_col:
            x_expanded[:, :, -1:, -1:] = extra_col_content[:, :, -1:, :]
        x = x_expanded

    return x


@torch.no_grad()
def sample_euler_dy_cfg_pp(
    model,
    x,
    sigmas,
    extra_args=None,
    callback=None,
    disable=None,
    s_churn=None,
    s_tmin=None,
    s_tmax=float("inf"),
    s_noise=None,
    s_dy_pow=None,
    s_extra_steps=None,
):
    """Euler with dynamic thresholding and CFG++."""
    s_churn = modules.shared.opts.euler_dy_cfg_pp_s_churn if s_churn is None else s_churn
    s_tmin = modules.shared.opts.euler_dy_cfg_pp_s_tmin if s_tmin is None else s_tmin
    s_noise = modules.shared.opts.euler_dy_cfg_pp_s_noise if s_noise is None else s_noise
    s_dy_pow = modules.shared.opts.euler_dy_cfg_pp_s_dy_pow if s_dy_pow is None else s_dy_pow
    s_extra_steps = modules.shared.opts.euler_dy_cfg_pp_s_extra_steps if s_extra_steps is None else s_extra_steps
    extra_args = {} if extra_args is None else extra_args
    s_in = x.new_ones([x.shape[0]])

    temp = [0]

    def post_cfg_function(args):
        temp[0] = args["uncond_denoised"]
        return args["denoised"]

    model_options = extra_args.get("model_options", {}).copy()
    extra_args["model_options"] = ldm_patched.modules.model_patcher.set_model_options_post_cfg_function(
        model_options, post_cfg_function, disable_cfg1_optimization=True
    )

    for i in trange(len(sigmas) - 1, disable=disable):
        gamma = max(s_churn / (len(sigmas) - 1), 2**0.5 - 1) if s_tmin <= sigmas[i] <= s_tmax else 0.0
        if s_dy_pow >= 0:
            gamma = gamma * (1.0 - (i / (len(sigmas) - 2)) ** s_dy_pow)
        sigma_hat = sigmas[i] * (gamma + 1)
        # print(sigma_hat)
        dt = sigmas[i + 1] - sigma_hat
        if gamma > 0:
            eps = torch.randn_like(x) * s_noise
            x = x - eps * (sigma_hat**2 - sigmas[i] ** 2) ** 0.5
        denoised = model(x, sigma_hat * s_in, **extra_args)
        if callback is not None:
            callback({"x": x, "i": i, "sigma": sigmas[i], "sigma_hat": sigma_hat, "denoised": denoised})
        d = to_d(x, sigma_hat, temp[0])
        # Euler method
        x = denoised + d * sigmas[i + 1]
        if sigmas[i + 1] > 0 and s_extra_steps:
            if i // 2 == 1:
                x = dy_sampling_step_cfg_pp(x, model, sigmas[i + 1], i, sigmas[i], sigma_hat, callback, **extra_args)
    return x


@torch.no_grad()
def smea_sampling_step_cfg_pp(x, model, sigma_next, i, sigma, sigma_hat, callback, **extra_args):
    temp = [0]

    def post_cfg_function(args):
        temp[0] = args["uncond_denoised"]
        return args["denoised"]

    model_options = extra_args.get("model_options", {}).copy()
    extra_args["model_options"] = ldm_patched.modules.model_patcher.set_model_options_post_cfg_function(
        model_options, post_cfg_function, disable_cfg1_optimization=True
    )

    m, n = x.shape[2], x.shape[3]
    x = torch.nn.functional.interpolate(input=x, scale_factor=(1.25, 1.25), mode="nearest-exact")

    with Rescaler(model, x, "nearest-exact", **extra_args) as rescaler:
        denoised = model(x, sigma_hat * x.new_ones([x.shape[0]]), **rescaler.extra_args)
    if callback is not None:
        callback({"x": x, "i": i, "sigma": sigma, "sigma_hat": sigma_hat, "denoised": denoised})

    d = to_d(x, sigma_hat, temp[0])
    x = denoised + d * sigma_next
    x = torch.nn.functional.interpolate(input=x, size=(m, n), mode="nearest-exact")
    return x


@torch.no_grad()
def sample_euler_smea_dy_cfg_pp(
    model,
    x,
    sigmas,
    extra_args=None,
    callback=None,
    disable=None,
    s_churn=None,
    s_tmin=None,
    s_tmax=float("inf"),
    s_noise=None,
    s_dy_pow=None,
    s_extra_steps=None,
):
    """Euler with SMEA, dynamic thresholding and CFG++."""
    s_churn = modules.shared.opts.euler_smea_dy_cfg_pp_s_churn if s_churn is None else s_churn
    s_tmin = modules.shared.opts.euler_smea_dy_cfg_pp_s_tmin if s_tmin is None else s_tmin
    s_noise = modules.shared.opts.euler_smea_dy_cfg_pp_s_noise if s_noise is None else s_noise
    s_dy_pow = modules.shared.opts.euler_smea_dy_cfg_pp_s_dy_pow if s_dy_pow is None else s_dy_pow
    s_extra_steps = modules.shared.opts.euler_smea_dy_cfg_pp_s_extra_steps if s_extra_steps is None else s_extra_steps
    extra_args = {} if extra_args is None else extra_args
    s_in = x.new_ones([x.shape[0]])

    temp = [0]

    def post_cfg_function(args):
        temp[0] = args["uncond_denoised"]
        return args["denoised"]

    model_options = extra_args.get("model_options", {}).copy()
    extra_args["model_options"] = ldm_patched.modules.model_patcher.set_model_options_post_cfg_function(
        model_options, post_cfg_function, disable_cfg1_optimization=True
    )

    for i in trange(len(sigmas) - 1, disable=disable):
        gamma = max(s_churn / (len(sigmas) - 1), 2**0.5 - 1) if s_tmin <= sigmas[i] <= s_tmax else 0.0
        if s_dy_pow >= 0:
            gamma = gamma * (1.0 - (i / (len(sigmas) - 2)) ** s_dy_pow)
        sigma_hat = sigmas[i] * (gamma + 1)
        dt = sigmas[i + 1] - sigma_hat
        if gamma > 0:
            eps = torch.randn_like(x) * s_noise
            x = x - eps * (sigma_hat**2 - sigmas[i] ** 2) ** 0.5
        denoised = model(x, sigma_hat * s_in, **extra_args)
        if callback is not None:
            callback({"x": x, "i": i, "sigma": sigmas[i], "sigma_hat": sigma_hat, "denoised": denoised})
        d = to_d(x, sigma_hat, temp[0])
        # Euler method
        x = denoised + d * sigmas[i + 1]
        if sigmas[i + 1] > 0 and s_extra_steps:
            if i + 1 // 2 == 1:
                x = dy_sampling_step_cfg_pp(x, model, sigmas[i + 1], i, sigmas[i], sigma_hat, callback, **extra_args)
            if i + 1 // 2 == 0:
                x = smea_sampling_step_cfg_pp(x, model, sigmas[i + 1], i, sigmas[i], sigma_hat, callback, **extra_args)
    return x


@torch.no_grad()
def sample_euler_ancestral_dy_cfg_pp(
    model,
    x,
    sigmas,
    extra_args=None,
    callback=None,
    disable=None,
    eta=None,
    s_noise=None,
    noise_sampler=None,
    s_dy_pow=None,
    s_extra_steps=None,
):
    """Euler ancestral with dynamic thresholding and CFG++."""
    eta = modules.shared.opts.euler_ancestral_dy_cfg_pp_eta if eta is None else eta
    s_noise = modules.shared.opts.euler_ancestral_dy_cfg_pp_s_noise if s_noise is None else s_noise
    s_dy_pow = modules.shared.opts.euler_ancestral_dy_cfg_pp_s_dy_pow if s_dy_pow is None else s_dy_pow
    s_extra_steps = modules.shared.opts.euler_ancestral_dy_cfg_pp_s_extra_steps if s_extra_steps is None else s_extra_steps
    extra_args = {} if extra_args is None else extra_args
    noise_sampler = default_noise_sampler(x) if noise_sampler is None else noise_sampler

    temp = [0]

    def post_cfg_function(args):
        temp[0] = args["uncond_denoised"]
        return args["denoised"]

    model_options = extra_args.get("model_options", {}).copy()
    extra_args["model_options"] = ldm_patched.modules.model_patcher.set_model_options_post_cfg_function(
        model_options, post_cfg_function, disable_cfg1_optimization=True
    )

    s_in = x.new_ones([x.shape[0]])
    for i in trange(len(sigmas) - 1, disable=disable):
        gamma = 2**0.5 - 1
        if s_dy_pow >= 0:
            gamma = gamma * (1.0 - (i / (len(sigmas) - 2)) ** s_dy_pow)
        sigma_hat = sigmas[i] * (gamma + 1)
        if gamma > 0:
            eps = torch.randn_like(x) * s_noise
            x = x - eps * (sigma_hat**2 - sigmas[i] ** 2) ** 0.5

        denoised = model(x, sigma_hat * s_in, **extra_args)
        sigma_down, sigma_up = get_ancestral_step(sigma_hat, sigmas[i + 1], eta=eta)

        if callback is not None:
            callback({"x": x, "i": i, "sigma": sigmas[i], "sigma_hat": sigma_hat, "denoised": denoised})
        d = to_d(x, sigma_hat, temp[0])
        # Euler method
        dt = sigma_down - sigma_hat
        x = denoised + d * sigma_down
        if sigmas[i + 1] > 0:
            x = x + noise_sampler(sigma_hat, sigmas[i + 1] * (gamma + 1)) * s_noise * sigma_up
    return x


@torch.no_grad()
def sample_dpmpp_2m_dy_cfg_pp(
    model,
    x,
    sigmas,
    extra_args=None,
    callback=None,
    disable=None,
    s_noise=None,
    s_dy_pow=None,
    s_extra_steps=None,
):
    """DPM-Solver++(2M) with dynamic thresholding and CFG++."""
    s_noise = modules.shared.opts.dpmpp_2m_dy_cfg_pp_s_noise if s_noise is None else s_noise
    s_dy_pow = modules.shared.opts.dpmpp_2m_dy_cfg_pp_s_dy_pow if s_dy_pow is None else s_dy_pow
    s_extra_steps = modules.shared.opts.dpmpp_2m_dy_cfg_pp_s_extra_steps if s_extra_steps is None else s_extra_steps    
    """DPM-Solver++(2M)."""
    extra_args = {} if extra_args is None else extra_args
    s_in = x.new_ones([x.shape[0]])
    t_fn = lambda sigma: sigma.log().neg()

    old_uncond_denoised = None
    uncond_denoised = None
    h_last = None
    h = None

    def post_cfg_function(args):
        nonlocal uncond_denoised
        uncond_denoised = args["uncond_denoised"]
        return args["denoised"]

    model_options = extra_args.get("model_options", {}).copy()
    extra_args["model_options"] = ldm_patched.modules.model_patcher.set_model_options_post_cfg_function(
        model_options, post_cfg_function, disable_cfg1_optimization=True
    )

    for i in trange(len(sigmas) - 1, disable=disable):
        gamma = 2**0.5 - 1
        if s_dy_pow >= 0:
            gamma = gamma * (1.0 - (i / (len(sigmas) - 2)) ** s_dy_pow)
        sigma_hat = sigmas[i] * (gamma + 1)
        if gamma > 0:
            eps = torch.randn_like(x) * s_noise
            x = x - eps * (sigma_hat**2 - sigmas[i] ** 2) ** 0.5
        denoised = model(x, sigma_hat * s_in, **extra_args)
        if callback is not None:
            callback({"x": x, "i": i, "sigma": sigmas[i], "sigma_hat": sigma_hat, "denoised": denoised})
        t, t_next = t_fn(sigma_hat), t_fn(sigmas[i + 1])
        h = t_next - t
        if old_uncond_denoised is None or sigmas[i + 1] == 0:
            denoised_mix = -torch.exp(-h) * uncond_denoised
        else:
            r = h_last / h
            denoised_mix = -torch.exp(-h) * uncond_denoised - torch.expm1(-h) * (1 / (2 * r)) * (denoised - old_uncond_denoised)
        x = denoised + denoised_mix + torch.exp(-h) * x
        old_uncond_denoised = uncond_denoised
        h_last = h
    return x

@torch.no_grad()
def sample_clyb_4m_sde_momentumized(model, x, sigmas, extra_args=None, callback=None, disable=None, eta=1.0, s_noise=1., noise_sampler=None, momentum=0.0):
    """DPM-Solver++(3M) SDE, modified with an extra SDE, and momentumized in both the SDE and ODE(?). 'its a first' - Clybius 2023
    The expression for d1 is derived from the extrapolation formula given in the paper “Diffusion Monte Carlo with stochastic Hamiltonians” by M. Foulkes, L. Mitas, R. Needs, and G. Rajagopal. The formula is given as follows:
    d1 = d1_0 + (d1_0 - d1_1) * r2 / (r2 + r1) + ((d1_0 - d1_1) * r2 / (r2 + r1) - (d1_1 - d1_2) * r1 / (r0 + r1)) * r2 / ((r2 + r1) * (r0 + r1))
    (if this is an incorrect citing, we blame Google's Bard and OpenAI's ChatGPT for this and NOT me :^) )

    where d1_0, d1_1, and d1_2 are defined as follows:
    d1_0 = (denoised - denoised_1) / r2
    d1_1 = (denoised_1 - denoised_2) / r1
    d1_2 = (denoised_2 - denoised_3) / r0

    The variables r0, r1, and r2 are defined as follows:
    r0 = h_3 / h_2
    r1 = h_2 / h
    r2 = h / h_1
    """

    def momentum_func(diff, velocity, timescale=1.0, offset=-momentum / 2.0): # Diff is current diff, vel is previous diff
        if velocity is None:
            momentum_vel = diff
        else:
            momentum_vel = momentum * (timescale + offset) * velocity + (1 - momentum * (timescale + offset)) * diff
        return momentum_vel

    sigma_min, sigma_max = sigmas[sigmas > 0].min(), sigmas.max()

    noise_sampler = default_noise_sampler(x) if noise_sampler is None else noise_sampler

    extra_args = {} if extra_args is None else extra_args
    s_in = x.new_ones([x.shape[0]])

    denoised_1, denoised_2, denoised_3 = None, None, None
    h_1, h_2, h_3 = None, None, None
    vel, vel_sde = None, None
    for i in trange(len(sigmas) - 1, disable=disable):
        time = sigmas[i] / sigma_max
        denoised = model(x, sigmas[i] * s_in, **extra_args)

        if sigmas[i + 1] == 0:
            # Denoising step
            x = denoised
        else:
            t, s = -sigmas[i].log(), -sigmas[i + 1].log()
            h = s - t
            h_eta = h * (eta + 1)
            x_diff = momentum_func((-h_eta).expm1().neg() * denoised, vel, time)
            vel = x_diff
            x = torch.exp(-h_eta) * x + vel

            if h_3 is not None:
                r0 = h_1 / h
                r1 = h_2 / h
                r2 = h_3 / h
                d1_0 = (denoised   - denoised_1) / r0
                d1_1 = (denoised_1 - denoised_2) / r1
                d1_2 = (denoised_2 - denoised_3) / r2
                # d1 = d1_0 + (d1_0 - d1_1) * r0 / (r0 + r1) + ((d1_0 - d1_1) * r2 / (r1 + r2) - (d1_1 - d1_2) * r1 / (r0 + r1)) * r2 / ((r1 + r2) * (r0 + r1))
                # d2 = (d1_0 - d1_1) / (r0 + r1) + ((d1_0 - d1_1) * r2 / (r1 + r2) - (d1_1 - d1_2) * r1 / (r0 + r1)) / ((r1 + r2) * (r0 + r1))

                # r0 = h_3 / h_2
                # r1 = h_2 / h
                # r2 = h / h_1
                # d1_0 = (denoised - denoised_1) / r2
                # d1_1 = (denoised_1 - denoised_2) / r1
                # d1_2 = (denoised_2 - denoised_3) / r0
                d1 = d1_0 + (d1_0 - d1_1) * r2 / (r2 + r1) + ((d1_0 - d1_1) * r2 / (r2 + r1) - (d1_1 - d1_2) * r1 / (r0 + r1)) * r2 / ((r2 + r1) * (r0 + r1))
                d2 = (d1_0 - d1_1) / (r2 + r1) + ((d1_0 - d1_1) * r2 / (r2 + r1) - (d1_1 - d1_2) * r1 / (r0 + r1)) / ((r2 + r1) * (r0 + r1))
                phi_3 = h_eta.neg().expm1() / h_eta + 1
                phi_4 = phi_3 / h_eta - 0.5
                sde_diff = momentum_func(phi_3 * d1 - phi_4 * d2, vel_sde, time)
                vel_sde = sde_diff
                x = x + vel_sde
            elif h_2 is not None:
                r0 = h_1 / h
                r1 = h_2 / h
                d1_0 = (denoised - denoised_1) / r0
                d1_1 = (denoised_1 - denoised_2) / r1
                d1 = d1_0 + (d1_0 - d1_1) * r0 / (r0 + r1)
                d2 = (d1_0 - d1_1) / (r0 + r1)
                phi_2 = h_eta.neg().expm1() / h_eta + 1
                phi_3 = phi_2 / h_eta - 0.5
                sde_diff = momentum_func(phi_2 * d1 - phi_3 * d2, vel_sde, time)
                vel_sde = sde_diff
                x = x + vel_sde
            elif h_1 is not None:
                r = h_1 / h
                d = (denoised - denoised_1) / r
                phi_2 = h_eta.neg().expm1() / h_eta + 1
                sde_diff = momentum_func(phi_2 * d, vel_sde, time)
                vel_sde = sde_diff
                x = x + vel_sde

            if eta:
                x = x + noise_sampler(sigmas[i], sigmas[i + 1]) * sigmas[i + 1] * (-2 * h * eta).expm1().neg().sqrt() * s_noise

            denoised_1, denoised_2, denoised_3 = denoised, denoised_1, denoised_2
            h_1, h_2, h_3 = h, h_1, h_2

        if callback is not None:
            callback({'x': x, 'i': i, 'sigma': sigmas[i], 'sigma_hat': sigmas[i], 'denoised': denoised})

    return 

class DenoiserModel(Protocol):
  def __call__(self, x: FloatTensor, t: FloatTensor, *args, **kwargs) -> FloatTensor: ...

class RefinedExpCallbackPayload(TypedDict):
  x: FloatTensor
  i: int
  sigma: FloatTensor
  sigma_hat: FloatTensor

class RefinedExpCallback(Protocol):
  def __call__(self, payload: RefinedExpCallbackPayload) -> None: ...

class NoiseSampler(Protocol):
  def __call__(self, x: FloatTensor) -> FloatTensor: ...

class StepOutput(NamedTuple):
  x_next: FloatTensor
  denoised: FloatTensor
  denoised2: FloatTensor
  vel: FloatTensor
  vel_2: FloatTensor

def _gamma(
  n: int,
) -> int:
  """
  https://en.wikipedia.org/wiki/Gamma_function
  for every positive integer n,
  Γ(n) = (n-1)!
  """
  return math.factorial(n-1)

def _incomplete_gamma(
  s: int,
  x: float,
  gamma_s: Optional[int] = None
) -> float:
  """
  https://en.wikipedia.org/wiki/Incomplete_gamma_function#Special_values
  if s is a positive integer,
  Γ(s, x) = (s-1)!*∑{k=0..s-1}(x^k/k!)
  """
  if gamma_s is None:
    gamma_s = _gamma(s)

  sum_: float = 0
  # {k=0..s-1} inclusive
  for k in range(s):
    numerator: float = x**k
    denom: int = math.factorial(k)
    quotient: float = numerator/denom
    sum_ += quotient
  incomplete_gamma_: float = sum_ * math.exp(-x) * gamma_s
  return incomplete_gamma_

# by Katherine Crowson
def _phi_1(neg_h: FloatTensor):
  return torch.nan_to_num(torch.expm1(neg_h) / neg_h, nan=1.0)

# by Katherine Crowson
def _phi_2(neg_h: FloatTensor):
  return torch.nan_to_num((torch.expm1(neg_h) - neg_h) / neg_h**2, nan=0.5)

# by Katherine Crowson
def _phi_3(neg_h: FloatTensor):
  return torch.nan_to_num((torch.expm1(neg_h) - neg_h - neg_h**2 / 2) / neg_h**3, nan=1 / 6)

def _phi(
  neg_h: float,
  j: int,
):
  """
  For j={1,2,3}: you could alternatively use Kat's phi_1, phi_2, phi_3 which perform fewer steps

  Lemma 1
  https://arxiv.org/abs/2308.02157
  ϕj(-h) = 1/h^j*∫{0..h}(e^(τ-h)*(τ^(j-1))/((j-1)!)dτ)

  https://www.wolframalpha.com/input?i=integrate+e%5E%28%CF%84-h%29*%28%CF%84%5E%28j-1%29%2F%28j-1%29%21%29d%CF%84
  = 1/h^j*[(e^(-h)*(-τ)^(-j)*τ(j))/((j-1)!)]{0..h}
  https://www.wolframalpha.com/input?i=integrate+e%5E%28%CF%84-h%29*%28%CF%84%5E%28j-1%29%2F%28j-1%29%21%29d%CF%84+between+0+and+h
  = 1/h^j*((e^(-h)*(-h)^(-j)*h^j*(Γ(j)-Γ(j,-h)))/(j-1)!)
  = (e^(-h)*(-h)^(-j)*h^j*(Γ(j)-Γ(j,-h))/((j-1)!*h^j)
  = (e^(-h)*(-h)^(-j)*(Γ(j)-Γ(j,-h))/(j-1)!
  = (e^(-h)*(-h)^(-j)*(Γ(j)-Γ(j,-h))/Γ(j)
  = (e^(-h)*(-h)^(-j)*(1-Γ(j,-h)/Γ(j))

  requires j>0
  """
  assert j > 0
  gamma_: float = _gamma(j)
  incomp_gamma_: float = _incomplete_gamma(j, neg_h, gamma_s=gamma_)

  phi_: float = math.exp(neg_h) * neg_h**-j * (1-incomp_gamma_/gamma_)

  return phi_

class RESDECoeffsSecondOrder(NamedTuple):
  a2_1: float
  b1: float
  b2: float

def _de_second_order(
  h: float,
  c2: float,
  simple_phi_calc = False,
) -> RESDECoeffsSecondOrder:
  """
  Table 3
  https://arxiv.org/abs/2308.02157
  ϕi,j := ϕi,j(-h) = ϕi(-cj*h)
  a2_1 = c2ϕ1,2
       = c2ϕ1(-c2*h)
  b1 = ϕ1 - ϕ2/c2
  """
  if simple_phi_calc:
    # Kat computed simpler expressions for phi for cases j={1,2,3}
    a2_1: float = c2 * _phi_1(-c2*h)
    phi1: float = _phi_1(-h)
    phi2: float = _phi_2(-h)
  else:
    # I computed general solution instead.
    # they're close, but there are slight differences. not sure which would be more prone to numerical error.
    a2_1: float = c2 * _phi(j=1, neg_h=-c2*h)
    phi1: float = _phi(j=1, neg_h=-h)
    phi2: float = _phi(j=2, neg_h=-h)
  phi2_c2: float = phi2/c2
  b1: float = phi1 - phi2_c2
  b2: float = phi2_c2
  return RESDECoeffsSecondOrder(
    a2_1=a2_1,
    b1=b1,
    b2=b2,
  )  

def _refined_exp_sosu_step(
  model: DenoiserModel,
  x: FloatTensor,
  sigma: FloatTensor,
  sigma_next: FloatTensor,
  c2 = 0.5,
  extra_args: Dict[str, Any] = {},
  pbar: Optional[tqdm] = None,
  simple_phi_calc = False,
  momentum = 0.0,
  vel = None,
  vel_2 = None,
  time = None
) -> StepOutput:
  """
  Algorithm 1 "RES Second order Single Update Step with c2"
  https://arxiv.org/abs/2308.02157

  Parameters:
    model (`DenoiserModel`): a k-diffusion wrapped denoiser model (e.g. a subclass of DiscreteEpsDDPMDenoiser)
    x (`FloatTensor`): noised latents (or RGB I suppose), e.g. torch.randn((B, C, H, W)) * sigma[0]
    sigma (`FloatTensor`): timestep to denoise
    sigma_next (`FloatTensor`): timestep+1 to denoise
    c2 (`float`, *optional*, defaults to .5): partial step size for solving ODE. .5 = midpoint method
    extra_args (`Dict[str, Any]`, *optional*, defaults to `{}`): kwargs to pass to `model#__call__()`
    pbar (`tqdm`, *optional*, defaults to `None`): progress bar to update after each model call
    simple_phi_calc (`bool`, *optional*, defaults to `True`): True = calculate phi_i,j(-h) via simplified formulae specific to j={1,2}. False = Use general solution that works for any j. Mathematically equivalent, but could be numeric differences.
  """

  def momentum_func(diff, velocity, timescale=1.0, offset=-momentum / 2.0): # Diff is current diff, vel is previous diff
    if velocity is None:
        momentum_vel = diff
    else:
        momentum_vel = momentum * (timescale + offset) * velocity + (1 - momentum * (timescale + offset)) * diff
    return momentum_vel

  lam_next, lam = (s.log().neg() for s in (sigma_next, sigma))

  # type hints aren't strictly true regarding float vs FloatTensor.
  # everything gets promoted to `FloatTensor` after interacting with `sigma: FloatTensor`.
  # I will use float to indicate any variables which are scalars.
  h: float = lam_next - lam
  a2_1, b1, b2 = _de_second_order(h=h, c2=c2, simple_phi_calc=simple_phi_calc)
  
  denoised: FloatTensor = model(x, sigma.repeat(x.size(0)), **extra_args)
  # if pbar is not None:
    # pbar.update(0.5)

  c2_h: float = c2*h

  diff_2 = momentum_func(a2_1*h*denoised, vel_2, time)
  vel_2 = diff_2
  x_2: FloatTensor = math.exp(-c2_h)*x + diff_2
  lam_2: float = lam + c2_h
  sigma_2: float = lam_2.neg().exp()

  denoised2: FloatTensor = model(x_2, sigma_2.repeat(x_2.size(0)), **extra_args)
  if pbar is not None:
    pbar.update()

  diff = momentum_func(h*(b1*denoised + b2*denoised2), vel, time)
  vel = diff

  x_next: FloatTensor = math.exp(-h)*x + diff
  
  return StepOutput(
    x_next=x_next,
    denoised=denoised,
    denoised2=denoised2,
    vel=vel,
    vel_2=vel_2,
  )
  

@no_grad()
def sample_refined_exp_s(
  model: FloatTensor,
  x: FloatTensor,
  sigmas: FloatTensor,
  denoise_to_zero: bool = True,
  extra_args: Dict[str, Any] = {},
  callback: Optional[RefinedExpCallback] = None,
  disable: Optional[bool] = None,
  ita: FloatTensor = torch.zeros((1,)),
  c2 = .5,
  noise_sampler: NoiseSampler = torch.randn_like,
  simple_phi_calc = False,
  momentum = 0.0,
):
  """
  Refined Exponential Solver (S).
  Algorithm 2 "RES Single-Step Sampler" with Algorithm 1 second-order step
  https://arxiv.org/abs/2308.02157

  Parameters:
    model (`DenoiserModel`): a k-diffusion wrapped denoiser model (e.g. a subclass of DiscreteEpsDDPMDenoiser)
    x (`FloatTensor`): noised latents (or RGB I suppose), e.g. torch.randn((B, C, H, W)) * sigma[0]
    sigmas (`FloatTensor`): sigmas (ideally an exponential schedule!) e.g. get_sigmas_exponential(n=25, sigma_min=model.sigma_min, sigma_max=model.sigma_max)
    denoise_to_zero (`bool`, *optional*, defaults to `True`): whether to finish with a first-order step down to 0 (rather than stopping at sigma_min). True = fully denoise image. False = match Algorithm 2 in paper
    extra_args (`Dict[str, Any]`, *optional*, defaults to `{}`): kwargs to pass to `model#__call__()`
    callback (`RefinedExpCallback`, *optional*, defaults to `None`): you can supply this callback to see the intermediate denoising results, e.g. to preview each step of the denoising process
    disable (`bool`, *optional*, defaults to `False`): whether to hide `tqdm`'s progress bar animation from being printed
    ita (`FloatTensor`, *optional*, defaults to 0.): degree of stochasticity, η, for each timestep. tensor shape must be broadcastable to 1-dimensional tensor with length `len(sigmas) if denoise_to_zero else len(sigmas)-1`. each element should be from 0 to 1.
         - if used: batch noise doesn't match non-batch
    c2 (`float`, *optional*, defaults to .5): partial step size for solving ODE. .5 = midpoint method
    noise_sampler (`NoiseSampler`, *optional*, defaults to `torch.randn_like`): method used for adding noise
    simple_phi_calc (`bool`, *optional*, defaults to `True`): True = calculate phi_i,j(-h) via simplified formulae specific to j={1,2}. False = Use general solution that works for any j. Mathematically equivalent, but could be numeric differences.
  """
  #assert sigmas[-1] == 0
  device = x.device
  ita = ita.to(device)
  sigmas = sigmas.to(device)

  sigma_min, sigma_max = sigmas[sigmas > 0].min(), sigmas.max()

  vel, vel_2 = None, None
  with tqdm(disable=disable, total=len(sigmas)-(1 if denoise_to_zero else 2)) as pbar:
    for i, (sigma, sigma_next) in enumerate(pairwise(sigmas[:-1].split(1))):
      time = sigmas[i] / sigma_max
      if 'sigma' not in locals():
        sigma = sigmas[i]
      eps = torch.randn_like(x).float()
      sigma_hat = sigma * (1 + ita)
      x_hat = x + (sigma_hat ** 2 - sigma ** 2).sqrt() * eps
      x_next, denoised, denoised2, vel, vel_2 = _refined_exp_sosu_step(
        model,
        x_hat,
        sigma_hat,
        sigma_next,
        c2=c2,
        extra_args=extra_args,
        pbar=pbar,
        simple_phi_calc=simple_phi_calc,
        momentum = momentum,
        vel = vel,
        vel_2 = vel_2,
        time = time
      )
      if callback is not None:
        payload = RefinedExpCallbackPayload(
          x=x,
          i=i,
          sigma=sigma,
          sigma_hat=sigma_hat,
          denoised=denoised,
          denoised2=denoised2,
        )
        callback(payload)
      x = x_next
    if denoise_to_zero:
      eps = torch.randn_like(x).float()
      sigma_hat = sigma * (1 + ita)
      x_hat = x + (sigma_hat ** 2 - sigma ** 2).sqrt() * eps
      x_next: FloatTensor = model(x_hat, sigma.to(x_hat.device).repeat(x_hat.size(0)), **extra_args)
      pbar.update()

      if callback is not None:
        payload = RefinedExpCallbackPayload(
          x=x,
          i=i,
          sigma=sigma,
          sigma_hat=sigma_hat,
          denoised=denoised,
          denoised2=denoised2,
        )
        callback(payload)


      x = x_next
  return x

# Many thanks to Kat + Birch-San for this wonderful sampler implementation! https://github.com/Birch-san/sdxl-play/commits/res/
def sample_res_solver(model, x, sigmas, extra_args=None, callback=None, disable=None, noise_sampler_type="gaussian", noise_sampler=None, denoise_to_zero=True, simple_phi_calc=False, c2=0.5, ita=torch.Tensor((0.0,)), momentum=0.0):
    return sample_refined_exp_s(model, x, sigmas, extra_args=extra_args, callback=callback, disable=disable, noise_sampler=noise_sampler, denoise_to_zero=denoise_to_zero, simple_phi_calc=simple_phi_calc, c2=c2, ita=ita, momentum=momentum)

@torch.no_grad()
def sample_kohaku_lonyu_yog_cfg_pp(
    model, 
    x, 
    sigmas, 
    extra_args=None, 
    callback=None, 
    disable=None, 
    s_churn=None, 
    s_tmin=None,
    s_tmax=float('inf'), 
    s_noise=None, 
    noise_sampler=None, 
    eta=None
):
    """Kohaku_LoNyu_Yog sampler with CFG++ implementation"""
    # Get values from shared options if not provided
    s_churn = modules.shared.opts.kohaku_lonyu_yog_s_cfgpp_churn if s_churn is None else s_churn
    s_tmin = modules.shared.opts.kohaku_lonyu_yog_s_cfgpp_tmin if s_tmin is None else s_tmin
    s_noise = modules.shared.opts.kohaku_lonyu_yog_s_cfgpp_noise if s_noise is None else s_noise
    eta = modules.shared.opts.kohaku_lonyu_yog_cfgpp_eta if eta is None else eta

    extra_args = {} if extra_args is None else extra_args
    noise_sampler = default_noise_sampler(x) if noise_sampler is None else noise_sampler
    
    # Set up CFG++ components
    temp = [0]
    def post_cfg_function(args):
        temp[0] = args["uncond_denoised"]
        return args["denoised"]
    
    model_options = extra_args.get("model_options", {}).copy()
    extra_args["model_options"] = ldm_patched.modules.model_patcher.set_model_options_post_cfg_function(
        model_options, post_cfg_function, disable_cfg1_optimization=True
    )
    
    s_in = x.new_ones([x.shape[0]])
    
    for i in trange(len(sigmas) - 1, disable=disable):
        gamma = min(s_churn / (len(sigmas) - 1), 2 ** 0.5 - 1) if s_tmin <= sigmas[i] <= s_tmax else 0.
        eps = torch.randn_like(x) * s_noise
        sigma_hat = sigmas[i] * (gamma + 1)
        if gamma > 0:
            x = x + eps * (sigma_hat ** 2 - sigmas[i] ** 2) ** 0.5
            
        denoised = model(x, sigma_hat * s_in, **extra_args)
        d = to_d(x, sigma_hat, temp[0])  # Use uncond_denoised from CFG++
        
        sigma_down, sigma_up = get_ancestral_step(sigmas[i], sigmas[i + 1], eta=eta)
        
        if callback is not None:
            callback({'x': x, 'i': i, 'sigma': sigmas[i], 'sigma_hat': sigma_hat, 'denoised': denoised})
            
        dt = sigma_down - sigmas[i]
        
        if i <= (len(sigmas) - 1) / 2:
            x2 = -x
            denoised2 = model(x2, sigma_hat * s_in, **extra_args)
            d2 = to_d(x2, sigma_hat, temp[0])  # Use uncond_denoised from CFG++
            x3 = x + ((d + d2) / 2) * dt
            denoised3 = model(x3, sigma_hat * s_in, **extra_args)
            d3 = to_d(x3, sigma_hat, temp[0])  # Use uncond_denoised from CFG++
            real_d = (d + d3) / 2
            x = x + real_d * dt
            x = x + noise_sampler(sigmas[i], sigmas[i + 1]) * s_noise * sigma_up
        else:
            x = x + d * dt
            
    return x

def sample_custom(model, x, sigmas, extra_args=None, callback=None, disable=None):
    """Custom sampler that uses configurations from shared options"""
    
    # Get sampler parameters from shared options
    sampler_name = modules.shared.opts.custom_sampler_name
    eta = modules.shared.opts.custom_sampler_eta
    s_noise = modules.shared.opts.custom_sampler_s_noise
    solver_type = modules.shared.opts.custom_sampler_solver_type
    r = modules.shared.opts.custom_sampler_r
    cfg_scale = modules.shared.opts.custom_cfg_conds
    cfg_scale2 = modules.shared.opts.custom_cfg_cond2_negative

    # Get the appropriate sampler function
    sampler_functions = {
            'euler_comfy': sample_euler,
            'euler_ancestral_comfy': sample_euler_ancestral,
            'heun_comfy': sample_heun,
            'dpmpp_2s_ancestral_comfy': sample_dpmpp_2s_ancestral,
            'dpmpp_sde_comfy': sample_dpmpp_sde,
            'dpmpp_2m_comfy': sample_dpmpp_2m,
            'dpmpp_2m_sde_comfy': sample_dpmpp_2m_sde,
            'dpmpp_3m_sde_comfy': sample_dpmpp_3m_sde,
            'euler_ancestral_turbo': sample_euler_ancestral,
            'dpmpp_2m_turbo': sample_dpmpp_2m,
            'dpmpp_2m_sde_turbo': sample_dpmpp_2m_sde,
            'ddpm': sample_ddpm,
            'heunpp2': sample_heunpp2,
            'ipndm': sample_ipndm,
            'ipndm_v': sample_ipndm_v,
            'deis': sample_deis,
            'euler_cfg_pp': sample_euler_cfg_pp,
            'euler_ancestral_cfg_pp': sample_euler_ancestral_cfg_pp,
            'sample_euler_ancestral_RF': sample_euler_ancestral_RF,
            'dpmpp_2s_ancestral_cfg_pp': sample_dpmpp_2s_ancestral_cfg_pp,
            'sample_dpmpp_2s_ancestral_RF': sample_dpmpp_2s_ancestral_RF,
            'dpmpp_2s_ancestral_cfg_pp_dyn': sample_dpmpp_2s_ancestral_cfg_pp_dyn,
            'dpmpp_2s_ancestral_cfg_pp_intern': sample_dpmpp_2s_ancestral_cfg_pp_intern,
            'dpmpp_sde_cfg_pp': sample_dpmpp_sde_cfg_pp,
            'dpmpp_2m_cfg_pp': sample_dpmpp_2m_cfg_pp,
            'dpmpp_3m_sde_cfg_pp': sample_dpmpp_3m_sde_cfg_pp,
            'dpmpp_2m_dy': sample_dpmpp_2m_dy,
            'dpmpp_3m_dy': sample_dpmpp_3m_dy,
            'dpmpp_3m_sde_dy': sample_dpmpp_3m_sde_dy,
            'euler_dy_cfg_pp': sample_euler_dy_cfg_pp,
            'euler_smea_dy_cfg_pp': sample_euler_smea_dy_cfg_pp,
            'euler_ancestral_dy_cfg_pp': sample_euler_ancestral_dy_cfg_pp,
            'dpmpp_2m_dy_cfg_pp': sample_dpmpp_2m_dy_cfg_pp,
            'clyb_4m_sde_momentumized': sample_clyb_4m_sde_momentumized,
            'res_solver': sample_res_solver,
            'kohaku_lonyu_yog_cfg_pp': sample_kohaku_lonyu_yog_cfg_pp,
        }

    sampler_function = sampler_functions.get(sampler_name)
    if sampler_function is None:
        raise ValueError(f"Unknown sampler: {sampler_name}")

    # Prepare sampler kwargs based on which sampler is selected
    kwargs = {
        "model": model,
        "x": x,
        "sigmas": sigmas,
        "extra_args": extra_args,
        "callback": callback,
        "disable": disable,
    }

    # Add additional parameters based on sampler type
    if "cfg" in sampler_name:
        kwargs["cfg_scale"] = cfg_scale
    if "sde" in sampler_name:
        kwargs.update({
            "eta": eta,
            "s_noise": s_noise,
        })
    if "2m_sde" in sampler_name:
        kwargs["solver_type"] = solver_type
    if any(x in sampler_name for x in ["sde", "dpmpp"]):
        kwargs["r"] = r

    # Call the sampler
    return sampler_function(**kwargs)<|MERGE_RESOLUTION|>--- conflicted
+++ resolved
@@ -20,14 +20,8 @@
 from typing import Protocol, Optional, Dict, Any, TypedDict, NamedTuple, List
 from itertools import pairwise
 from ldm_patched.modules.model_sampling import CONST
-<<<<<<< HEAD
+from modules.shared import opts
 import numpy as np
-=======
-from modules.shared import opts
-
-from . import utils
-
->>>>>>> 89f5532d
 
 def append_zero(x):
     return torch.cat([x, x.new_zeros([1])])
