# original source:
#   https://github.com/AminRezaei0x443/memory-efficient-attention/blob/1bc0d9e6ac5f82ea43a375135c4e1d3896ee1694/memory_efficient_attention/attention_torch.py
# license:
#   MIT
# credit:
#   Amin Rezaei (original author)
#   Alex Birch (optimized algorithm for 3D tensors, at the expense of removing bias, masking and callbacks)
# implementation of:
#   Self-attention Does Not Need O(n2) Memory":
#   https://arxiv.org/abs/2112.05682v2

from functools import partial
import torch
from torch import Tensor
from torch.utils.checkpoint import checkpoint
import math
import logging

try:
	from typing import Optional, NamedTuple, List, Protocol
except ImportError:
	from typing import Optional, NamedTuple, List
	from typing_extensions import Protocol
from typing import List

from ldm_patched.modules import model_management

def dynamic_slice(
    x: Tensor,
    starts: List[int],
    sizes: List[int],
) -> Tensor:
    slicing = [slice(start, start + size) for start, size in zip(starts, sizes)]
    return x[slicing]

class AttnChunk(NamedTuple):
    exp_values: Tensor
    exp_weights_sum: Tensor
    max_score: Tensor

class SummarizeChunk(Protocol):
    @staticmethod
    def __call__(
        query: Tensor,
        key_t: Tensor,
        value: Tensor,
    ) -> AttnChunk: ...

class ComputeQueryChunkAttn(Protocol):
    @staticmethod
    def __call__(
        query: Tensor,
        key_t: Tensor,
        value: Tensor,
    ) -> Tensor: ...

def _summarize_chunk(
    query: Tensor,
    key_t: Tensor,
    value: Tensor,
    scale: float,
    upcast_attention: bool,
    mask,
) -> AttnChunk:
    if upcast_attention:
        with torch.autocast(enabled=False, device_type = 'cuda'):
            query = query.float()
            key_t = key_t.float()
            attn_weights = torch.baddbmm(
                torch.empty(1, 1, 1, device=query.device, dtype=query.dtype),
                query,
                key_t,
                alpha=scale,
                beta=0,
            )
    else:
        attn_weights = torch.baddbmm(
            torch.empty(1, 1, 1, device=query.device, dtype=query.dtype),
            query,
            key_t,
            alpha=scale,
            beta=0,
        )
    max_score, _ = torch.max(attn_weights, -1, keepdim=True)
    max_score = max_score.detach()
    attn_weights -= max_score
    if mask is not None:
        attn_weights += mask
    torch.exp(attn_weights, out=attn_weights)
    exp_weights = attn_weights.to(value.dtype)
    exp_values = torch.bmm(exp_weights, value)
    max_score = max_score.squeeze(-1)
    return AttnChunk(exp_values, exp_weights.sum(dim=-1), max_score)

def _query_chunk_attention(
    query: Tensor,
    key_t: Tensor,
    value: Tensor,
    summarize_chunk: SummarizeChunk,
    kv_chunk_size: int,
    mask,
) -> Tensor:
    batch_x_heads, k_channels_per_head, k_tokens = key_t.shape
    _, _, v_channels_per_head = value.shape

    def chunk_scanner(chunk_idx: int, mask) -> AttnChunk:
        key_chunk = dynamic_slice(
            key_t,
            (0, 0, chunk_idx),
            (batch_x_heads, k_channels_per_head, kv_chunk_size)
        )
        value_chunk = dynamic_slice(
            value,
            (0, chunk_idx, 0),
            (batch_x_heads, kv_chunk_size, v_channels_per_head)
        )
        if mask is not None:
            mask = mask[:,:,chunk_idx:chunk_idx + kv_chunk_size]

        return summarize_chunk(query, key_chunk, value_chunk, mask=mask)

    chunks: List[AttnChunk] = [
        chunk_scanner(chunk, mask) for chunk in torch.arange(0, k_tokens, kv_chunk_size)
    ]
    acc_chunk = AttnChunk(*map(torch.stack, zip(*chunks)))
    chunk_values, chunk_weights, chunk_max = acc_chunk

    global_max, _ = torch.max(chunk_max, 0, keepdim=True)
    max_diffs = torch.exp(chunk_max - global_max)
    chunk_values *= torch.unsqueeze(max_diffs, -1)
    chunk_weights *= max_diffs

    all_values = chunk_values.sum(dim=0)
    all_weights = torch.unsqueeze(chunk_weights, -1).sum(dim=0)
    return all_values / all_weights

# TODO: refactor CrossAttention#get_attention_scores to share code with this
def _get_attention_scores_no_kv_chunking(
    query: Tensor,
    key_t: Tensor,
    value: Tensor,
    scale: float,
    upcast_attention: bool,
    mask,
) -> Tensor:
    if upcast_attention:
        with torch.autocast(enabled=False, device_type = 'cuda'):
            query = query.float()
            key_t = key_t.float()
            attn_scores = torch.baddbmm(
                torch.empty(1, 1, 1, device=query.device, dtype=query.dtype),
                query,
                key_t,
                alpha=scale,
                beta=0,
            )
    else:
        attn_scores = torch.baddbmm(
            torch.empty(1, 1, 1, device=query.device, dtype=query.dtype),
            query,
            key_t,
            alpha=scale,
            beta=0,
        )

    if mask is not None:
        attn_scores += mask
    try:
        attn_probs = attn_scores.softmax(dim=-1)
        del attn_scores
    except model_management.OOM_EXCEPTION:
<<<<<<< HEAD
        logging.warning("ran out of memory while running softmax in  _get_attention_scores_no_kv_chunking, trying slower in place softmax instead")
        attn_scores -= attn_scores.max(dim=-1, keepdim=True).values
=======
        print("ran out of memory while running softmax in  _get_attention_scores_no_kv_chunking, trying slower in place softmax instead")
        attn_scores -= attn_scores.max(dim=-1, keepdim=True).values # noqa: F821 attn_scores is not defined
>>>>>>> 8656e9c3
        torch.exp(attn_scores, out=attn_scores)
        summed = torch.sum(attn_scores, dim=-1, keepdim=True)
        attn_scores /= summed
        attn_probs = attn_scores

    hidden_states_slice = torch.bmm(attn_probs.to(value.dtype), value)
    return hidden_states_slice

class ScannedChunk(NamedTuple):
    chunk_idx: int
    attn_chunk: AttnChunk

def efficient_dot_product_attention(
    query: Tensor,
    key_t: Tensor,
    value: Tensor,
    query_chunk_size=1024,
    kv_chunk_size: Optional[int] = None,
    kv_chunk_size_min: Optional[int] = None,
    use_checkpoint=True,
    upcast_attention=False,
    mask = None,
):
    """Computes efficient dot-product attention given query, transposed key, and value.
      This is efficient version of attention presented in
      https://arxiv.org/abs/2112.05682v2 which comes with O(sqrt(n)) memory requirements.
      Args:
        query: queries for calculating attention with shape of
          `[batch * num_heads, tokens, channels_per_head]`.
        key_t: keys for calculating attention with shape of
          `[batch * num_heads, channels_per_head, tokens]`.
        value: values to be used in attention with shape of
          `[batch * num_heads, tokens, channels_per_head]`.
        query_chunk_size: int: query chunks size
        kv_chunk_size: Optional[int]: key/value chunks size. if None: defaults to sqrt(key_tokens)
        kv_chunk_size_min: Optional[int]: key/value minimum chunk size. only considered when kv_chunk_size is None. changes `sqrt(key_tokens)` into `max(sqrt(key_tokens), kv_chunk_size_min)`, to ensure our chunk sizes don't get too small (smaller chunks = more chunks = less concurrent work done).
        use_checkpoint: bool: whether to use checkpointing (recommended True for training, False for inference)
      Returns:
        Output of shape `[batch * num_heads, query_tokens, channels_per_head]`.
      """
    batch_x_heads, q_tokens, q_channels_per_head = query.shape
    _, _, k_tokens = key_t.shape
    scale = q_channels_per_head ** -0.5

    kv_chunk_size = min(kv_chunk_size or int(math.sqrt(k_tokens)), k_tokens)
    if kv_chunk_size_min is not None:
        kv_chunk_size = max(kv_chunk_size, kv_chunk_size_min)

    if mask is not None and len(mask.shape) == 2:
        mask = mask.unsqueeze(0)

    def get_query_chunk(chunk_idx: int) -> Tensor:
        return dynamic_slice(
            query,
            (0, chunk_idx, 0),
            (batch_x_heads, min(query_chunk_size, q_tokens), q_channels_per_head)
        )

    def get_mask_chunk(chunk_idx: int) -> Tensor:
        if mask is None:
            return None
        if mask.shape[1] == 1:
            return mask
        chunk = min(query_chunk_size, q_tokens)
        return mask[:,chunk_idx:chunk_idx + chunk]

    summarize_chunk: SummarizeChunk = partial(_summarize_chunk, scale=scale, upcast_attention=upcast_attention)
    summarize_chunk: SummarizeChunk = partial(checkpoint, summarize_chunk) if use_checkpoint else summarize_chunk
    compute_query_chunk_attn: ComputeQueryChunkAttn = partial(
        _get_attention_scores_no_kv_chunking,
        scale=scale,
        upcast_attention=upcast_attention
    ) if k_tokens <= kv_chunk_size else (
        # fast-path for when there's just 1 key-value chunk per query chunk (this is just sliced attention btw)
        partial(
            _query_chunk_attention,
            kv_chunk_size=kv_chunk_size,
            summarize_chunk=summarize_chunk,
        )
    )

    if q_tokens <= query_chunk_size:
        # fast-path for when there's just 1 query chunk
        return compute_query_chunk_attn(
            query=query,
            key_t=key_t,
            value=value,
            mask=mask,
        )
    
    # TODO: maybe we should use torch.empty_like(query) to allocate storage in-advance,
    # and pass slices to be mutated, instead of torch.cat()ing the returned slices
    res = torch.cat([
        compute_query_chunk_attn(
            query=get_query_chunk(i * query_chunk_size),
            key_t=key_t,
            value=value,
            mask=get_mask_chunk(i * query_chunk_size)
        ) for i in range(math.ceil(q_tokens / query_chunk_size))
    ], dim=1)
    return res<|MERGE_RESOLUTION|>--- conflicted
+++ resolved
@@ -169,13 +169,8 @@
         attn_probs = attn_scores.softmax(dim=-1)
         del attn_scores
     except model_management.OOM_EXCEPTION:
-<<<<<<< HEAD
-        logging.warning("ran out of memory while running softmax in  _get_attention_scores_no_kv_chunking, trying slower in place softmax instead")
-        attn_scores -= attn_scores.max(dim=-1, keepdim=True).values
-=======
         print("ran out of memory while running softmax in  _get_attention_scores_no_kv_chunking, trying slower in place softmax instead")
         attn_scores -= attn_scores.max(dim=-1, keepdim=True).values # noqa: F821 attn_scores is not defined
->>>>>>> 8656e9c3
         torch.exp(attn_scores, out=attn_scores)
         summed = torch.sum(attn_scores, dim=-1, keepdim=True)
         attn_scores /= summed
