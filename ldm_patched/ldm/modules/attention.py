--- conflicted
+++ resolved
@@ -188,21 +188,11 @@
         b, _, dim_head = query.shape
         dim_head //= heads
 
-<<<<<<< HEAD
-    scale = dim_head ** -0.5
-=======
     query = query.unsqueeze(3).reshape(b, -1, heads, dim_head).permute(0, 2, 1, 3).reshape(b * heads, -1, dim_head)
     value = value.unsqueeze(3).reshape(b, -1, heads, dim_head).permute(0, 2, 1, 3).reshape(b * heads, -1, dim_head)
->>>>>>> 83f3da8e
-
-    if skip_reshape:
-        query = query.reshape(b * heads, -1, dim_head)
-        value = value.reshape(b * heads, -1, dim_head)
-        key = key.reshape(b * heads, -1, dim_head).movedim(1, 2)
-    else:
-        query = query.unsqueeze(3).reshape(b, -1, heads, dim_head).permute(0, 2, 1, 3).reshape(b * heads, -1, dim_head)
-        value = value.unsqueeze(3).reshape(b, -1, heads, dim_head).permute(0, 2, 1, 3).reshape(b * heads, -1, dim_head)
-        key = key.unsqueeze(3).reshape(b, -1, heads, dim_head).permute(0, 2, 3, 1).reshape(b * heads, dim_head, -1)
+
+    key = key.unsqueeze(3).reshape(b, -1, heads, dim_head).permute(0, 2, 3, 1).reshape(b * heads, dim_head, -1)
+
 
 
     dtype = query.dtype
@@ -265,7 +255,6 @@
 
     scale = dim_head ** -0.5
 
-<<<<<<< HEAD
     h = heads
     if skip_reshape:
          q, k, v = map(
@@ -281,16 +270,6 @@
             .contiguous(),
             (q, k, v),
         )
-=======
-    q, k, v = map(
-        lambda t: t.unsqueeze(3)
-        .reshape(b, -1, heads, dim_head)
-        .permute(0, 2, 1, 3)
-        .reshape(b * heads, -1, dim_head)
-        .contiguous(),
-        (q, k, v),
-    )
->>>>>>> 83f3da8e
 
     r1 = torch.zeros(q.shape[0], q.shape[1], v.shape[2], device=q.device, dtype=q.dtype)
 
