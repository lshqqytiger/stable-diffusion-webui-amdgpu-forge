--- conflicted
+++ resolved
@@ -245,25 +245,7 @@
     VAE_DTYPES = [torch.bfloat16] + VAE_DTYPES
 
 if args.vae_in_cpu:
-<<<<<<< HEAD
     VAE_DTYPES = [torch.float32]
-=======
-    VAE_DTYPE = torch.float32
-
-if args.vae_in_fp16:
-    VAE_DTYPE = torch.float16
-elif args.vae_in_bf16:
-    VAE_DTYPE = torch.bfloat16
-elif args.vae_in_fp32:
-    VAE_DTYPE = torch.float32
-
-VAE_ALWAYS_TILED = False
-# include VAE tile size parameters
-VAE_ENCODE_TILE_SIZE_X = 512
-VAE_ENCODE_TILE_SIZE_Y = 512
-VAE_DECODE_TILE_SIZE_X = 64
-VAE_DECODE_TILE_SIZE_Y = 64
->>>>>>> 629b756e
 
 def set_fp16_accumulation_if_available():
     if args.allow_fp16_accumulation:
@@ -628,16 +610,8 @@
             if not m.currently_used:
                 continue
 
-<<<<<<< HEAD
         output.append(m.model)
     return output
-=======
-        if vram_set_state == VRAMState.NO_VRAM:
-            async_kept_memory = 0
-
-        loaded_model.model_load(async_kept_memory)
-        current_loaded_models.insert(0, loaded_model)
->>>>>>> 629b756e
 
 
 def cleanup_models_gc():
@@ -950,19 +924,6 @@
     non_blocking = device_supports_non_blocking(device)
     return cast_to(tensor, dtype=dtype, device=device, non_blocking=non_blocking, copy=copy)
 
-<<<<<<< HEAD
-=======
-    if device_supports_cast:
-        if copy:
-            if tensor.device == device:
-                return tensor.to(dtype, copy=copy, non_blocking=non_blocking)
-            return tensor.to(device, copy=copy, non_blocking=non_blocking).to(dtype, non_blocking=non_blocking)
-        else:
-            return tensor.to(device, non_blocking=non_blocking).to(dtype, non_blocking=non_blocking)
-    else:
-        return tensor.to(device, dtype, copy=copy, non_blocking=non_blocking)
-
->>>>>>> 629b756e
 def sage_attention_enabled():
     return args.use_sage_attention
 
@@ -1046,27 +1007,8 @@
         return (mem_free_total, mem_free_torch)
     else:
         return mem_free_total
-<<<<<<< HEAD
     
 print("VAE dtype:", VAE_DTYPES)
-=======
-
-def mac_version():
-    try:
-        return tuple(int(n) for n in platform.mac_ver()[0].split("."))
-    except:
-        return None
-
-def force_upcast_attention_dtype():
-    upcast = args.disable_attention_upcast
-    macos_version = mac_version()
-    if macos_version is not None and ((14, 5) <= macos_version <= (15, 2)):  # black image bug on recent versions of macOS
-        upcast = True
-    if upcast:
-        return torch.float32
-    else:
-        return None
->>>>>>> 629b756e
 
 def cpu_mode():
     global cpu_state
@@ -1251,4 +1193,5 @@
         if interrupt_processing:
             interrupt_processing = False
             raise InterruptProcessingException()
+        
         