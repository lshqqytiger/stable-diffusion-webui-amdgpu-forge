--- conflicted
+++ resolved
@@ -9,12 +9,9 @@
 from modules_forge import stream
 import torch
 import sys
-<<<<<<< HEAD
+from modules import shared
 import platform
 import gc
-=======
-from modules import shared
->>>>>>> 83715725
 class VRAMState(Enum):
     DISABLED = 0    #No vram present: no need to move models to vram
     NO_VRAM = 1     #Very low vram: enable all the options to save vram
