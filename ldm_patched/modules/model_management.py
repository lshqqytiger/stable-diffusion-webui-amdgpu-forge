"""
    This file is part of ComfyUI.
    Copyright (C) 2024 Comfy

    This program is free software: you can redistribute it and/or modify
    it under the terms of the GNU General Public License as published by
    the Free Software Foundation, either version 3 of the License, or
    (at your option) any later version.

    This program is distributed in the hope that it will be useful,
    but WITHOUT ANY WARRANTY; without even the implied warranty of
    MERCHANTABILITY or FITNESS FOR A PARTICULAR PURPOSE.  See the
    GNU General Public License for more details.

    You should have received a copy of the GNU General Public License
    along with this program.  If not, see <https://www.gnu.org/licenses/>.
"""

import psutil
import logging
from enum import Enum
from ldm_patched.modules.args_parser import args
import torch
import sys
import platform
import weakref
import gc

class VRAMState(Enum):
    DISABLED = 0    #No vram present: no need to move models to vram
    NO_VRAM = 1     #Very low vram: enable all the options to save vram
    LOW_VRAM = 2
    NORMAL_VRAM = 3
    HIGH_VRAM = 4
    SHARED = 5      #No dedicated vram: memory shared between CPU and GPU but models still need to be moved between both.

class CPUState(Enum):
    GPU = 0
    CPU = 1
    MPS = 2

# Determine VRAM State
vram_state = VRAMState.NORMAL_VRAM
set_vram_to = VRAMState.NORMAL_VRAM
cpu_state = CPUState.GPU

total_vram = 0

xpu_available = False
torch_version = ""
try:
    torch_version = torch.version.__version__
    xpu_available = (int(torch_version[0]) < 2 or (int(torch_version[0]) == 2 and int(torch_version[2]) <= 4)) and torch.xpu.is_available()
except:
    pass

lowvram_available = True
if args.pytorch_deterministic:
    logging.info("Using deterministic algorithms for pytorch")
    torch.use_deterministic_algorithms(True, warn_only=True)

directml_enabled = False
if args.directml is not None:
    import torch_directml
    directml_enabled = True
    device_index = args.directml
    if device_index < 0:
        directml_device = torch_directml.device()
    else:
        directml_device = torch_directml.device(device_index)
    logging.info("Using directml with device: {}".format(torch_directml.device_name(device_index)))
    # torch_directml.disable_tiled_resources(True)
    lowvram_available = False #TODO: need to find a way to get free memory in directml before this can be enabled by default.

try:
    import intel_extension_for_pytorch as ipex
    _ = torch.xpu.device_count()
    xpu_available = torch.xpu.is_available()
except:
    xpu_available = xpu_available or (hasattr(torch, "xpu") and torch.xpu.is_available())

try:
    if torch.backends.mps.is_available():
        cpu_state = CPUState.MPS
        import torch.mps
except:
    pass

if args.always_cpu:
    cpu_state = CPUState.CPU

def is_intel_xpu():
    global cpu_state
    global xpu_available
    if cpu_state == CPUState.GPU:
        if xpu_available:
            return True
    return False

def get_torch_device():
    global directml_enabled
    global cpu_state
    if directml_enabled:
        global directml_device
        return directml_device
    if cpu_state == CPUState.MPS:
        return torch.device("mps")
    if cpu_state == CPUState.CPU:
        return torch.device("cpu")
    else:
        if is_intel_xpu():
            return torch.device("xpu", torch.xpu.current_device())
        else:
            return torch.device(torch.cuda.current_device())

def get_total_memory(dev=None, torch_total_too=False):
    global directml_enabled
    if dev is None:
        dev = get_torch_device()

    if hasattr(dev, 'type') and (dev.type == 'cpu' or dev.type == 'mps'):
        mem_total = psutil.virtual_memory().total
        mem_total_torch = mem_total
    else:
        if directml_enabled:
            mem_total = 1024 * 1024 * 1024 #TODO
            mem_total_torch = mem_total
        elif is_intel_xpu():
            stats = torch.xpu.memory_stats(dev)
            mem_reserved = stats['reserved_bytes.all.current']
            mem_total_torch = mem_reserved
            mem_total = torch.xpu.get_device_properties(dev).total_memory
        else:
            stats = torch.cuda.memory_stats(dev)
            mem_reserved = stats['reserved_bytes.all.current']
            _, mem_total_cuda = torch.cuda.mem_get_info(dev)
            mem_total_torch = mem_reserved
            mem_total = mem_total_cuda

    if torch_total_too:
        return (mem_total, mem_total_torch)
    else:
        return mem_total

total_vram = get_total_memory(get_torch_device()) / (1024 * 1024)
total_ram = psutil.virtual_memory().total / (1024 * 1024)
print("Total VRAM {:0.0f} MB, total RAM {:0.0f} MB".format(total_vram, total_ram))

try:
    print("pytorch version: {}".format(torch_version))
except:
    pass

try:
    OOM_EXCEPTION = torch.cuda.OutOfMemoryError
except:
    OOM_EXCEPTION = Exception

XFORMERS_VERSION = ""
XFORMERS_ENABLED_VAE = True
if args.disable_xformers:
    XFORMERS_IS_AVAILABLE = False
else:
    try:
        import xformers
        import xformers.ops
        XFORMERS_IS_AVAILABLE = True
        try:
            XFORMERS_IS_AVAILABLE = xformers._has_cpp_library
        except:
            pass
        try:
            XFORMERS_VERSION = xformers.version.__version__
            print("xformers version: {}".format(XFORMERS_VERSION))
            if XFORMERS_VERSION.startswith("0.0.18"):
                logging.warning("\nWARNING: This version of xformers has a major bug where you will get black images when generating high resolution images.")
                logging.warning("Please downgrade or upgrade xformers to a different version.\n")
                XFORMERS_ENABLED_VAE = False
        except:
            pass
    except:
        XFORMERS_IS_AVAILABLE = False

def is_nvidia():
    global cpu_state
    if cpu_state == CPUState.GPU:
        if torch.version.cuda:
            return True
    return False

def is_amd():
    global cpu_state
    if cpu_state == CPUState.GPU:
        if torch.version.hip:
            return True
    return False

MIN_WEIGHT_MEMORY_RATIO = 0.4
if is_nvidia():
    MIN_WEIGHT_MEMORY_RATIO = 0.2

ENABLE_PYTORCH_ATTENTION = False
if args.attention_pytorch:
    ENABLE_PYTORCH_ATTENTION = True
    XFORMERS_IS_AVAILABLE = False

def get_optimal_vae_dtype():
    if torch.cuda.is_available():
        device = torch.cuda.current_device()
        device_capability = torch.cuda.get_device_capability(device)
        
        # Check for BF16 support (Ampere and later GPUs)
        if torch.cuda.is_bf16_supported():
            return [torch.bfloat16, torch.float16, torch.float32]
        
        # Check for FP16 support (all modern CUDA GPUs should support this)
        elif device_capability >= (6, 0):
            return [torch.float16, torch.float32]
        
        # For Kepler, Maxwell, or older architectures
        else:
            return [torch.float32]
    
    # For CPU or other devices, default to FP32
    return [torch.float32]

# Initialize VAE_DTYPES
VAE_DTYPES = get_optimal_vae_dtype()

torch_version = ""
try:
    torch_version = torch.version.__version__
    xpu_available = (int(torch_version[0]) < 2 or (int(torch_version[0]) == 2 and int(torch_version[2]) <= 4)) and torch.xpu.is_available()
except:
    pass
if is_nvidia():
    xpu_available = False
    if int(torch_version[0]) >= 2:
        if ENABLE_PYTORCH_ATTENTION == False and args.attention_split == False and args.attention_quad == False:
            ENABLE_PYTORCH_ATTENTION = True
        if torch.cuda.is_bf16_supported() and torch.cuda.get_device_properties(torch.cuda.current_device()).major >= 8:
            VAE_DTYPES = [torch.bfloat16] + VAE_DTYPES

if is_intel_xpu():
    VAE_DTYPES = [torch.bfloat16] + VAE_DTYPES

if args.vae_in_cpu:
    VAE_DTYPES = [torch.float32]

# Please report is find issues with this enabled.
def set_fp16_accumulation_if_available():
    try:
        matmul = torch.backends.cuda.matmul
        try:
            current_state = matmul.allow_fp16_accumulation
            print(f"FP16 accumulation flag found, current state: {current_state}")
            matmul.allow_fp16_accumulation = True
            print(f"FP16 accumulation set to: {matmul.allow_fp16_accumulation}")
        except (AttributeError, AssertionError):
            print("FP16 accumulation flag not available in this torch version")
    except Exception as e:
        print(f"Could not access CUDA matmul settings: {str(e)}")

<<<<<<< HEAD
=======
set_fp16_accumulation_if_available()
>>>>>>> e1af6a6f

if ENABLE_PYTORCH_ATTENTION:
    torch.backends.cuda.enable_math_sdp(True)
    torch.backends.cuda.enable_flash_sdp(True)
    torch.backends.cuda.enable_mem_efficient_sdp(True)

try:
    if int(torch_version[0]) == 2 and int(torch_version[2]) >= 5:
        torch.backends.cuda.allow_fp16_bf16_reduction_math_sdp(True)
except:
    print("Warning, could not set allow_fp16_bf16_reduction_math_sdp")

if args.always_low_vram:
    set_vram_to = VRAMState.LOW_VRAM
    lowvram_available = True
elif args.always_no_vram:
    set_vram_to = VRAMState.NO_VRAM
elif args.always_high_vram or args.always_gpu:
    vram_state = VRAMState.HIGH_VRAM

FORCE_FP32 = False
FORCE_FP16 = False
if args.all_in_fp32:
    logging.info("Forcing FP32, if this improves things please report it.")
    FORCE_FP32 = True

if args.all_in_fp16:
    logging.info("Forcing FP16.")
    FORCE_FP16 = True

if lowvram_available:
    if set_vram_to in (VRAMState.LOW_VRAM, VRAMState.NO_VRAM):
        vram_state = set_vram_to


if cpu_state != CPUState.GPU:
    vram_state = VRAMState.DISABLED

if cpu_state == CPUState.MPS:
    vram_state = VRAMState.SHARED

print("Set vram state to: {vram_state.name}")

ALWAYS_VRAM_OFFLOAD = args.always_offload_from_vram

if ALWAYS_VRAM_OFFLOAD:
    print("Always offload VRAM")

# PIN_SHARED_MEMORY = args.pin_shared_memory

# if PIN_SHARED_MEMORY:
#     print("Always pin shared GPU memory")

DISABLE_SMART_MEMORY = args.pin_shared_memory

if DISABLE_SMART_MEMORY:
    # logging.info("Disabling smart memory management")
    print("Always pin shared GPU memory")

def get_torch_device_name(device):
    if hasattr(device, 'type'):
        if device.type == "cuda":
            try:
                allocator_backend = torch.cuda.get_allocator_backend()
            except:
                allocator_backend = ""
            return "{} {} : {}".format(device, torch.cuda.get_device_name(device), allocator_backend)
        else:
            return "{}".format(device.type)
    elif is_intel_xpu():
        return "{} {}".format(device, torch.xpu.get_device_name(device))
    else:
        return "CUDA {}: {}".format(device, torch.cuda.get_device_name(device))

try:
    logging.info("Device: {}".format(get_torch_device_name(get_torch_device())))
except:
    logging.warning("Could not pick default device.")

try:
    torch_device_name = get_torch_device_name(get_torch_device())
    print("Device:", torch_device_name)
except:
    torch_device_name = ''
    print("Could not pick default device.")

if 'rtx' in torch_device_name.lower():
    if not args.pin_shared_memory:
        print('Hint: your device supports --pin-shared-memory for potential speed improvements.')
    if not args.cuda_malloc:
        print('Hint: your device supports --cuda-malloc for potential speed improvements.')
    if not args.cuda_stream:
        print('Hint: your device supports --cuda-stream for potential speed improvements.')

print("VAE dtype:", VAE_DTYPES)


current_loaded_models = []

def module_size(module):
    module_mem = 0
    sd = module.state_dict()
    for k in sd:
        t = sd[k]
        module_mem += t.nelement() * t.element_size()
    return module_mem

class LoadedModel:
    def __init__(self, model):
        self._set_model(model)
        self.device = model.load_device
        self.real_model = None
        self.currently_used = True
        self.model_finalizer = None
        self._patcher_finalizer = None

    def _set_model(self, model):
        self._model = weakref.ref(model)
        if model.parent is not None:
            self._parent_model = weakref.ref(model.parent)
            self._patcher_finalizer = weakref.finalize(model, self._switch_parent)

    def _switch_parent(self):
        model = self._parent_model()
        if model is not None:
            self._set_model(model)

    @property
    def model(self):
        return self._model()

    def model_memory(self):
        return self.model.model_size()

    def model_offloaded_memory(self):
        return self.model.model_size() - self.model.loaded_size()

    def model_memory_required(self, device):
        if device == self.model.current_loaded_device():
            return self.model_offloaded_memory()
        else:
            return self.model_memory()

    def model_load(self, lowvram_model_memory=0, force_patch_weights=False):
        self.model.model_patches_to(self.device)
        self.model.model_patches_to(self.model.model_dtype())

        # if self.model.loaded_size() > 0:
        use_more_vram = lowvram_model_memory
        if use_more_vram == 0:
            use_more_vram = 1e32
        self.model_use_more_vram(use_more_vram, force_patch_weights=force_patch_weights)
        real_model = self.model.model

        if is_intel_xpu() and not args.disable_ipex_hijack and 'ipex' in globals() and real_model is not None:
            with torch.no_grad():
                real_model = ipex.optimize(real_model.eval(), inplace=True, graph_mode=True, concat_linear=True)

        self.real_model = weakref.ref(real_model)
        self.model_finalizer = weakref.finalize(real_model, cleanup_models)
        return real_model

    def should_reload_model(self, force_patch_weights=False):
        if force_patch_weights and self.model.lowvram_patch_counter() > 0:
            return True
        return False

    def model_unload(self, memory_to_free=None, unpatch_weights=True):
        if memory_to_free is not None:
            if memory_to_free < self.model.loaded_size():
                freed = self.model.partially_unload(self.model.offload_device, memory_to_free)
                if freed >= memory_to_free:
                    return False
        self.model.detach(unpatch_weights)
        self.model_finalizer.detach()
        self.model_finalizer = None
        self.real_model = None
        return True

    def model_use_more_vram(self, extra_memory, force_patch_weights=False):
        return self.model.partially_load(self.device, extra_memory, force_patch_weights=force_patch_weights)

    def __eq__(self, other):
        return self.model is other.model

    def __del__(self):
        if self._patcher_finalizer is not None:
            self._patcher_finalizer.detach()

    def is_dead(self):
        return self.real_model() is not None and self.model is None


def use_more_memory(extra_memory, loaded_models, device):
    for m in loaded_models:
        if m.device == device:
            extra_memory -= m.model_use_more_vram(extra_memory)
            if extra_memory <= 0:
                break

def offloaded_memory(loaded_models, device):
    offloaded_mem = 0
    for m in loaded_models:
        if m.device == device:
            offloaded_mem += m.model_offloaded_memory()
    return offloaded_mem

WINDOWS = any(platform.win32_ver())

EXTRA_RESERVED_VRAM = 400 * 1024 * 1024
if WINDOWS:
    EXTRA_RESERVED_VRAM = 600 * 1024 * 1024 #Windows is higher because of the shared vram issue

if args.reserve_vram is not None:
    EXTRA_RESERVED_VRAM = args.reserve_vram * 1024 * 1024 * 1024
    logging.debug("Reserving {}MB vram for other applications.".format(EXTRA_RESERVED_VRAM / (1024 * 1024)))

def extra_reserved_memory():
    return EXTRA_RESERVED_VRAM

def minimum_inference_memory():
    return (1024 * 1024 * 1024) * 0.8 + extra_reserved_memory()

def free_memory(memory_required, device, keep_loaded=[]):
    cleanup_models_gc()
    unloaded_model = []
    can_unload = []
    unloaded_models = []

    for i in range(len(current_loaded_models) -1, -1, -1):
        shift_model = current_loaded_models[i]
        if shift_model.device == device:
            if shift_model not in keep_loaded and not shift_model.is_dead():
                can_unload.append((-shift_model.model_offloaded_memory(), sys.getrefcount(shift_model.model), shift_model.model_memory(), i))
                shift_model.currently_used = False

    for x in sorted(can_unload):
        i = x[-1]
        memory_to_free = None
        if not DISABLE_SMART_MEMORY:
            free_mem = get_free_memory(device)
            if free_mem > memory_required:
                break
            memory_to_free = memory_required - free_mem
        logging.debug(f"Unloading {current_loaded_models[i].model.model.__class__.__name__}")
        if current_loaded_models[i].model_unload(memory_to_free):
            unloaded_model.append(i)

    for i in sorted(unloaded_model, reverse=True):
        unloaded_models.append(current_loaded_models.pop(i))

    if len(unloaded_model) > 0:
        soft_empty_cache()
    else:
        if vram_state != VRAMState.HIGH_VRAM:
            mem_free_total, mem_free_torch = get_free_memory(device, torch_free_too=True)
            if mem_free_torch > mem_free_total * 0.25:
                soft_empty_cache()
    return unloaded_models

def enable_ipadapter_layer_cache():
    return vram_state == VRAMState.HIGH_VRAM

def load_models_gpu(models, memory_required=0, force_patch_weights=False, minimum_memory_required=None, force_full_load=False):
    cleanup_models_gc()
    global vram_state

    inference_memory = minimum_inference_memory()
    extra_mem = max(inference_memory, memory_required + extra_reserved_memory())
    if minimum_memory_required is None:
        minimum_memory_required = extra_mem
    else:
        minimum_memory_required = max(inference_memory, minimum_memory_required + extra_reserved_memory())

    models = set(models)

    models_to_load = []

    for x in models:
        loaded_model = LoadedModel(x)
        try:
            loaded_model_index = current_loaded_models.index(loaded_model)
        except:
            loaded_model_index = None

        if loaded_model_index is not None:
            loaded = current_loaded_models[loaded_model_index]
            loaded.currently_used = True
            models_to_load.append(loaded)
        else:
            if hasattr(x, "model"):
                logging.info(f"Requested to load {x.model.__class__.__name__}")
            models_to_load.append(loaded_model)

    for loaded_model in models_to_load:
        to_unload = []
        for i in range(len(current_loaded_models)):
            if loaded_model.model.is_clone(current_loaded_models[i].model):
                to_unload = [i] + to_unload
        for i in to_unload:
            current_loaded_models.pop(i).model.detach(unpatch_all=False)

    total_memory_required = {}
    for loaded_model in models_to_load:
        total_memory_required[loaded_model.device] = total_memory_required.get(loaded_model.device, 0) + loaded_model.model_memory_required(loaded_model.device)

    for device in total_memory_required:
        if device != torch.device("cpu"):
            free_memory(total_memory_required[device] * 1.1 + extra_mem, device)

    for device in total_memory_required:
        if device != torch.device("cpu"):
            free_mem = get_free_memory(device)
            if free_mem < minimum_memory_required:
                models_l = free_memory(minimum_memory_required, device)
                logging.info("{} models unloaded.".format(len(models_l)))

    for loaded_model in models_to_load:
        model = loaded_model.model
        torch_dev = model.load_device
        if is_device_cpu(torch_dev):
            vram_set_state = VRAMState.DISABLED
        else:
            vram_set_state = vram_state
        lowvram_model_memory = 0
        if lowvram_available and (vram_set_state == VRAMState.LOW_VRAM or vram_set_state == VRAMState.NORMAL_VRAM) and not force_full_load:
            model_size = loaded_model.model_memory_required(torch_dev)
            current_free_mem = get_free_memory(torch_dev)
            lowvram_model_memory = max(64 * 1024 * 1024, (current_free_mem - minimum_memory_required), min(current_free_mem * MIN_WEIGHT_MEMORY_RATIO, current_free_mem - minimum_inference_memory()))
            if model_size <= lowvram_model_memory: #only switch to lowvram if really necessary
                lowvram_model_memory = 0

        if vram_set_state == VRAMState.NO_VRAM:
            lowvram_model_memory = 0.1

        loaded_model.model_load(lowvram_model_memory, force_patch_weights=force_patch_weights)
        current_loaded_models.insert(0, loaded_model)
    return

def load_model_gpu(model):
    return load_models_gpu([model])

def loaded_models(only_currently_used=False):
    output = []
    for m in current_loaded_models:
        if only_currently_used:
            if not m.currently_used:
                continue

        output.append(m.model)
    return output


def cleanup_models_gc():
    do_gc = False
    for i in range(len(current_loaded_models)):
        cur = current_loaded_models[i]
        if cur.is_dead():
            print("Potential memory leak detected with model {}, doing a full garbage collect, for maximum performance avoid circular references in the model code.".format(cur.real_model().__class__.__name__))
            do_gc = True
            break

    if do_gc:
        gc.collect()
        soft_empty_cache()

        for i in range(len(current_loaded_models)):
            cur = current_loaded_models[i]
            if cur.is_dead():
                print("WARNING, memory leak with model {}. Please make sure it is not being referenced from somewhere.".format(cur.real_model().__class__.__name__))



def cleanup_models():
    to_delete = []
    for i in range(len(current_loaded_models)):
        if current_loaded_models[i].real_model() is None:
            to_delete = [i] + to_delete

    for i in to_delete:
        x = current_loaded_models.pop(i)
        del x

def dtype_size(dtype):
    dtype_size = 4
    if dtype == torch.float16 or dtype == torch.bfloat16:
        dtype_size = 2
    elif dtype == torch.float32:
        dtype_size = 4
    else:
        try:
            dtype_size = dtype.itemsize
        except: #Old pytorch doesn't have .itemsize
            pass
    return dtype_size

def unet_offload_device():
    if vram_state == VRAMState.HIGH_VRAM:
        return get_torch_device()
    else:
        return torch.device("cpu")

def unet_inital_load_device(parameters, dtype):
    torch_dev = get_torch_device()
    if vram_state == VRAMState.HIGH_VRAM or vram_state == VRAMState.SHARED:
        return torch_dev

    cpu_dev = torch.device("cpu")
    if DISABLE_SMART_MEMORY:
        return cpu_dev

    model_size = dtype_size(dtype) * parameters

    mem_dev = get_free_memory(torch_dev)
    mem_cpu = get_free_memory(cpu_dev)
    if mem_dev > mem_cpu and model_size < mem_dev:
        return torch_dev
    else:
        return cpu_dev

def maximum_vram_for_weights(device=None):
    return (get_total_memory(device) * 0.88 - minimum_inference_memory())

def unet_dtype(device=None, model_params=0, supported_dtypes=[torch.float16, torch.bfloat16, torch.float32]):
    if model_params < 0:
        model_params = 1000000000000000000000
    if args.fp32_unet:
        return torch.float32
    if args.fp64_unet:
        return torch.float64
    if args.unet_in_bf16:
        return torch.bfloat16
    if args.unet_in_fp16:
        return torch.float16
    if args.unet_in_fp8_e4m3fn:
        return torch.float8_e4m3fn
    if args.unet_in_fp8_e5m2:
        return torch.float8_e5m2

    fp8_dtype = None
    try:
        for dtype in [torch.float8_e4m3fn, torch.float8_e5m2]:
            if dtype in supported_dtypes:
                fp8_dtype = dtype
                break
    except:
        pass

    if fp8_dtype is not None:
        if supports_fp8_compute(device): #if fp8 compute is supported the casting is most likely not expensive
            return fp8_dtype

        free_model_memory = maximum_vram_for_weights(device)
        if model_params * 2 > free_model_memory:
            return fp8_dtype

    for dt in supported_dtypes:
        if dt == torch.float16 and should_use_fp16(device=device, model_params=model_params):
            if torch.float16 in supported_dtypes:
                return torch.float16
        if dt == torch.bfloat16 and should_use_bf16(device, model_params=model_params):
            if torch.bfloat16 in supported_dtypes:
                return torch.bfloat16

    for dt in supported_dtypes:
        if dt == torch.float16 and should_use_fp16(device=device, model_params=model_params, manual_cast=True):
            if torch.float16 in supported_dtypes:
                return torch.float16
        if dt == torch.bfloat16 and should_use_bf16(device, model_params=model_params, manual_cast=True):
            if torch.bfloat16 in supported_dtypes:
                return torch.bfloat16

    return torch.float32

# None means no manual cast
def unet_manual_cast(weight_dtype, inference_device, supported_dtypes=[torch.float16, torch.bfloat16, torch.float32]):
    if weight_dtype == torch.float32 or weight_dtype == torch.float64:
        return None

    fp16_supported = should_use_fp16(inference_device, prioritize_performance=False)
    if fp16_supported and weight_dtype == torch.float16:
        return None

    bf16_supported = should_use_bf16(inference_device)
    if bf16_supported and weight_dtype == torch.bfloat16:
        return None

    fp16_supported = should_use_fp16(inference_device, prioritize_performance=True)
    for dt in supported_dtypes:
        if dt == torch.float16 and fp16_supported:
            return torch.float16
        if dt == torch.bfloat16 and bf16_supported:
            return torch.bfloat16

    return torch.float32

def text_encoder_offload_device():
    if args.always_gpu:
        return get_torch_device()
    else:
        return torch.device("cpu")

def text_encoder_device():
    if args.always_gpu:
        return get_torch_device()
    elif vram_state == VRAMState.HIGH_VRAM or vram_state == VRAMState.NORMAL_VRAM:
        if should_use_fp16(prioritize_performance=False):
            return get_torch_device()
        else:
            return torch.device("cpu")
    else:
        return torch.device("cpu")

def text_encoder_initial_device(load_device, offload_device, model_size=0):
    if load_device == offload_device or model_size <= 1024 * 1024 * 1024:
        return offload_device

    if is_device_mps(load_device):
        return load_device

    mem_l = get_free_memory(load_device)
    mem_o = get_free_memory(offload_device)
    if mem_l > (mem_o * 0.5) and model_size * 1.2 < mem_l:
        return load_device
    else:
        return offload_device

def text_encoder_dtype(device=None):
    if args.clip_in_fp8_e4m3fn:
        return torch.float8_e4m3fn
    elif args.clip_in_fp8_e5m2:
        return torch.float8_e5m2
    elif args.clip_in_fp16:
        return torch.float16
    elif args.clip_in_fp32:
        return torch.float32

    if is_device_cpu(device):
        return torch.float16

    return torch.float16


def intermediate_device():
    if args.always_gpu:
        return get_torch_device()
    else:
        return torch.device("cpu")

def vae_device():
    if args.vae_in_cpu:
        return torch.device("cpu")
    return get_torch_device()

def vae_offload_device():
    if args.always_gpu:
        return get_torch_device()
    else:
        return torch.device("cpu")

def vae_dtype(device=None, allowed_dtypes=[]):
    global VAE_DTYPES
    if args.vae_in_fp16:
        return torch.float16
    elif args.vae_in_bf16:
        return torch.bfloat16
    elif args.vae_in_fp32:
        return torch.float32

    for d in allowed_dtypes:
        if d == torch.float16 and should_use_fp16(device):
            return d
        # NOTE: bfloat16 seems to work on AMD for the VAE but is extremely slow in some cases compared to fp32
        if d == torch.bfloat16 and (not is_amd()) and should_use_bf16(device):
            return d
        if d in VAE_DTYPES:
            return d

    return VAE_DTYPES[0]

def get_autocast_device(dev):
    if hasattr(dev, 'type'):
        return dev.type
    return "cuda"

def supports_dtype(device, dtype): #TODO
    if dtype == torch.float32:
        return True
    if is_device_cpu(device):
        return False
    if dtype == torch.float16:
        return True
    if dtype == torch.bfloat16:
        return True
    return False

def supports_cast(device, dtype): #TODO
    if dtype == torch.float32:
        return True
    if dtype == torch.float16:
        return True
    if directml_enabled: #TODO: test this
        return False
    if dtype == torch.bfloat16:
        return True
    if is_device_mps(device):
        return False
    if dtype == torch.float8_e4m3fn:
        return True
    if dtype == torch.float8_e5m2:
        return True
    return False

def pick_weight_dtype(dtype, fallback_dtype, device=None):
    if dtype is None:
        dtype = fallback_dtype
    elif dtype_size(dtype) > dtype_size(fallback_dtype):
        dtype = fallback_dtype

    if not supports_cast(device, dtype):
        dtype = fallback_dtype

    return dtype

def device_supports_non_blocking(device):
    if is_device_mps(device):
        return False #pytorch bug? mps doesn't support non blocking
    if is_intel_xpu():
        return False
    if args.pytorch_deterministic: #TODO: figure out why deterministic breaks non blocking from gpu to cpu (previews)
        return False
    if directml_enabled:
        return False
    return True

def device_should_use_non_blocking(device):
    if not device_supports_non_blocking(device):
        return False
    return False
    # return True #TODO: figure out why this causes memory issues on Nvidia and possibly others

def force_channels_last():
    if args.force_channels_last:
        return True

    #TODO
    return False

def cast_to(weight, dtype=None, device=None, non_blocking=False, copy=False):
    if device is None or weight.device == device:
        if not copy:
            if dtype is None or weight.dtype == dtype:
                return weight
        return weight.to(dtype=dtype, copy=copy)

    r = torch.empty_like(weight, dtype=dtype, device=device)
    r.copy_(weight, non_blocking=non_blocking)
    return r

def cast_to_device(tensor, device, dtype, copy=False):
    non_blocking = device_supports_non_blocking(device)
    return cast_to(tensor, dtype=dtype, device=device, non_blocking=non_blocking, copy=copy)


def xformers_enabled():
    global directml_enabled
    global cpu_state
    if cpu_state != CPUState.GPU:
        return False
    if is_intel_xpu():
        return False
    if directml_enabled:
        return False
    return XFORMERS_IS_AVAILABLE


def xformers_enabled_vae():
    enabled = xformers_enabled()
    if not enabled:
        return False

    return XFORMERS_ENABLED_VAE

def pytorch_attention_enabled():
    global ENABLE_PYTORCH_ATTENTION
    return ENABLE_PYTORCH_ATTENTION

def pytorch_attention_flash_attention():
    global ENABLE_PYTORCH_ATTENTION
    if ENABLE_PYTORCH_ATTENTION:
        #TODO: more reliable way of checking for flash attention?
        if is_nvidia(): #pytorch flash attention only works on Nvidia
            return True
        if is_intel_xpu():
            return True
    return False

def mac_version():
    try:
        return tuple(int(n) for n in platform.mac_ver()[0].split("."))
    except:
        return None
def force_upcast_attention_dtype():
    upcast = args.force_upcast_attention
    macos_version = mac_version()
    if macos_version is not None and ((14, 5) <= macos_version <= (15, 2)):  # black image bug on recent versions of macOS
        upcast = True
    if upcast:
        return torch.float32
    else:
        return None

def get_free_memory(dev=None, torch_free_too=False):
    global directml_enabled
    if dev is None:
        dev = get_torch_device()

    if hasattr(dev, 'type') and (dev.type == 'cpu' or dev.type == 'mps'):
        mem_free_total = psutil.virtual_memory().available
        mem_free_torch = mem_free_total
    else:
        if directml_enabled:
            mem_free_total = 1024 * 1024 * 1024 #TODO
            mem_free_torch = mem_free_total
        elif is_intel_xpu():
            stats = torch.xpu.memory_stats(dev)
            mem_active = stats['active_bytes.all.current']
            mem_reserved = stats['reserved_bytes.all.current']
            mem_free_torch = mem_reserved - mem_active
            mem_free_xpu = torch.xpu.get_device_properties(dev).total_memory - mem_reserved
            mem_free_total = mem_free_xpu + mem_free_torch
        else:
            stats = torch.cuda.memory_stats(dev)
            mem_active = stats['active_bytes.all.current']
            mem_reserved = stats['reserved_bytes.all.current']
            mem_free_cuda, _ = torch.cuda.mem_get_info(dev)
            mem_free_torch = mem_reserved - mem_active
            mem_free_total = mem_free_cuda + mem_free_torch

    if torch_free_too:
        return (mem_free_total, mem_free_torch)
    else:
        return mem_free_total

def cpu_mode():
    global cpu_state
    return cpu_state == CPUState.CPU

def mps_mode():
    global cpu_state
    return cpu_state == CPUState.MPS

def is_device_type(device, type):
    if hasattr(device, 'type'):
        if (device.type == type):
            return True
    return False

def is_device_cpu(device):
    return is_device_type(device, 'cpu')

def is_device_mps(device):
    return is_device_type(device, 'mps')

def is_device_cuda(device):
    return is_device_type(device, 'cuda')

def should_use_fp16(device=None, model_params=0, prioritize_performance=True, manual_cast=False):
    global directml_enabled

    if device is not None:
        if is_device_cpu(device):
            return False

    if FORCE_FP16:
        return True

    if FORCE_FP32:
        return False

    if directml_enabled:
        return False

    if (device is not None and is_device_mps(device)) or mps_mode():
        return True

    if cpu_mode():
        return False

    if is_intel_xpu():
        return True

    if torch.version.hip:
        return True

    props = torch.cuda.get_device_properties(device)
    if props.major >= 8:
        return True

    if props.major < 6:
        return False

    #FP16 is confirmed working on a 1080 (GP104) and on latest pytorch actually seems faster than fp32
    nvidia_10_series = ["1080", "1070", "titan x", "p3000", "p3200", "p4000", "p4200", "p5000", "p5200", "p6000", "1060", "1050", "p40", "p100", "p6", "p4"]
    for x in nvidia_10_series:
        if x in props.name.lower():
            if WINDOWS or manual_cast:
                return True
            else:
                return False #weird linux behavior where fp32 is faster

    if manual_cast:
        free_model_memory = maximum_vram_for_weights(device)
        if (not prioritize_performance) or model_params * 4 > free_model_memory:
            return True

    if props.major < 7:
        return False

    #FP16 is just broken on these cards
    nvidia_16_series = ["1660", "1650", "1630", "T500", "T550", "T600", "MX550", "MX450", "CMP 30HX", "T2000", "T1000", "T1200"]
    for x in nvidia_16_series:
        if x in props.name:
            return False

    return True

def should_use_bf16(device=None, model_params=0, prioritize_performance=True, manual_cast=False):
    if device is not None:
        if is_device_cpu(device): #TODO ? bf16 works on CPU but is extremely slow
            return False

    if FORCE_FP32:
        return False

    if directml_enabled:
        return False

    if (device is not None and is_device_mps(device)) or mps_mode():
        return True

    if cpu_mode():
        return False

    if is_intel_xpu():
        return True

    props = torch.cuda.get_device_properties(device)
    if props.major >= 8:
        return True

    bf16_works = torch.cuda.is_bf16_supported()

    if bf16_works or manual_cast:
        free_model_memory = maximum_vram_for_weights(device)
        if (not prioritize_performance) or model_params * 4 > free_model_memory:
            return True

    return False

def supports_fp8_compute(device=None):
    if not is_nvidia():
        return False

    props = torch.cuda.get_device_properties(device)
    if props.major >= 9:
        return True
    if props.major < 8:
        return False
    if props.minor < 9:
        return False

    if int(torch_version[0]) < 2 or (int(torch_version[0]) == 2 and int(torch_version[2]) < 3):
        return False

    if WINDOWS:
        if (int(torch_version[0]) == 2 and int(torch_version[2]) < 4):
            return False

    return True

def soft_empty_cache(force=False):
    global cpu_state
    if cpu_state == CPUState.MPS:
        torch.mps.empty_cache()
    elif is_intel_xpu():
        torch.xpu.empty_cache()
    elif torch.cuda.is_available():
        torch.cuda.empty_cache()
        torch.cuda.ipc_collect()

def unload_all_models():
    free_memory(1e30, get_torch_device())


def resolve_lowvram_weight(weight, model, key): #TODO: remove
    print("WARNING: The ldm_patched.modules.model_management.resolve_lowvram_weight function will be removed soon, please stop using it.")
    return weight

#TODO: might be cleaner to put this somewhere else
import threading

class InterruptProcessingException(Exception):
    pass

interrupt_processing_mutex = threading.RLock()

interrupt_processing = False
def interrupt_current_processing(value=True):
    global interrupt_processing
    global interrupt_processing_mutex
    with interrupt_processing_mutex:
        interrupt_processing = value

def processing_interrupted():
    global interrupt_processing
    global interrupt_processing_mutex
    with interrupt_processing_mutex:
        return interrupt_processing

def throw_exception_if_processing_interrupted():
    global interrupt_processing
    global interrupt_processing_mutex
    with interrupt_processing_mutex:
        if interrupt_processing:
            interrupt_processing = False
            raise InterruptProcessingException()
        <|MERGE_RESOLUTION|>--- conflicted
+++ resolved
@@ -261,10 +261,7 @@
     except Exception as e:
         print(f"Could not access CUDA matmul settings: {str(e)}")
 
-<<<<<<< HEAD
-=======
 set_fp16_accumulation_if_available()
->>>>>>> e1af6a6f
 
 if ENABLE_PYTORCH_ATTENTION:
     torch.backends.cuda.enable_math_sdp(True)
