--- conflicted
+++ resolved
@@ -18,6 +18,8 @@
 import logging
 import numbers
 
+
+# Original code from Comfy, https://github.com/comfyanonymous/ComfyUI/blob/master/comfy/sd1_clip.py
 
 # Original code from Comfy, https://github.com/comfyanonymous/ComfyUI/blob/master/comfy/sd1_clip.py
 
@@ -137,7 +139,6 @@
         self.layer_idx = self.options_default[1]
         self.return_projected_pooled = self.options_default[2]
 
-<<<<<<< HEAD
     def forward(self, tokens):
         attention_mask = None
         if self.enable_attention_masks:
@@ -167,8 +168,6 @@
         else:
             return z, pooled
 
-=======
->>>>>>> 7fef25e1
     # Original code from Comfy, https://github.com/comfyanonymous/ComfyUI/blob/master/comfy/sd1_clip.py
     
     def set_up_textual_embeddings(self, tokens, current_embeds):
@@ -364,11 +363,6 @@
 
 # Original code from Comfy, https://github.com/comfyanonymous/ComfyUI/blob/master/comfy/sd1_clip.py
 
-<<<<<<< HEAD
-=======
-# Original code from Comfy, https://github.com/comfyanonymous/ComfyUI/blob/master/comfy/sd1_clip.py
-
->>>>>>> 7fef25e1
 def load_embed(embedding_name, embedding_directory, embedding_size, embed_key=None):
     if isinstance(embedding_directory, str):
         embedding_directory = [embedding_directory]
@@ -620,7 +614,6 @@
             self.clip_name = clip_name
             self.clip = "clip_{}".format(self.clip_name)
 
-<<<<<<< HEAD
         setattr(self, self.clip, clip_model(device=device, dtype=dtype, model_options=model_options, **kwargs))
 
         self.dtypes = set()
@@ -634,17 +627,6 @@
     # Original code from Comfy, https://github.com/comfyanonymous/ComfyUI/blob/master/comfy/sd1_clip.py
     def reset_clip_options(self):
         getattr(self, self.clip).reset_clip_options()
-=======
-    # Original code from Comfy, https://github.com/comfyanonymous/ComfyUI/blob/master/comfy/sd1_clip.py
-    
-    def clip_layer(self, layer_idx):
-        getattr(self, self.clip).clip_layer(layer_idx)
-
-    # Original code from Comfy, https://github.com/comfyanonymous/ComfyUI/blob/master/comfy/sd1_clip.py
-    
-    def reset_clip_layer(self):
-        getattr(self, self.clip).reset_clip_layer()
->>>>>>> 7fef25e1
 
     # Original code from Comfy, https://github.com/comfyanonymous/ComfyUI/blob/master/comfy/sd1_clip.py
     
