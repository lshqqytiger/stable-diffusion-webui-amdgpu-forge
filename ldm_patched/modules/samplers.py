--- conflicted
+++ resolved
@@ -366,21 +366,15 @@
     sigmas = torch.tan(step_indices / steps * alpha_min + (1.0 - step_indices / steps) * alpha_max)
     return sigmas.to(device)
 
-<<<<<<< HEAD
-def get_sigmas_beta(model_sampling, steps, device='cpu'):
-    sigma_min = float(model_sampling.sigma_min)
-    sigma_max = float(model_sampling.sigma_max)
-=======
-def beta_scheduler(model, steps, device='cpu'):
+def beta_scheduler(model_sampling, steps, device='cpu'):
     alpha = shared.opts.beta_dist_alpha
     beta = shared.opts.beta_dist_beta
->>>>>>> 1d909e5e
     
-    total_timesteps = len(model.model_sampling.sigmas) - 1
+    total_timesteps = len(model_sampling.sigmas) - 1
     ts = 1 - np.linspace(0, 1, steps, endpoint=False)
     ts = np.rint(stats.beta.ppf(ts, alpha, beta) * total_timesteps)
     
-    sigs = [float(model.model_sampling.sigmas[int(t)]) for t in ts]
+    sigs = [float(model_sampling.sigmas[int(t)]) for t in ts]
     sigs.append(0.0)
     
     return torch.FloatTensor(sigs).to(device)
@@ -778,11 +772,7 @@
     elif scheduler_name == "kl_optimal":
         sigmas = get_sigmas_kl_optimal(model_sampling, steps)
     elif scheduler_name == "beta":
-<<<<<<< HEAD
-        sigmas = get_sigmas_beta(model_sampling, steps)
-=======
-        sigmas = beta_scheduler(model, steps)
->>>>>>> 1d909e5e
+        sigmas = beta_scheduler(model_sampling, steps)
     else:
         logging.error("error invalid scheduler {}".format(scheduler_name))
     return sigmas
