--- conflicted
+++ resolved
@@ -424,15 +424,7 @@
     sigma_max = float(model_sampling.sigma_max)
     return k_diffusion_sampling.get_sigmas_polyexponential(steps, sigma_min, sigma_max, rho, device)
 
-<<<<<<< HEAD
 def get_sigmas_ays_custom(model_sampling, steps, device='cpu'):
-    sigmas = shared.opts.reforge_ays_custom_sigmas
-    if steps != len(sigmas):
-        sigmas = np.interp(np.linspace(0, 1, steps), np.linspace(0, 1, len(sigmas)), sigmas)
-    sigmas = np.append(sigmas, [0.0])
-    return torch.FloatTensor(sigmas).to(device)
-=======
-def get_sigmas_ays_custom(model, steps, device='cpu'):
     try:
         sigmas_str = shared.opts.reforge_ays_custom_sigmas
         sigmas_values = sigmas_str.strip('[]').split(',')
@@ -444,9 +436,8 @@
         return torch.FloatTensor(sigmas).to(device)
     except Exception as e:
         print(f"Error parsing custom sigmas: {e}")
-        print("Falling back to default AYS sigmas")
-        return k_diffusion_sampling.get_sigmas_ays(steps, model.model_sampling.sigma_min, model.model_sampling.sigma_max, model.is_sdxl, device)
->>>>>>> 1db61ce0
+        print("Falling back to default normal scheduler sigmas")
+        return normal_scheduler(model_sampling, steps)
 
 def cosine_scheduler(model_sampling, steps, device='cpu'):
     sf = shared.opts.reforge_cosine_sf_factor
