--- conflicted
+++ resolved
@@ -365,12 +365,8 @@
     start = s.timestep(s.sigma_max)
     end = s.timestep(s.sigma_min)
 
-<<<<<<< HEAD
+    sgm = shared.opts.reforge_normal_sgm
     append_zero = True
-=======
-    sgm = shared.opts.reforge_normal_sgm
-
->>>>>>> 56c8bf8a
     if sgm:
         timesteps = torch.linspace(start, end, steps + 1)[:-1]
     else:
@@ -398,19 +394,11 @@
     sigmas = torch.tan(step_indices / steps * alpha_min + (1.0 - step_indices / steps) * alpha_max)
     return sigmas.to(device)
 
-<<<<<<< HEAD
 def beta_scheduler(model_sampling, steps, device='cpu'):
-    alpha = shared.opts.beta_dist_alpha
-    beta = shared.opts.beta_dist_beta
-
-    total_timesteps = len(model_sampling.sigmas) - 1
-=======
-def beta_scheduler(model, steps, device='cpu'):
     alpha = shared.opts.reforge_beta_dist_alpha
     beta = shared.opts.reforge_beta_dist_beta
     
     total_timesteps = len(model.model_sampling.sigmas) - 1
->>>>>>> 56c8bf8a
     ts = 1 - np.linspace(0, 1, steps, endpoint=False)
     ts = np.rint(stats.beta.ppf(ts, alpha, beta) * total_timesteps)
 
@@ -932,23 +920,13 @@
     elif scheduler_name == "polyexponential":
         sigmas = get_sigmas_polyexponential(model, steps)
     elif scheduler_name == "normal":
-<<<<<<< HEAD
-        sigmas = normal_scheduler(model_sampling, steps)
-=======
         sigmas = normal_scheduler(model, steps)
     elif scheduler_name == "sgm_uniform":
         sigmas = normal_scheduler(model, steps, sgm=True)
->>>>>>> 56c8bf8a
     elif scheduler_name == "simple":
         sigmas = simple_scheduler(model_sampling, steps)
     elif scheduler_name == "ddim_uniform":
-<<<<<<< HEAD
-        sigmas = ddim_scheduler(model_sampling, steps)
-    elif scheduler_name == "sgm_uniform":
-        sigmas = normal_scheduler(model_sampling, steps, sgm=True)
-=======
         sigmas = ddim_scheduler(model, steps)
->>>>>>> 56c8bf8a
     elif scheduler_name == "kl_optimal":
         sigmas = get_sigmas_kl_optimal(model_sampling, steps)
     elif scheduler_name == "beta":
