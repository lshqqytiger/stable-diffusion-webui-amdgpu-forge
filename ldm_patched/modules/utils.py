--- conflicted
+++ resolved
@@ -586,10 +586,6 @@
     for name in attrs[:-1]:
         obj = getattr(obj, name)
     prev = getattr(obj, attrs[-1])
-<<<<<<< HEAD
-    setattr(obj, attrs[-1], value)
-    return prev
-=======
     
     # Handle compiled models
     if hasattr(value, '_orig_mod'):
@@ -598,7 +594,6 @@
         setattr(obj, attrs[-1], torch.nn.Parameter(value, requires_grad=False))
     
     del prev
->>>>>>> a6de2b6c
 
 def set_attr_param(obj, attr, value):
     return set_attr(obj, attr, torch.nn.Parameter(value, requires_grad=False))
