--- conflicted
+++ resolved
@@ -79,19 +79,12 @@
     var wakeLock = null;
 
     var requestWakeLock = async function() {
-<<<<<<< HEAD
-        if (!opts.prevent_screen_sleep_during_generation || wakeLock) return;
-=======
         if (!opts.prevent_screen_sleep_during_generation || wakeLock !== null) return;
->>>>>>> 9535244a
         try {
             wakeLock = await navigator.wakeLock.request('screen');
         } catch (err) {
             console.error('Wake Lock is not supported.');
-<<<<<<< HEAD
-=======
             wakeLock = false;
->>>>>>> 9535244a
         }
     };
 
