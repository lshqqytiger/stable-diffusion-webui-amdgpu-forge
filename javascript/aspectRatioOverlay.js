--- conflicted
+++ resolved
@@ -1,8 +1,10 @@
-let currentWidth;
-let currentHeight;
-let arFrameTimeout;
+
+let currentWidth = null;
+let currentHeight = null;
+let arFrameTimeout = setTimeout(function() {}, 0);
 
 function dimensionChange(e, is_width, is_height) {
+
     if (is_width) {
         currentWidth = e.target.value * 1.0;
     }
@@ -20,18 +22,18 @@
 
     var tabIndex = get_tab_index('mode_img2img');
     if (tabIndex == 0) { // img2img
-        targetElement = gradioApp().querySelector('#img2img_image div[class=forge-image-container] img');
+        targetElement = gradioApp().querySelector('#img2img_image div[data-testid=image] img');
     } else if (tabIndex == 1) { //Sketch
-        targetElement = gradioApp().querySelector('#img2img_sketch div[class=forge-image-container] img');
+        targetElement = gradioApp().querySelector('#img2img_sketch div[data-testid=image] img');
     } else if (tabIndex == 2) { // Inpaint
-        targetElement = gradioApp().querySelector('#img2maskimg div[class=forge-image-container] img');
+        targetElement = gradioApp().querySelector('#img2maskimg div[data-testid=image] img');
     } else if (tabIndex == 3) { // Inpaint sketch
-        targetElement = gradioApp().querySelector('#inpaint_sketch div[class=forge-image-container] img');
-    } else if (tabIndex == 4) { // Inpaint upload
-        targetElement = gradioApp().querySelector('#img_inpaint_base div[data-testid=image] img');
+        targetElement = gradioApp().querySelector('#inpaint_sketch div[data-testid=image] img');
     }
 
+
     if (targetElement) {
+
         var arPreviewRect = gradioApp().querySelector('#imageARPreview');
         if (!arPreviewRect) {
             arPreviewRect = document.createElement('div');
@@ -39,18 +41,15 @@
             gradioApp().appendChild(arPreviewRect);
         }
 
+
+
         var viewportOffset = targetElement.getBoundingClientRect();
-        var viewportscale = Math.min(targetElement.clientWidth / targetElement.width, targetElement.clientHeight / targetElement.height);
 
-        var scaledx = targetElement.width * viewportscale;
-        var scaledy = targetElement.height * viewportscale;
+        var viewportscale = Math.min(targetElement.clientWidth / targetElement.naturalWidth, targetElement.clientHeight / targetElement.naturalHeight);
 
-<<<<<<< HEAD
-=======
         var scaledx = targetElement.naturalWidth * viewportscale;
         var scaledy = targetElement.naturalHeight * viewportscale;
 
->>>>>>> 9535244a
         var clientRectTop = (viewportOffset.top + window.scrollY);
         var clientRectLeft = (viewportOffset.left + window.scrollX);
         var clientRectCentreY = clientRectTop + (targetElement.clientHeight / 2);
@@ -76,24 +75,25 @@
         }, 2000);
 
         arPreviewRect.style.display = 'block';
+
     }
+
 }
+
 
 onAfterUiUpdate(function() {
     var arPreviewRect = gradioApp().querySelector('#imageARPreview');
     if (arPreviewRect) {
         arPreviewRect.style.display = 'none';
     }
-
     var tabImg2img = gradioApp().querySelector("#tab_img2img");
     if (tabImg2img) {
-        if (tabImg2img.style.display == "block") {
+        var inImg2img = tabImg2img.style.display == "block";
+        if (inImg2img) {
             let inputs = gradioApp().querySelectorAll('input');
             inputs.forEach(function(e) {
-                var is_width = (e.parentElement.id == "img2img_width" && e.type == "range") || 
-					(e.parentElement.parentElement.parentElement.id == "img2img_width" && e.type == "number");
-                var is_height = (e.parentElement.id == "img2img_height" && e.type == "range") || 
-					(e.parentElement.parentElement.parentElement.id == "img2img_height" && e.type == "number");
+                var is_width = e.parentElement.id == "img2img_width";
+                var is_height = e.parentElement.id == "img2img_height";
 
                 if ((is_width || is_height) && !e.classList.contains('scrollwatch')) {
                     e.addEventListener('input', function(e) {
