GitPython
Pillow
accelerate

blendmodes
clean-fid
<<<<<<< HEAD
diffusers
=======
diskcache
>>>>>>> 2f87f123
einops
facexlib
fastapi>=0.90.1
gradio
inflection
jsonmerge
kornia
lark
numpy
omegaconf
open-clip-torch

piexif
protobuf==3.20.0
psutil
pytorch_lightning
requests
resize-right

safetensors
scikit-image>=0.19
tomesd
torch
torchdiffeq
torchsde
transformers==4.30.2
<<<<<<< HEAD
pillow-avif-plugin==1.4.3

onnx
onnxruntime
optimum
olive-ai

=======
pillow-avif-plugin==1.4.3
>>>>>>> 2f87f123
<|MERGE_RESOLUTION|>--- conflicted
+++ resolved
@@ -1,48 +1,40 @@
-GitPython
-Pillow
-accelerate
-
-blendmodes
-clean-fid
-<<<<<<< HEAD
-diffusers
-=======
-diskcache
->>>>>>> 2f87f123
-einops
-facexlib
-fastapi>=0.90.1
-gradio
-inflection
-jsonmerge
-kornia
-lark
-numpy
-omegaconf
-open-clip-torch
-
-piexif
-protobuf==3.20.0
-psutil
-pytorch_lightning
-requests
-resize-right
-
-safetensors
-scikit-image>=0.19
-tomesd
-torch
-torchdiffeq
-torchsde
-transformers==4.30.2
-<<<<<<< HEAD
-pillow-avif-plugin==1.4.3
-
-onnx
-onnxruntime
-optimum
-olive-ai
-
-=======
-pillow-avif-plugin==1.4.3
->>>>>>> 2f87f123
+GitPython
+Pillow
+accelerate
+
+blendmodes
+clean-fid
+diffusers
+diskcache
+einops
+facexlib
+fastapi>=0.90.1
+gradio
+inflection
+jsonmerge
+kornia
+lark
+numpy
+omegaconf
+open-clip-torch
+
+piexif
+protobuf==3.20.0
+psutil
+pytorch_lightning
+requests
+resize-right
+
+safetensors
+scikit-image>=0.19
+tomesd
+torch
+torchdiffeq
+torchsde
+transformers==4.30.2
+pillow-avif-plugin==1.4.3
+
+onnx
+onnxruntime
+optimum
+olive-ai