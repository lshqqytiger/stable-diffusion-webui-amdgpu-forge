import collections
import importlib
import os
import sys
import threading
import enum

import torch
import re
import safetensors.torch
from omegaconf import OmegaConf, ListConfig
from urllib import request
import ldm.modules.midas as midas
import gc

from modules import paths, shared, modelloader, devices, script_callbacks, sd_vae, sd_disable_initialization, errors, hashes, sd_models_config, sd_unet, sd_models_xl, cache, extra_networks, processing, lowvram, sd_hijack, patches
from modules.timer import Timer
import numpy as np
from modules_forge import forge_loader
import modules_forge.ops as forge_ops
from ldm_patched.modules.ops import manual_cast
from ldm_patched.modules import model_management as model_management
import ldm_patched.modules.model_patcher
import weakref
import logging as log

model_dir = "Stable-diffusion"
model_path = os.path.abspath(os.path.join(paths.models_path, model_dir))

checkpoints_list = {}
checkpoint_aliases = {}
checkpoint_alisases = checkpoint_aliases  # for compatibility with old name
checkpoints_loaded = collections.OrderedDict()


class ModelType(enum.Enum):
    SD1 = 1
    SD2 = 2
    SDXL = 3
    SSD = 4
    SD3 = 5


def replace_key(d, key, new_key, value):
    keys = list(d.keys())

    d[new_key] = value

    if key not in keys:
        return d

    index = keys.index(key)
    keys[index] = new_key

    new_d = {k: d[k] for k in keys}

    d.clear()
    d.update(new_d)
    return d


class CheckpointInfo:
    def __init__(self, filename):
        self.filename = filename
        abspath = os.path.abspath(filename)
        abs_ckpt_dir = os.path.abspath(shared.cmd_opts.ckpt_dir) if shared.cmd_opts.ckpt_dir is not None else None

        self.is_safetensors = os.path.splitext(filename)[1].lower() == ".safetensors"

        if abs_ckpt_dir and abspath.startswith(abs_ckpt_dir):
            name = abspath.replace(abs_ckpt_dir, '')
        elif abspath.startswith(model_path):
            name = abspath.replace(model_path, '')
        else:
            name = os.path.basename(filename)

        if name.startswith("\\") or name.startswith("/"):
            name = name[1:]

        def read_metadata():
            metadata = read_metadata_from_safetensors(filename)
            self.modelspec_thumbnail = metadata.pop('modelspec.thumbnail', None)

            return metadata

        self.metadata = {}
        if self.is_safetensors:
            try:
                self.metadata = cache.cached_data_for_file('safetensors-metadata', "checkpoint/" + name, filename, read_metadata)
            except Exception as e:
                errors.display(e, f"reading metadata for {filename}")

        self.name = name
        self.name_for_extra = os.path.splitext(os.path.basename(filename))[0]
        self.model_name = os.path.splitext(name.replace("/", "_").replace("\\", "_"))[0]
        self.hash = model_hash(filename)

        self.sha256 = hashes.sha256_from_cache(self.filename, f"checkpoint/{name}")
        self.shorthash = self.sha256[0:10] if self.sha256 else None

        self.title = name if self.shorthash is None else f'{name} [{self.shorthash}]'
        self.short_title = self.name_for_extra if self.shorthash is None else f'{self.name_for_extra} [{self.shorthash}]'

        self.ids = [self.hash, self.model_name, self.title, name, self.name_for_extra, f'{name} [{self.hash}]']
        if self.shorthash:
            self.ids += [self.shorthash, self.sha256, f'{self.name} [{self.shorthash}]', f'{self.name_for_extra} [{self.shorthash}]']

    def register(self):
        checkpoints_list[self.title] = self
        for id in self.ids:
            checkpoint_aliases[id] = self

    def calculate_shorthash(self):
        self.sha256 = hashes.sha256(self.filename, f"checkpoint/{self.name}")
        if self.sha256 is None:
            return

        shorthash = self.sha256[0:10]
        if self.shorthash == self.sha256[0:10]:
            return self.shorthash

        self.shorthash = shorthash

        if self.shorthash not in self.ids:
            self.ids += [self.shorthash, self.sha256, f'{self.name} [{self.shorthash}]', f'{self.name_for_extra} [{self.shorthash}]']

        old_title = self.title
        self.title = f'{self.name} [{self.shorthash}]'
        self.short_title = f'{self.name_for_extra} [{self.shorthash}]'

        replace_key(checkpoints_list, old_title, self.title, self)
        self.register()

        return self.shorthash


try:
    # this silences the annoying "Some weights of the model checkpoint were not used when initializing..." message at start.
    from transformers import logging, CLIPModel  # noqa: F401

    logging.set_verbosity_error()
except Exception:
    pass


def setup_model():
    """called once at startup to do various one-time tasks related to SD models"""

    os.makedirs(model_path, exist_ok=True)

    enable_midas_autodownload()
    patch_given_betas()


def checkpoint_tiles(use_short=False):
    return [x.short_title if use_short else x.title for x in checkpoints_list.values()]


def list_models():
    checkpoints_list.clear()
    checkpoint_aliases.clear()

    cmd_ckpt = shared.cmd_opts.ckpt
    if shared.cmd_opts.no_download_sd_model or cmd_ckpt != shared.sd_model_file or os.path.exists(cmd_ckpt):
        model_url = None
        expected_sha256 = None
    else:
        model_url = "https://huggingface.co/Laxhar/noobai-XL-1.1/resolve/main/NoobAI-XL-v1.1.safetensors"

    model_list = modelloader.load_models(model_path=model_path, model_url=model_url, command_path=shared.cmd_opts.ckpt_dir, ext_filter=[".ckpt", ".safetensors"], download_name="NoobAI-XL-v1.1.safetensors", ext_blacklist=[".vae.ckpt", ".vae.safetensors"])

    if os.path.exists(cmd_ckpt):
        checkpoint_info = CheckpointInfo(cmd_ckpt)
        checkpoint_info.register()

        shared.opts.data['sd_model_checkpoint'] = checkpoint_info.title
    elif cmd_ckpt is not None and cmd_ckpt != shared.default_sd_model_file:
        print(f"Checkpoint in --ckpt argument not found (Possible it was moved to {model_path}: {cmd_ckpt}", file=sys.stderr)

    for filename in model_list:
        checkpoint_info = CheckpointInfo(filename)
        checkpoint_info.register()


re_strip_checksum = re.compile(r"\s*\[[^]]+]\s*$")


def get_closet_checkpoint_match(search_string):
    if not search_string:
        return None

    checkpoint_info = checkpoint_aliases.get(search_string, None)
    if checkpoint_info is not None:
        return checkpoint_info

    found = sorted([info for info in checkpoints_list.values() if search_string in info.title], key=lambda x: len(x.title))
    if found:
        return found[0]

    search_string_without_checksum = re.sub(re_strip_checksum, '', search_string)
    found = sorted([info for info in checkpoints_list.values() if search_string_without_checksum in info.title], key=lambda x: len(x.title))
    if found:
        return found[0]

    return None


def model_hash(filename):
    """old hash that only looks at a small part of the file and is prone to collisions"""

    try:
        with open(filename, "rb") as file:
            import hashlib
            m = hashlib.sha256()

            file.seek(0x100000)
            m.update(file.read(0x10000))
            return m.hexdigest()[0:8]
    except FileNotFoundError:
        return 'NOFILE'


def select_checkpoint():
    """Raises `FileNotFoundError` if no checkpoints are found."""
    model_checkpoint = shared.opts.sd_model_checkpoint

    checkpoint_info = checkpoint_aliases.get(model_checkpoint, None)
    if checkpoint_info is not None:
        return checkpoint_info

    if len(checkpoints_list) == 0:
        error_message = "No checkpoints found. When searching for checkpoints, looked at:"
        if shared.cmd_opts.ckpt is not None:
            error_message += f"\n - file {os.path.abspath(shared.cmd_opts.ckpt)}"
        error_message += f"\n - directory {model_path}"
        if shared.cmd_opts.ckpt_dir is not None:
            error_message += f"\n - directory {os.path.abspath(shared.cmd_opts.ckpt_dir)}"
        error_message += "Can't run without a checkpoint. Find and place a .ckpt or .safetensors file into any of those locations."
        raise FileNotFoundError(error_message)

    checkpoint_info = next(iter(checkpoints_list.values()))
    if model_checkpoint is not None:
        print(f"Checkpoint {model_checkpoint} not found; loading fallback {checkpoint_info.title}", file=sys.stderr)

    return checkpoint_info


checkpoint_dict_replacements_sd1 = {
    'cond_stage_model.transformer.embeddings.': 'cond_stage_model.transformer.text_model.embeddings.',
    'cond_stage_model.transformer.encoder.': 'cond_stage_model.transformer.text_model.encoder.',
    'cond_stage_model.transformer.final_layer_norm.': 'cond_stage_model.transformer.text_model.final_layer_norm.',
}

checkpoint_dict_replacements_sd2_turbo = { # Converts SD 2.1 Turbo from SGM to LDM format.
    'conditioner.embedders.0.': 'cond_stage_model.',
}


def transform_checkpoint_dict_key(k, replacements):
    for text, replacement in replacements.items():
        if k.startswith(text):
            k = replacement + k[len(text):]

    return k


def get_state_dict_from_checkpoint(pl_sd):
    pl_sd = pl_sd.pop("state_dict", pl_sd)
    pl_sd.pop("state_dict", None)

    is_sd2_turbo = 'conditioner.embedders.0.model.ln_final.weight' in pl_sd and pl_sd['conditioner.embedders.0.model.ln_final.weight'].size()[0] == 1024

    sd = {}
    for k, v in pl_sd.items():
        if is_sd2_turbo:
            new_key = transform_checkpoint_dict_key(k, checkpoint_dict_replacements_sd2_turbo)
        else:
            new_key = transform_checkpoint_dict_key(k, checkpoint_dict_replacements_sd1)

        if new_key is not None:
            sd[new_key] = v

    pl_sd.clear()
    pl_sd.update(sd)

    return pl_sd


def read_metadata_from_safetensors(filename):
    import json

    with open(filename, mode="rb") as file:
        metadata_len = file.read(8)
        metadata_len = int.from_bytes(metadata_len, "little")
        json_start = file.read(2)

        assert metadata_len > 2 and json_start in (b'{"', b"{'"), f"{filename} is not a safetensors file"

        res = {}

        try:
            json_data = json_start + file.read(metadata_len-2)
            json_obj = json.loads(json_data)
            for k, v in json_obj.get("__metadata__", {}).items():
                res[k] = v
                if isinstance(v, str) and v[0:1] == '{':
                    try:
                        res[k] = json.loads(v)
                    except Exception:
                        pass
        except Exception:
             errors.report(f"Error reading metadata from file: {filename}", exc_info=True)

        return res


def read_state_dict(checkpoint_file, print_global_state=False, map_location=None):
    _, extension = os.path.splitext(checkpoint_file)
    if extension.lower() == ".safetensors":
        device = map_location or shared.weight_load_location or devices.get_optimal_device_name()

        if not shared.opts.disable_mmap_load_safetensors:
            pl_sd = safetensors.torch.load_file(checkpoint_file, device=device)
        else:
            pl_sd = safetensors.torch.load(open(checkpoint_file, 'rb').read())
            pl_sd = {k: v.to(device) for k, v in pl_sd.items()}
    else:
        pl_sd = torch.load(checkpoint_file, map_location=map_location or shared.weight_load_location)

    if print_global_state and "global_step" in pl_sd:
        print(f"Global Step: {pl_sd['global_step']}")

    sd = get_state_dict_from_checkpoint(pl_sd)
    return sd

def complete_model_teardown(model):
    """Completely tear down a model by breaking all references to its components"""
    if model is None:
        return
        
    model_name = "Unknown"
    if hasattr(model, 'sd_checkpoint_info') and hasattr(model.sd_checkpoint_info, 'title'):
        model_name = model.sd_checkpoint_info.title
    elif hasattr(model, 'filename'):
        model_name = model.filename
        
    print(f"Performing complete teardown of model: {model_name}")
    
    def replace_attributes(obj, path="", visited=None, depth=0):
        if visited is None:
            visited = set()
            
        # Limit recursion depth for safety
        if depth > 10:
            return
            
        # Don't process the same object twice
        obj_id = id(obj)
        if obj_id in visited:
            return
        visited.add(obj_id)
        
        try:
            # Handle torch.nn.Module
            if hasattr(obj, 'parameters') and hasattr(obj, 'named_parameters'):
                # Handle parameters
                try:
                    for name, param in list(obj.named_parameters(recurse=False)):
                        try:
                            if hasattr(param, 'data'):
                                param.data = None
                                delattr(obj, name)
                        except:
                            pass
                except:
                    pass
                    
                # Handle buffers
                try:
                    for name, buffer in list(obj.named_buffers(recurse=False)):
                        try:
                            if hasattr(buffer, 'data'):
                                buffer.data = None
                                delattr(obj, name)
                        except:
                            pass
                except:
                    pass
                    
                # Process child modules
                try:
                    for name, module in list(obj.named_children()):
                        try:
                            replace_attributes(module, f"{path}.{name}", visited, depth+1)
                            setattr(obj, name, None)
                        except:
                            pass
                except:
                    pass
                
            # Handle dictionaries
            elif isinstance(obj, dict):
                for key in list(obj.keys()):
                    try:
                        val = obj[key]
                        if hasattr(val, 'parameters') or hasattr(val, 'numel'):
                            replace_attributes(val, f"{path}[{key}]", visited, depth+1)
                            obj[key] = None
                    except:
                        pass
                try:
                    obj.clear()
                except:
                    pass
                    
            # Handle lists and tuples
            elif isinstance(obj, (list, tuple)) and len(obj) > 0:
                for i, item in enumerate(obj):
                    try:
                        if hasattr(item, 'parameters') or hasattr(item, 'numel'):
                            replace_attributes(item, f"{path}[{i}]", visited, depth+1)
                    except:
                        pass
        except:
            pass
                    
    # Safely process the model's attribute tree
    for attr_name in dir(model):
        if attr_name.startswith('__'):
            continue
            
        try:
            attr = getattr(model, attr_name)
            if attr is not None:
                if isinstance(attr, (dict, list, tuple)) or hasattr(attr, 'parameters') or hasattr(attr, 'numel'):
                    replace_attributes(attr, attr_name)
                    setattr(model, attr_name, None)
        except:
            pass
    
    # Clear CUDA cache forcefully
    if torch.cuda.is_available():
        try:
            torch.cuda.empty_cache()
            torch.cuda.ipc_collect()
        except:
            pass
    
    # Run GC multiple times
    for _ in range(3):
        gc.collect()
        
    print(f"Model teardown completed")

# Global tracking to find leaks
models_loaded_count = 0
peak_memory_usage = 0

def force_memory_deallocation():
    """Force deallocation of memory using memory profiling and weak references"""
    import gc
    import psutil
    
    # 1. Get pre-cleanup memory for comparison
    process = psutil.Process()
    pre_mem = process.memory_info().rss
    
    # 2. Clear all caches that might hold model references
    global checkpoints_loaded
    if len(checkpoints_loaded) > 0:
        print(f"Clearing {len(checkpoints_loaded)} cached state dictionaries")
        checkpoints_loaded.clear()
    
    # 3. Clear checkpoints_list references to only keep essential information
    for key in list(checkpoints_list):
        info = checkpoints_list[key]
        if hasattr(info, 'metadata') and info.metadata:
            # Save only minimal metadata to preserve functionality
            minimal_metadata = {}
            if 'ss_sd_model_name' in info.metadata:
                minimal_metadata['ss_sd_model_name'] = info.metadata['ss_sd_model_name']
            info.metadata = minimal_metadata
    
    # 4. Clear torch CUDA caches
    if torch.cuda.is_available():
        torch.cuda.empty_cache()
        torch.cuda.ipc_collect()
    
    # 5. Use specialized weakref to identify and break circular references
    # This trick helps identify objects that aren't being collected
    tracked_objects = []
    
    def on_delete(ref):
        tracked_objects.remove(ref)
    
    # Track large objects for collection
    large_objects = [obj for obj in gc.get_objects() 
                     if (isinstance(obj, torch.Tensor) and 
                         not obj.is_cuda and 
                         obj.numel() > 1e6)]
    
    for obj in large_objects:
        ref = weakref.ref(obj, on_delete)
        tracked_objects.append(ref)
    
    # Force collection
    del large_objects
    gc.collect()
    
    # Report uncollected objects
    if tracked_objects:
        log.debug(f"Warning: {len(tracked_objects)} large tensor objects were not collected")
    
    # 6. Run several garbage collection passes
    for i in range(3):
        count = gc.collect()
        if count == 0:
            break
        print(f"GC pass {i+1}: collected {count} objects")
    
    # 7. Report memory change
    post_mem = process.memory_info().rss
    mem_diff = (post_mem - pre_mem) / (1024 * 1024)
    print(f"Memory change: {mem_diff:.2f} MB ({post_mem/(1024*1024*1024):.2f} GB total)")
    
    # Special measure for large leaks
    global peak_memory_usage, models_loaded_count
    models_loaded_count += 1
    peak_memory_usage = max(peak_memory_usage, post_mem)
    
    # Emergency deallocation if memory gets too high
    if post_mem > 50 * 1024 * 1024 * 1024:  # 50GB threshold
        print("EMERGENCY MEMORY CLEANUP - Memory usage critically high")
        import sys
        for module_name in list(sys.modules.keys()):
            if 'ldm' in module_name or 'forge' in module_name:
                if module_name not in ['__main__', 'sys', 'os', 'gc']:
                    try:
                        del sys.modules[module_name]
                    except:
                        pass
        # Clear all loaded models completely
        model_data.loaded_sd_models.clear()
        gc.collect()
    
    return f"Memory cleanup: {post_mem/(1024*1024*1024):.2f} GB used"

disable_checkpoint_caching = True  # Global flag to completely disable checkpoint caching

def get_checkpoint_state_dict(checkpoint_info: CheckpointInfo, timer):
    global disable_checkpoint_caching
    
    sd_model_hash = checkpoint_info.calculate_shorthash()
    timer.record("calculate hash")
    
    # Completely disable checkpoint caching - always load fresh
    print(f"Loading weights [{sd_model_hash}] from {checkpoint_info.filename}")
    
    # Use a more direct loading approach to avoid duplicate copies
    if checkpoint_info.is_safetensors:
        import safetensors.torch
        # Load directly to the appropriate device
        device = shared.weight_load_location or model_management.get_torch_device()
        
        if shared.opts.disable_mmap_load_safetensors:
            with torch.no_grad():
                data = open(checkpoint_info.filename, 'rb').read()
                res = safetensors.torch.load(data)
                # Move tensors to target device
                res = {k: v.to(device) for k, v in res.items()}
                del data  # Immediately delete raw data
        else:
            # Direct file loading to device
            res = safetensors.torch.load_file(
                checkpoint_info.filename, 
                device=device
            )
    else:
        # For regular checkpoints
        res = torch.load(
            checkpoint_info.filename, 
            map_location=shared.weight_load_location or model_management.get_torch_device()
        )
        res = get_state_dict_from_checkpoint(res)
    
    timer.record("load weights from disk")
    return res


class SkipWritingToConfig:
    """This context manager prevents load_model_weights from writing checkpoint name to the config when it loads weight."""

    skip = False
    previous = None

    def __enter__(self):
        self.previous = SkipWritingToConfig.skip
        SkipWritingToConfig.skip = True
        return self

    def __exit__(self, exc_type, exc_value, exc_traceback):
        SkipWritingToConfig.skip = self.previous


def check_fp8(model):
    if model is None:
        return None
    if devices.get_optimal_device_name() == "mps":
        enable_fp8 = False
    elif shared.opts.fp8_storage == "Enable":
        enable_fp8 = True
    elif getattr(model, "is_sdxl", False) and shared.opts.fp8_storage == "Enable for SDXL":
        enable_fp8 = True
    else:
        enable_fp8 = False
    return enable_fp8


def set_model_type(model, state_dict):
    model.is_sd1 = False
    model.is_sd2 = False
    model.is_sdxl = False
    model.is_ssd = False
    model.is_sd3 = False

    if "model.diffusion_model.x_embedder.proj.weight" in state_dict:
        model.is_sd3 = True
        model.model_type = ModelType.SD3
    elif hasattr(model, 'conditioner'):
        model.is_sdxl = True

        if 'model.diffusion_model.middle_block.1.transformer_blocks.0.attn1.to_q.weight' not in state_dict.keys():
            model.is_ssd = True
            model.model_type = ModelType.SSD
        else:
            model.model_type = ModelType.SDXL
    elif hasattr(model.cond_stage_model, 'model'):
        model.is_sd2 = True
        model.model_type = ModelType.SD2
    else:
        model.is_sd1 = True
        model.model_type = ModelType.SD1


def set_model_fields(model):
    if not hasattr(model, 'latent_channels'):
        model.latent_channels = 4


def load_model_weights(model, checkpoint_info: CheckpointInfo, state_dict, timer):
    return


def enable_midas_autodownload():
    """
    Gives the ldm.modules.midas.api.load_model function automatic downloading.

    When the 512-depth-ema model, and other future models like it, is loaded,
    it calls midas.api.load_model to load the associated midas depth model.
    This function applies a wrapper to download the model to the correct
    location automatically.
    """

    midas_path = os.path.join(paths.models_path, 'midas')

    # stable-diffusion-stability-ai hard-codes the midas model path to
    # a location that differs from where other scripts using this model look.
    # HACK: Overriding the path here.
    for k, v in midas.api.ISL_PATHS.items():
        file_name = os.path.basename(v)
        midas.api.ISL_PATHS[k] = os.path.join(midas_path, file_name)

    midas_urls = {
        "dpt_large": "https://github.com/intel-isl/DPT/releases/download/1_0/dpt_large-midas-2f21e586.pt",
        "dpt_hybrid": "https://github.com/intel-isl/DPT/releases/download/1_0/dpt_hybrid-midas-501f0c75.pt",
        "midas_v21": "https://github.com/AlexeyAB/MiDaS/releases/download/midas_dpt/midas_v21-f6b98070.pt",
        "midas_v21_small": "https://github.com/AlexeyAB/MiDaS/releases/download/midas_dpt/midas_v21_small-70d6b9c8.pt",
    }

    midas.api.load_model_inner = midas.api.load_model

    def load_model_wrapper(model_type):
        path = midas.api.ISL_PATHS[model_type]
        if not os.path.exists(path):
            if not os.path.exists(midas_path):
                os.mkdir(midas_path)

            print(f"Downloading midas model weights for {model_type} to {path}")
            request.urlretrieve(midas_urls[model_type], path)
            print(f"{model_type} downloaded")

        return midas.api.load_model_inner(model_type)

    midas.api.load_model = load_model_wrapper


def patch_given_betas():
    import ldm.models.diffusion.ddpm

    def patched_register_schedule(*args, **kwargs):
        """a modified version of register_schedule function that converts plain list from Omegaconf into numpy"""

        if isinstance(args[1], ListConfig):
            args = (args[0], np.array(args[1]), *args[2:])

        original_register_schedule(*args, **kwargs)

    original_register_schedule = patches.patch(__name__, ldm.models.diffusion.ddpm.DDPM, 'register_schedule', patched_register_schedule)


def repair_config(sd_config, state_dict=None):
    if not hasattr(sd_config.model.params, "use_ema"):
        sd_config.model.params.use_ema = False

    if hasattr(sd_config.model.params, 'unet_config'):
        if shared.cmd_opts.no_half:
            sd_config.model.params.unet_config.params.use_fp16 = False
        elif shared.cmd_opts.upcast_sampling or shared.cmd_opts.precision == "half":
            sd_config.model.params.unet_config.params.use_fp16 = True

    if hasattr(sd_config.model.params, 'first_stage_config'):
        if getattr(sd_config.model.params.first_stage_config.params.ddconfig, "attn_type", None) == "vanilla-xformers" and not shared.xformers_available:
            sd_config.model.params.first_stage_config.params.ddconfig.attn_type = "vanilla"

    # For UnCLIP-L, override the hardcoded karlo directory
    if hasattr(sd_config.model.params, "noise_aug_config") and hasattr(sd_config.model.params.noise_aug_config.params, "clip_stats_path"):
        karlo_path = os.path.join(paths.models_path, 'karlo')
        sd_config.model.params.noise_aug_config.params.clip_stats_path = sd_config.model.params.noise_aug_config.params.clip_stats_path.replace("checkpoints/karlo_models", karlo_path)

    # Do not use checkpoint for inference.
    # This helps prevent extra performance overhead on checking parameters.
    # The perf overhead is about 100ms/it on 4090 for SDXL.
    if hasattr(sd_config.model.params, "network_config"):
        sd_config.model.params.network_config.params.use_checkpoint = False
    if hasattr(sd_config.model.params, "unet_config"):
        sd_config.model.params.unet_config.params.use_checkpoint = False



def rescale_zero_terminal_snr_abar(alphas_cumprod):
    alphas_bar_sqrt = alphas_cumprod.sqrt()

    # Store old values.
    alphas_bar_sqrt_0 = alphas_bar_sqrt[0].clone()
    alphas_bar_sqrt_T = alphas_bar_sqrt[-1].clone()

    # Shift so the last timestep is zero.
    alphas_bar_sqrt -= (alphas_bar_sqrt_T)

    # Scale so the first timestep is back to the old value.
    alphas_bar_sqrt *= alphas_bar_sqrt_0 / (alphas_bar_sqrt_0 - alphas_bar_sqrt_T)

    # Convert alphas_bar_sqrt to betas
    alphas_bar = alphas_bar_sqrt ** 2  # Revert sqrt
    alphas_bar[-1] = 4.8973451890853435e-08
    return alphas_bar


def apply_alpha_schedule_override(sd_model, p=None, force_apply=False):
    """
    Applies an override to the alpha schedule of the model according to settings.
    - downcasts the alpha schedule to half precision
    - rescales the alpha schedule to have zero terminal SNR
    """

    if not hasattr(sd_model, 'alphas_cumprod') or not hasattr(sd_model, 'alphas_cumprod_original'):
        return

    sd_model.alphas_cumprod = sd_model.alphas_cumprod_original.to(shared.device)

    if shared.opts.use_downcasted_alpha_bar:
        if p is not None:
            p.extra_generation_params['Downcast alphas_cumprod'] = shared.opts.use_downcasted_alpha_bar
        sd_model.alphas_cumprod = sd_model.alphas_cumprod.half().to(shared.device)

    if shared.opts.sd_noise_schedule == "Zero Terminal SNR" or (hasattr(sd_model, 'ztsnr') and sd_model.ztsnr) or force_apply:
        if p is not None and shared.opts.sd_noise_schedule != "Default":
            p.extra_generation_params['Noise Schedule'] = shared.opts.sd_noise_schedule
        sd_model.alphas_cumprod = rescale_zero_terminal_snr_abar(sd_model.alphas_cumprod).to(shared.device)


sd1_clip_weight = 'cond_stage_model.transformer.text_model.embeddings.token_embedding.weight'
sd2_clip_weight = 'cond_stage_model.model.transformer.resblocks.0.attn.in_proj_weight'
sdxl_clip_weight = 'conditioner.embedders.1.model.ln_final.weight'
sdxl_refiner_clip_weight = 'conditioner.embedders.0.model.ln_final.weight'


class SdModelData:
    def __init__(self):
        self.sd_model = None
        self.loaded_sd_models = []
        self.was_loaded_at_least_once = False
        self.lock = threading.Lock()

    def get_sd_model(self):
        if self.was_loaded_at_least_once:
            return self.sd_model

        if self.sd_model is None:
            with self.lock:
                if self.sd_model is not None or self.was_loaded_at_least_once:
                    return self.sd_model

                try:
                    load_model()

                except Exception as e:
                    errors.display(e, "loading stable diffusion model", full_traceback=True)
                    print("", file=sys.stderr)
                    print("Stable diffusion model failed to load", file=sys.stderr)
                    self.sd_model = None

        return self.sd_model

    def set_sd_model(self, v, already_loaded=False):
        self.sd_model = v
        if already_loaded:
            sd_vae.base_vae = getattr(v, "base_vae", None)
            sd_vae.loaded_vae_file = getattr(v, "loaded_vae_file", None)
            sd_vae.checkpoint_info = v.sd_checkpoint_info


model_data = SdModelData()


def get_empty_cond(sd_model):

    p = processing.StableDiffusionProcessingTxt2Img()
    extra_networks.activate(p, {})

    if hasattr(sd_model, 'get_learned_conditioning'):
        d = sd_model.get_learned_conditioning([""])
    else:
        d = sd_model.cond_stage_model([""])

    if isinstance(d, dict):
        d = d['crossattn']

    return d


def send_model_to_cpu(m):
    pass


def model_target_device(m):
    return devices.device


def send_model_to_device(m):
    pass


def send_model_to_trash(m):
    pass


def instantiate_from_config(config, state_dict=None):
    constructor = get_obj_from_str(config["target"])

    params = {**config.get("params", {})}

    if state_dict and "state_dict" in params and params["state_dict"] is None:
        params["state_dict"] = state_dict

    return constructor(**params)


def get_obj_from_str(string, reload=False):
    module, cls = string.rsplit(".", 1)
    if reload:
        module_imp = importlib.import_module(module)
        importlib.reload(module_imp)
    return getattr(importlib.import_module(module, package=None), cls)

<<<<<<< HEAD
if shared.opts.model_management_type == 'Old':
    def load_model(checkpoint_info=None, already_loaded_state_dict=None):
        from modules import sd_hijack
        checkpoint_info = checkpoint_info or select_checkpoint()

        timer = Timer()

        if model_data.sd_model:
            if model_data.sd_model.filename == checkpoint_info.filename:
                return model_data.sd_model

            model_data.sd_model = None
            model_data.loaded_sd_models = []
            model_management.unload_all_models()
            model_management.soft_empty_cache()
            gc.collect()

        timer.record("unload existing model")

        if already_loaded_state_dict is not None:
            state_dict = already_loaded_state_dict
        else:
            state_dict = get_checkpoint_state_dict(checkpoint_info, timer)

        if shared.opts.sd_checkpoint_cache > 0:
            # cache newly loaded model
            checkpoints_loaded[checkpoint_info] = state_dict.copy()

        sd_model = forge_loader.load_model_for_a1111(timer=timer, checkpoint_info=checkpoint_info, state_dict=state_dict)
        sd_model.filename = checkpoint_info.filename

        del state_dict

        # clean up cache if limit is reached
        while len(checkpoints_loaded) > shared.opts.sd_checkpoint_cache:
            checkpoints_loaded.popitem(last=False)

        shared.opts.data["sd_checkpoint_hash"] = checkpoint_info.sha256

        sd_vae.delete_base_vae()
        sd_vae.clear_loaded_vae()
        vae_file, vae_source = sd_vae.resolve_vae(checkpoint_info.filename).tuple()
        sd_vae.load_vae(sd_model, vae_file, vae_source)
        timer.record("load VAE")

        model_data.set_sd_model(sd_model)
        model_data.was_loaded_at_least_once = True

        sd_hijack.model_hijack.embedding_db.load_textual_inversion_embeddings(force_reload=True)  # Reload embeddings after model load as they may or may not fit the model

        timer.record("load textual inversion embeddings")

        script_callbacks.model_loaded_callback(sd_model)

        timer.record("scripts callbacks")

        with torch.no_grad():
            sd_model.cond_stage_model_empty_prompt = get_empty_cond(sd_model)

        timer.record("calculate empty prompt")

        print(f"Model loaded in {timer.summary()}.")

        return sd_model
elif shared.opts.model_management_type == 'New':
    def load_model(checkpoint_info=None, already_loaded_state_dict=None):
        import logging as log
        global model_data

        checkpoint_info = checkpoint_info or select_checkpoint()
        timer = Timer()

        if model_management.DISABLE_SMART_MEMORY:
            # Pinned shared memory case
            for loaded_model in model_data.loaded_sd_models:
                if loaded_model.filename == checkpoint_info.filename:
                    log.debug(f"Using already loaded model {loaded_model.sd_checkpoint_info.title}: done in {timer.summary()}")
                    model_data.loaded_sd_models.remove(loaded_model)
                    model_data.loaded_sd_models.insert(0, loaded_model)
                    model_data.set_sd_model(loaded_model, already_loaded=True)
                    return loaded_model

            if len(model_data.loaded_sd_models) >= shared.opts.sd_checkpoints_limit:
                unload_first_loaded_model()

            timer.record("unload first loaded model if necessary (pinned)")
=======
def clear_python_cache():
    """Clear Python's internal module cache to reduce memory usage"""
    # Clear module cache - can help with memory leaks
    count = 0
    for module_name in list(sys.modules.keys()):
        # Don't remove essential modules
        if module_name in ('sys', 'os', 'gc', 'torch', 'numpy'):
            continue
        # Don't remove main modules
        if module_name.startswith('__main__') or module_name == '__main__':
            continue
        # Focus on model-related modules that might hold large tensors
        if 'model' in module_name or 'unet' in module_name or 'vae' in module_name or 'tensor' in module_name:
            try:
                del sys.modules[module_name]
                count += 1
            except:
                pass
    
    print(f"Cleared {count} modules from Python module cache")
    return count
>>>>>>> 023e9ea9

def aggressive_memory_cleanup():
    """Perform aggressive memory cleanup to address RAM leaks - safer approach"""
    global checkpoints_loaded
    
    print("Performing aggressive memory cleanup...")
    
    # 1. Clear checkpoint cache
    if len(checkpoints_loaded) > 0:
        print(f"Clearing {len(checkpoints_loaded)} cached checkpoints from memory")
        checkpoints_loaded.clear()
    
    # 2. Clear torch caches
    if torch.cuda.is_available():
        torch.cuda.empty_cache()
        torch.cuda.ipc_collect()
    
    # 3. Run garbage collection
    collected = gc.collect()
    print(f"GC: collected {collected} objects")
    
    # 4. Get current memory usage for logging
    import psutil
    process = psutil.Process()
    mem_info = process.memory_info()
    print(f"Current memory usage: RSS={mem_info.rss/(1024*1024*1024):.2f} GB, VMS={mem_info.vms/(1024*1024*1024):.2f} GB")
    
    return f"Memory cleanup complete. Current usage: {mem_info.rss/(1024*1024*1024):.2f} GB"

def load_model(checkpoint_info=None, already_loaded_state_dict=None):
    import logging as log
    global model_data

    checkpoint_info = checkpoint_info or select_checkpoint()
    timer = Timer()

    # Check if the model is already loaded
    for i, loaded_model in enumerate(model_data.loaded_sd_models):
        if loaded_model.filename == checkpoint_info.filename:
            log.debug(f"Using already loaded model {loaded_model.sd_checkpoint_info.title}")
            # Set this model as active by moving it to the front
            model_data.loaded_sd_models.remove(loaded_model)
            model_data.loaded_sd_models.insert(0, loaded_model)
            model_data.set_sd_model(loaded_model, already_loaded=True)
            return loaded_model

    # Emergency cleanup if memory usage is high
    import psutil
    process = psutil.Process()
    current_mem = process.memory_info().rss
    if current_mem > 25 * 1024 * 1024 * 1024:  # 25GB threshold
        print(f"WARNING: High memory usage detected ({current_mem/(1024*1024*1024):.2f} GB), performing emergency cleanup")
        emergency_gc()

    # Enforce model limit
    while len(model_data.loaded_sd_models) >= shared.opts.sd_checkpoints_limit:
        unload_first_loaded_model()
    
    # Force memory deallocation
    force_memory_deallocation()
    timer.record("memory cleanup")

    current_loaded_models = len(model_data.loaded_sd_models)
    print(f"Loading model {checkpoint_info.title} ({current_loaded_models + 1} of {shared.opts.sd_checkpoints_limit})")

    # State dict handling with explicit scoping
    sd_model = None
    try:
        if already_loaded_state_dict is not None:
            state_dict = already_loaded_state_dict
        else:
            state_dict = get_checkpoint_state_dict(checkpoint_info, timer)

        # Load the model
        sd_model = forge_loader.load_model_for_a1111(timer=timer, checkpoint_info=checkpoint_info, state_dict=state_dict)
        sd_model.filename = checkpoint_info.filename
    finally:
        # Always clear state dict, even on failure
        if 'state_dict' in locals():
            del state_dict
            gc.collect()

    # Only proceed if model loaded successfully
    if sd_model is not None:
        model_data.loaded_sd_models.insert(0, sd_model)  # Add new model to the front
        model_data.set_sd_model(sd_model)
        model_data.was_loaded_at_least_once = True

        # Ensure the new model is marked as currently used
        sd_model.currently_used = True

        # Free memory if necessary
        model_management.free_memory(
            model_management.get_total_memory(model_management.get_torch_device()),
            model_management.get_torch_device(),
            keep_loaded=[sd_model] + model_data.loaded_sd_models[1:]  # Keep the newly loaded model and others
        )

        shared.opts.data["sd_checkpoint_hash"] = checkpoint_info.sha256

        sd_vae.delete_base_vae()
        sd_vae.clear_loaded_vae()
        vae_file, vae_source = sd_vae.resolve_vae(checkpoint_info.filename).tuple()
        sd_vae.load_vae(sd_model, vae_file, vae_source)
        timer.record("load VAE")

        sd_hijack.model_hijack.embedding_db.load_textual_inversion_embeddings(force_reload=True)
        timer.record("load textual inversion embeddings")

        script_callbacks.model_loaded_callback(sd_model)
        timer.record("scripts callbacks")

        with torch.no_grad():
            sd_model.cond_stage_model_empty_prompt = get_empty_cond(sd_model)
        timer.record("calculate empty prompt")

        print(f"Model {checkpoint_info.title} loaded in {timer.summary()}.")
        
        # One final cleanup to release any temporary objects
        force_memory_deallocation()
    else:
        print("Error: Model failed to load")

    return sd_model

def set_model_active(model_index):
    """Set a specific model as active based on its index in loaded_sd_models"""
    global model_data
    
    try:
        model_index = int(model_index)
    except:
        return "Model index must be a number"
    
    if not model_data.loaded_sd_models:
        return "No models currently loaded"
    
    if model_index < 0 or model_index >= len(model_data.loaded_sd_models):
        return f"Invalid model index: {model_index}, valid range is 0-{len(model_data.loaded_sd_models)-1}"
    
    # Get the model we want to activate
    model_to_activate = model_data.loaded_sd_models[model_index]
    
    # If it's already active, no need to do anything
    if model_data.sd_model == model_to_activate:
        return f"Model {model_to_activate.sd_checkpoint_info.title} is already active"
    
    # Move the model to the front of the list and set it as active
    model_data.loaded_sd_models.remove(model_to_activate)
    model_data.loaded_sd_models.insert(0, model_to_activate)
    model_data.set_sd_model(model_to_activate, already_loaded=True)
    
    return f"Activated model: {model_to_activate.sd_checkpoint_info.title}"

def unload_first_loaded_model():
    """Completely unload the first loaded model using aggressive teardown"""
    global model_data
    if not model_data.loaded_sd_models:
        return

    first_loaded_model = model_data.loaded_sd_models.pop(-1)  # Remove the last item (first loaded)
    
    # Get the model name safely
    if hasattr(first_loaded_model, 'sd_checkpoint_info'):
        if hasattr(first_loaded_model.sd_checkpoint_info, 'title'):
            model_name = first_loaded_model.sd_checkpoint_info.title
        else:
            model_name = str(first_loaded_model.sd_checkpoint_info)
    elif hasattr(first_loaded_model, 'filename'):
        model_name = first_loaded_model.filename
    else:
        model_name = "Unknown"
        
    print(f"Unloading first loaded model: {model_name}")
    
    # Complete teardown of the model
    complete_model_teardown(first_loaded_model)
    
    # Force reference removal
    first_loaded_model = None
    
<<<<<<< HEAD
    unloaded_models = model_management.free_memory(
        model_management.get_total_memory(model_management.get_torch_device()), 
        model_management.get_torch_device(), 
        keep_loaded=model_data.loaded_sd_models
    )
    
    # Remove any additional unloaded models from loaded_sd_models
    for unloaded_model in unloaded_models:
        if unloaded_model in model_data.loaded_sd_models:
            model_data.loaded_sd_models.remove(unloaded_model)
    
    model_management.soft_empty_cache()
=======
    # Force GC
>>>>>>> 023e9ea9
    gc.collect()
    gc.collect()
    
    # Get memory statistics
    import psutil
    process = psutil.Process()
    mem_info = process.memory_info()
    print(f"Current memory usage after unload: RSS={mem_info.rss/(1024*1024*1024):.2f} GB")
    
    return None  # Return None instead of the model to ensure no references remain

def reuse_model_from_already_loaded(sd_model, checkpoint_info, timer):
    pass


def reload_model_weights(sd_model=None, info=None, forced_reload=False):
    return load_model(info)

import os
# Prevent interactive prompts for optional dependencies
os.environ['KORNIA_INSTALLATION_MODE'] = 'silent'  # Prevent boxmot installation prompt

def emergency_gc():
    """Last resort function to try to free memory when all else fails"""
    import gc
    import psutil
    
    # Get initial memory usage
    process = psutil.Process()
    initial_mem = process.memory_info().rss
    
    print(f"EMERGENCY CLEANUP: Initial memory: {initial_mem/(1024*1024*1024):.2f} GB")
    
    # First run normal GC
    collected = gc.collect()
    print(f"Normal GC collected {collected} objects")
    
    # Get all objects in memory
    gc_objects = gc.get_objects()
    
    # Function to test if an object looks like it might be a model or a large tensor
    def is_model_or_large_tensor(obj):
        try:
            # Avoid the FutureWarning by simplifying the checks
            # Check if it's a large tensor
            if type(obj).__name__ == 'Tensor':
                is_cuda = False
                try:
                    is_cuda = obj.is_cuda
                except:
                    pass
                
                if not is_cuda:
                    try:
                        if obj.numel() > 1000000:
                            return True
                    except:
                        pass
                
            # Check if it might be a model - avoid warnings
            if hasattr(obj, 'state_dict'):
                state_dict_attr = getattr(obj, 'state_dict', None)
                if callable(state_dict_attr):
                    return True
                
            # Check if it's a module with parameters
            if hasattr(obj, 'parameters'):
                params_attr = getattr(obj, 'parameters', None)
                if callable(params_attr):
                    try:
                        params = list(params_attr())
                        if len(params) > 0:
                            return True
                    except:
                        pass
                
            return False
        except:
            return False
    
    # Find and clear large objects
    large_objects = []
    try:
        # Process in batches to avoid memory spikes
        for i in range(0, len(gc_objects), 1000):
            batch = gc_objects[i:i+1000]
            large_objects.extend([obj for obj in batch if is_model_or_large_tensor(obj)])
    except:
        pass
        
    print(f"Found {len(large_objects)} potential large objects")
    
    # Try to clear these objects
    for obj in large_objects:
        try:
            if type(obj).__name__ == 'Tensor':
                try:
                    obj.set_()  # Reset the tensor to empty
                except:
                    pass
            elif hasattr(obj, 'parameters'):
                try:
                    for param in obj.parameters():
                        if hasattr(param, 'data'):
                            param.data = None
                except:
                    pass
        except:
            pass
    
    # Clean up and force collect again
    del large_objects
    del gc_objects
    gc.collect()
    
    # Check memory usage after cleanup
    final_mem = process.memory_info().rss
    print(f"EMERGENCY CLEANUP: Final memory: {final_mem/(1024*1024*1024):.2f} GB")
    print(f"Memory change: {(final_mem-initial_mem)/(1024*1024):.2f} MB")
    
    return "Emergency cleanup completed"


def unload_model_weights(model=None):
    """Unload the currently active model to RAM"""
    if model is None:
        model = model_data.sd_model
        
    if model is None:
        return "No model is currently loaded"
        
    print(f"Unloading model weights for {model.sd_checkpoint_info.title}")
    
    if hasattr(model, 'model_unload'):
        model.model_unload()
    elif hasattr(model, 'to') and hasattr(model, 'offload_device'):
        model.to(model.offload_device)
    else:
        model.to('cpu')
    
    model_management.soft_empty_cache(force=True)
    gc.collect()
    
    return f"Unloaded model {model.sd_checkpoint_info.title} to RAM"

def load_model_to_device(model=None):
    """Load a model from RAM to VRAM"""
    if model is None:
        model = model_data.sd_model
        
    if model is None:
        return "No model is currently loaded"
    
    print(f"Loading model weights for {model.sd_checkpoint_info.title} to device")
    
    if hasattr(model, 'model_load'):
        model.model_load()
    else:
        device = model_management.get_torch_device()
        model.to(device)
    
    return f"Loaded model {model.sd_checkpoint_info.title} to device"

def list_loaded_models():
    """Return a list of all currently loaded models"""
    if not model_data.loaded_sd_models:
        return "No models currently loaded"
    
    import psutil
    process = psutil.Process()
    total_ram = process.memory_info().rss / (1024 * 1024 * 1024)
    
    result = f"Currently loaded models (Total RAM: {total_ram:.2f} GB):\n"
    for i, model in enumerate(model_data.loaded_sd_models):
        active = " (active)" if model == model_data.sd_model else ""
        result += f"[{i}] {model.sd_checkpoint_info.title}{active}\n"
    
    return result

def unload_specific_model(model_index):
    """Unload a specific model by index"""
    try:
        model_index = int(model_index)
    except:
        return "Model index must be a number"
    
    if not model_data.loaded_sd_models:
        return "No models currently loaded"
    
    if model_index < 0 or model_index >= len(model_data.loaded_sd_models):
        return f"Invalid model index: {model_index}, valid range is 0-{len(model_data.loaded_sd_models)-1}"
    
    model_to_unload = model_data.loaded_sd_models[model_index]
    name = model_to_unload.sd_checkpoint_info.title
    
    # Check if we're unloading the active model
    is_active = model_to_unload == model_data.sd_model
    
    # If unloading active model, switch to another model first
    if is_active and len(model_data.loaded_sd_models) > 1:
        new_index = 0 if model_index != 0 else 1
        new_active_model = model_data.loaded_sd_models[new_index]
        print(f"Switching active model from {name} to {new_active_model.sd_checkpoint_info.title}")
        model_data.set_sd_model(new_active_model, already_loaded=True)
    
    # Remove from list
    model_data.loaded_sd_models.pop(model_index)
    
    # Unload model
    if hasattr(model_to_unload, 'model_unload'):
        print(f"Calling model_unload() for {name}")
        model_to_unload.model_unload()
    elif hasattr(model_to_unload, 'to') and hasattr(model_to_unload, 'offload_device'):
        print(f"Moving {name} to {model_to_unload.offload_device}")
        model_to_unload.to(model_to_unload.offload_device)
    else:
        print(f"Moving {name} to CPU")
        model_to_unload.to('cpu')
    
    # Force cleanup
    model_management.soft_empty_cache(force=True)
    gc.collect()
    
    status = f"Unloaded model: {name}"
    if is_active and len(model_data.loaded_sd_models) == 0:
        status += "\nWarning: No active model remaining"
    
    return status


def apply_token_merging(sd_model, token_merging_ratio):
    if token_merging_ratio <= 0:
        return

    print(f'token_merging_ratio = {token_merging_ratio}')

    from ldm_patched.contrib.external_tomesd import TomePatcher

    sd_model.forge_objects.unet = TomePatcher().patch(
        model=sd_model.forge_objects.unet,
        ratio=token_merging_ratio
    )

    return
<|MERGE_RESOLUTION|>--- conflicted
+++ resolved
@@ -1,1426 +1,1322 @@
-import collections
-import importlib
-import os
-import sys
-import threading
-import enum
-
-import torch
-import re
-import safetensors.torch
-from omegaconf import OmegaConf, ListConfig
-from urllib import request
-import ldm.modules.midas as midas
-import gc
-
-from modules import paths, shared, modelloader, devices, script_callbacks, sd_vae, sd_disable_initialization, errors, hashes, sd_models_config, sd_unet, sd_models_xl, cache, extra_networks, processing, lowvram, sd_hijack, patches
-from modules.timer import Timer
-import numpy as np
-from modules_forge import forge_loader
-import modules_forge.ops as forge_ops
-from ldm_patched.modules.ops import manual_cast
-from ldm_patched.modules import model_management as model_management
-import ldm_patched.modules.model_patcher
-import weakref
-import logging as log
-
-model_dir = "Stable-diffusion"
-model_path = os.path.abspath(os.path.join(paths.models_path, model_dir))
-
-checkpoints_list = {}
-checkpoint_aliases = {}
-checkpoint_alisases = checkpoint_aliases  # for compatibility with old name
-checkpoints_loaded = collections.OrderedDict()
-
-
-class ModelType(enum.Enum):
-    SD1 = 1
-    SD2 = 2
-    SDXL = 3
-    SSD = 4
-    SD3 = 5
-
-
-def replace_key(d, key, new_key, value):
-    keys = list(d.keys())
-
-    d[new_key] = value
-
-    if key not in keys:
-        return d
-
-    index = keys.index(key)
-    keys[index] = new_key
-
-    new_d = {k: d[k] for k in keys}
-
-    d.clear()
-    d.update(new_d)
-    return d
-
-
-class CheckpointInfo:
-    def __init__(self, filename):
-        self.filename = filename
-        abspath = os.path.abspath(filename)
-        abs_ckpt_dir = os.path.abspath(shared.cmd_opts.ckpt_dir) if shared.cmd_opts.ckpt_dir is not None else None
-
-        self.is_safetensors = os.path.splitext(filename)[1].lower() == ".safetensors"
-
-        if abs_ckpt_dir and abspath.startswith(abs_ckpt_dir):
-            name = abspath.replace(abs_ckpt_dir, '')
-        elif abspath.startswith(model_path):
-            name = abspath.replace(model_path, '')
-        else:
-            name = os.path.basename(filename)
-
-        if name.startswith("\\") or name.startswith("/"):
-            name = name[1:]
-
-        def read_metadata():
-            metadata = read_metadata_from_safetensors(filename)
-            self.modelspec_thumbnail = metadata.pop('modelspec.thumbnail', None)
-
-            return metadata
-
-        self.metadata = {}
-        if self.is_safetensors:
-            try:
-                self.metadata = cache.cached_data_for_file('safetensors-metadata', "checkpoint/" + name, filename, read_metadata)
-            except Exception as e:
-                errors.display(e, f"reading metadata for {filename}")
-
-        self.name = name
-        self.name_for_extra = os.path.splitext(os.path.basename(filename))[0]
-        self.model_name = os.path.splitext(name.replace("/", "_").replace("\\", "_"))[0]
-        self.hash = model_hash(filename)
-
-        self.sha256 = hashes.sha256_from_cache(self.filename, f"checkpoint/{name}")
-        self.shorthash = self.sha256[0:10] if self.sha256 else None
-
-        self.title = name if self.shorthash is None else f'{name} [{self.shorthash}]'
-        self.short_title = self.name_for_extra if self.shorthash is None else f'{self.name_for_extra} [{self.shorthash}]'
-
-        self.ids = [self.hash, self.model_name, self.title, name, self.name_for_extra, f'{name} [{self.hash}]']
-        if self.shorthash:
-            self.ids += [self.shorthash, self.sha256, f'{self.name} [{self.shorthash}]', f'{self.name_for_extra} [{self.shorthash}]']
-
-    def register(self):
-        checkpoints_list[self.title] = self
-        for id in self.ids:
-            checkpoint_aliases[id] = self
-
-    def calculate_shorthash(self):
-        self.sha256 = hashes.sha256(self.filename, f"checkpoint/{self.name}")
-        if self.sha256 is None:
-            return
-
-        shorthash = self.sha256[0:10]
-        if self.shorthash == self.sha256[0:10]:
-            return self.shorthash
-
-        self.shorthash = shorthash
-
-        if self.shorthash not in self.ids:
-            self.ids += [self.shorthash, self.sha256, f'{self.name} [{self.shorthash}]', f'{self.name_for_extra} [{self.shorthash}]']
-
-        old_title = self.title
-        self.title = f'{self.name} [{self.shorthash}]'
-        self.short_title = f'{self.name_for_extra} [{self.shorthash}]'
-
-        replace_key(checkpoints_list, old_title, self.title, self)
-        self.register()
-
-        return self.shorthash
-
-
-try:
-    # this silences the annoying "Some weights of the model checkpoint were not used when initializing..." message at start.
-    from transformers import logging, CLIPModel  # noqa: F401
-
-    logging.set_verbosity_error()
-except Exception:
-    pass
-
-
-def setup_model():
-    """called once at startup to do various one-time tasks related to SD models"""
-
-    os.makedirs(model_path, exist_ok=True)
-
-    enable_midas_autodownload()
-    patch_given_betas()
-
-
-def checkpoint_tiles(use_short=False):
-    return [x.short_title if use_short else x.title for x in checkpoints_list.values()]
-
-
-def list_models():
-    checkpoints_list.clear()
-    checkpoint_aliases.clear()
-
-    cmd_ckpt = shared.cmd_opts.ckpt
-    if shared.cmd_opts.no_download_sd_model or cmd_ckpt != shared.sd_model_file or os.path.exists(cmd_ckpt):
-        model_url = None
-        expected_sha256 = None
-    else:
-        model_url = "https://huggingface.co/Laxhar/noobai-XL-1.1/resolve/main/NoobAI-XL-v1.1.safetensors"
-
-    model_list = modelloader.load_models(model_path=model_path, model_url=model_url, command_path=shared.cmd_opts.ckpt_dir, ext_filter=[".ckpt", ".safetensors"], download_name="NoobAI-XL-v1.1.safetensors", ext_blacklist=[".vae.ckpt", ".vae.safetensors"])
-
-    if os.path.exists(cmd_ckpt):
-        checkpoint_info = CheckpointInfo(cmd_ckpt)
-        checkpoint_info.register()
-
-        shared.opts.data['sd_model_checkpoint'] = checkpoint_info.title
-    elif cmd_ckpt is not None and cmd_ckpt != shared.default_sd_model_file:
-        print(f"Checkpoint in --ckpt argument not found (Possible it was moved to {model_path}: {cmd_ckpt}", file=sys.stderr)
-
-    for filename in model_list:
-        checkpoint_info = CheckpointInfo(filename)
-        checkpoint_info.register()
-
-
-re_strip_checksum = re.compile(r"\s*\[[^]]+]\s*$")
-
-
-def get_closet_checkpoint_match(search_string):
-    if not search_string:
-        return None
-
-    checkpoint_info = checkpoint_aliases.get(search_string, None)
-    if checkpoint_info is not None:
-        return checkpoint_info
-
-    found = sorted([info for info in checkpoints_list.values() if search_string in info.title], key=lambda x: len(x.title))
-    if found:
-        return found[0]
-
-    search_string_without_checksum = re.sub(re_strip_checksum, '', search_string)
-    found = sorted([info for info in checkpoints_list.values() if search_string_without_checksum in info.title], key=lambda x: len(x.title))
-    if found:
-        return found[0]
-
-    return None
-
-
-def model_hash(filename):
-    """old hash that only looks at a small part of the file and is prone to collisions"""
-
-    try:
-        with open(filename, "rb") as file:
-            import hashlib
-            m = hashlib.sha256()
-
-            file.seek(0x100000)
-            m.update(file.read(0x10000))
-            return m.hexdigest()[0:8]
-    except FileNotFoundError:
-        return 'NOFILE'
-
-
-def select_checkpoint():
-    """Raises `FileNotFoundError` if no checkpoints are found."""
-    model_checkpoint = shared.opts.sd_model_checkpoint
-
-    checkpoint_info = checkpoint_aliases.get(model_checkpoint, None)
-    if checkpoint_info is not None:
-        return checkpoint_info
-
-    if len(checkpoints_list) == 0:
-        error_message = "No checkpoints found. When searching for checkpoints, looked at:"
-        if shared.cmd_opts.ckpt is not None:
-            error_message += f"\n - file {os.path.abspath(shared.cmd_opts.ckpt)}"
-        error_message += f"\n - directory {model_path}"
-        if shared.cmd_opts.ckpt_dir is not None:
-            error_message += f"\n - directory {os.path.abspath(shared.cmd_opts.ckpt_dir)}"
-        error_message += "Can't run without a checkpoint. Find and place a .ckpt or .safetensors file into any of those locations."
-        raise FileNotFoundError(error_message)
-
-    checkpoint_info = next(iter(checkpoints_list.values()))
-    if model_checkpoint is not None:
-        print(f"Checkpoint {model_checkpoint} not found; loading fallback {checkpoint_info.title}", file=sys.stderr)
-
-    return checkpoint_info
-
-
-checkpoint_dict_replacements_sd1 = {
-    'cond_stage_model.transformer.embeddings.': 'cond_stage_model.transformer.text_model.embeddings.',
-    'cond_stage_model.transformer.encoder.': 'cond_stage_model.transformer.text_model.encoder.',
-    'cond_stage_model.transformer.final_layer_norm.': 'cond_stage_model.transformer.text_model.final_layer_norm.',
-}
-
-checkpoint_dict_replacements_sd2_turbo = { # Converts SD 2.1 Turbo from SGM to LDM format.
-    'conditioner.embedders.0.': 'cond_stage_model.',
-}
-
-
-def transform_checkpoint_dict_key(k, replacements):
-    for text, replacement in replacements.items():
-        if k.startswith(text):
-            k = replacement + k[len(text):]
-
-    return k
-
-
-def get_state_dict_from_checkpoint(pl_sd):
-    pl_sd = pl_sd.pop("state_dict", pl_sd)
-    pl_sd.pop("state_dict", None)
-
-    is_sd2_turbo = 'conditioner.embedders.0.model.ln_final.weight' in pl_sd and pl_sd['conditioner.embedders.0.model.ln_final.weight'].size()[0] == 1024
-
-    sd = {}
-    for k, v in pl_sd.items():
-        if is_sd2_turbo:
-            new_key = transform_checkpoint_dict_key(k, checkpoint_dict_replacements_sd2_turbo)
-        else:
-            new_key = transform_checkpoint_dict_key(k, checkpoint_dict_replacements_sd1)
-
-        if new_key is not None:
-            sd[new_key] = v
-
-    pl_sd.clear()
-    pl_sd.update(sd)
-
-    return pl_sd
-
-
-def read_metadata_from_safetensors(filename):
-    import json
-
-    with open(filename, mode="rb") as file:
-        metadata_len = file.read(8)
-        metadata_len = int.from_bytes(metadata_len, "little")
-        json_start = file.read(2)
-
-        assert metadata_len > 2 and json_start in (b'{"', b"{'"), f"{filename} is not a safetensors file"
-
-        res = {}
-
-        try:
-            json_data = json_start + file.read(metadata_len-2)
-            json_obj = json.loads(json_data)
-            for k, v in json_obj.get("__metadata__", {}).items():
-                res[k] = v
-                if isinstance(v, str) and v[0:1] == '{':
-                    try:
-                        res[k] = json.loads(v)
-                    except Exception:
-                        pass
-        except Exception:
-             errors.report(f"Error reading metadata from file: {filename}", exc_info=True)
-
-        return res
-
-
-def read_state_dict(checkpoint_file, print_global_state=False, map_location=None):
-    _, extension = os.path.splitext(checkpoint_file)
-    if extension.lower() == ".safetensors":
-        device = map_location or shared.weight_load_location or devices.get_optimal_device_name()
-
-        if not shared.opts.disable_mmap_load_safetensors:
-            pl_sd = safetensors.torch.load_file(checkpoint_file, device=device)
-        else:
-            pl_sd = safetensors.torch.load(open(checkpoint_file, 'rb').read())
-            pl_sd = {k: v.to(device) for k, v in pl_sd.items()}
-    else:
-        pl_sd = torch.load(checkpoint_file, map_location=map_location or shared.weight_load_location)
-
-    if print_global_state and "global_step" in pl_sd:
-        print(f"Global Step: {pl_sd['global_step']}")
-
-    sd = get_state_dict_from_checkpoint(pl_sd)
-    return sd
-
-def complete_model_teardown(model):
-    """Completely tear down a model by breaking all references to its components"""
-    if model is None:
-        return
-        
-    model_name = "Unknown"
-    if hasattr(model, 'sd_checkpoint_info') and hasattr(model.sd_checkpoint_info, 'title'):
-        model_name = model.sd_checkpoint_info.title
-    elif hasattr(model, 'filename'):
-        model_name = model.filename
-        
-    print(f"Performing complete teardown of model: {model_name}")
-    
-    def replace_attributes(obj, path="", visited=None, depth=0):
-        if visited is None:
-            visited = set()
-            
-        # Limit recursion depth for safety
-        if depth > 10:
-            return
-            
-        # Don't process the same object twice
-        obj_id = id(obj)
-        if obj_id in visited:
-            return
-        visited.add(obj_id)
-        
-        try:
-            # Handle torch.nn.Module
-            if hasattr(obj, 'parameters') and hasattr(obj, 'named_parameters'):
-                # Handle parameters
-                try:
-                    for name, param in list(obj.named_parameters(recurse=False)):
-                        try:
-                            if hasattr(param, 'data'):
-                                param.data = None
-                                delattr(obj, name)
-                        except:
-                            pass
-                except:
-                    pass
-                    
-                # Handle buffers
-                try:
-                    for name, buffer in list(obj.named_buffers(recurse=False)):
-                        try:
-                            if hasattr(buffer, 'data'):
-                                buffer.data = None
-                                delattr(obj, name)
-                        except:
-                            pass
-                except:
-                    pass
-                    
-                # Process child modules
-                try:
-                    for name, module in list(obj.named_children()):
-                        try:
-                            replace_attributes(module, f"{path}.{name}", visited, depth+1)
-                            setattr(obj, name, None)
-                        except:
-                            pass
-                except:
-                    pass
-                
-            # Handle dictionaries
-            elif isinstance(obj, dict):
-                for key in list(obj.keys()):
-                    try:
-                        val = obj[key]
-                        if hasattr(val, 'parameters') or hasattr(val, 'numel'):
-                            replace_attributes(val, f"{path}[{key}]", visited, depth+1)
-                            obj[key] = None
-                    except:
-                        pass
-                try:
-                    obj.clear()
-                except:
-                    pass
-                    
-            # Handle lists and tuples
-            elif isinstance(obj, (list, tuple)) and len(obj) > 0:
-                for i, item in enumerate(obj):
-                    try:
-                        if hasattr(item, 'parameters') or hasattr(item, 'numel'):
-                            replace_attributes(item, f"{path}[{i}]", visited, depth+1)
-                    except:
-                        pass
-        except:
-            pass
-                    
-    # Safely process the model's attribute tree
-    for attr_name in dir(model):
-        if attr_name.startswith('__'):
-            continue
-            
-        try:
-            attr = getattr(model, attr_name)
-            if attr is not None:
-                if isinstance(attr, (dict, list, tuple)) or hasattr(attr, 'parameters') or hasattr(attr, 'numel'):
-                    replace_attributes(attr, attr_name)
-                    setattr(model, attr_name, None)
-        except:
-            pass
-    
-    # Clear CUDA cache forcefully
-    if torch.cuda.is_available():
-        try:
-            torch.cuda.empty_cache()
-            torch.cuda.ipc_collect()
-        except:
-            pass
-    
-    # Run GC multiple times
-    for _ in range(3):
-        gc.collect()
-        
-    print(f"Model teardown completed")
-
-# Global tracking to find leaks
-models_loaded_count = 0
-peak_memory_usage = 0
-
-def force_memory_deallocation():
-    """Force deallocation of memory using memory profiling and weak references"""
-    import gc
-    import psutil
-    
-    # 1. Get pre-cleanup memory for comparison
-    process = psutil.Process()
-    pre_mem = process.memory_info().rss
-    
-    # 2. Clear all caches that might hold model references
-    global checkpoints_loaded
-    if len(checkpoints_loaded) > 0:
-        print(f"Clearing {len(checkpoints_loaded)} cached state dictionaries")
-        checkpoints_loaded.clear()
-    
-    # 3. Clear checkpoints_list references to only keep essential information
-    for key in list(checkpoints_list):
-        info = checkpoints_list[key]
-        if hasattr(info, 'metadata') and info.metadata:
-            # Save only minimal metadata to preserve functionality
-            minimal_metadata = {}
-            if 'ss_sd_model_name' in info.metadata:
-                minimal_metadata['ss_sd_model_name'] = info.metadata['ss_sd_model_name']
-            info.metadata = minimal_metadata
-    
-    # 4. Clear torch CUDA caches
-    if torch.cuda.is_available():
-        torch.cuda.empty_cache()
-        torch.cuda.ipc_collect()
-    
-    # 5. Use specialized weakref to identify and break circular references
-    # This trick helps identify objects that aren't being collected
-    tracked_objects = []
-    
-    def on_delete(ref):
-        tracked_objects.remove(ref)
-    
-    # Track large objects for collection
-    large_objects = [obj for obj in gc.get_objects() 
-                     if (isinstance(obj, torch.Tensor) and 
-                         not obj.is_cuda and 
-                         obj.numel() > 1e6)]
-    
-    for obj in large_objects:
-        ref = weakref.ref(obj, on_delete)
-        tracked_objects.append(ref)
-    
-    # Force collection
-    del large_objects
-    gc.collect()
-    
-    # Report uncollected objects
-    if tracked_objects:
-        log.debug(f"Warning: {len(tracked_objects)} large tensor objects were not collected")
-    
-    # 6. Run several garbage collection passes
-    for i in range(3):
-        count = gc.collect()
-        if count == 0:
-            break
-        print(f"GC pass {i+1}: collected {count} objects")
-    
-    # 7. Report memory change
-    post_mem = process.memory_info().rss
-    mem_diff = (post_mem - pre_mem) / (1024 * 1024)
-    print(f"Memory change: {mem_diff:.2f} MB ({post_mem/(1024*1024*1024):.2f} GB total)")
-    
-    # Special measure for large leaks
-    global peak_memory_usage, models_loaded_count
-    models_loaded_count += 1
-    peak_memory_usage = max(peak_memory_usage, post_mem)
-    
-    # Emergency deallocation if memory gets too high
-    if post_mem > 50 * 1024 * 1024 * 1024:  # 50GB threshold
-        print("EMERGENCY MEMORY CLEANUP - Memory usage critically high")
-        import sys
-        for module_name in list(sys.modules.keys()):
-            if 'ldm' in module_name or 'forge' in module_name:
-                if module_name not in ['__main__', 'sys', 'os', 'gc']:
-                    try:
-                        del sys.modules[module_name]
-                    except:
-                        pass
-        # Clear all loaded models completely
-        model_data.loaded_sd_models.clear()
-        gc.collect()
-    
-    return f"Memory cleanup: {post_mem/(1024*1024*1024):.2f} GB used"
-
-disable_checkpoint_caching = True  # Global flag to completely disable checkpoint caching
-
-def get_checkpoint_state_dict(checkpoint_info: CheckpointInfo, timer):
-    global disable_checkpoint_caching
-    
-    sd_model_hash = checkpoint_info.calculate_shorthash()
-    timer.record("calculate hash")
-    
-    # Completely disable checkpoint caching - always load fresh
-    print(f"Loading weights [{sd_model_hash}] from {checkpoint_info.filename}")
-    
-    # Use a more direct loading approach to avoid duplicate copies
-    if checkpoint_info.is_safetensors:
-        import safetensors.torch
-        # Load directly to the appropriate device
-        device = shared.weight_load_location or model_management.get_torch_device()
-        
-        if shared.opts.disable_mmap_load_safetensors:
-            with torch.no_grad():
-                data = open(checkpoint_info.filename, 'rb').read()
-                res = safetensors.torch.load(data)
-                # Move tensors to target device
-                res = {k: v.to(device) for k, v in res.items()}
-                del data  # Immediately delete raw data
-        else:
-            # Direct file loading to device
-            res = safetensors.torch.load_file(
-                checkpoint_info.filename, 
-                device=device
-            )
-    else:
-        # For regular checkpoints
-        res = torch.load(
-            checkpoint_info.filename, 
-            map_location=shared.weight_load_location or model_management.get_torch_device()
-        )
-        res = get_state_dict_from_checkpoint(res)
-    
-    timer.record("load weights from disk")
-    return res
-
-
-class SkipWritingToConfig:
-    """This context manager prevents load_model_weights from writing checkpoint name to the config when it loads weight."""
-
-    skip = False
-    previous = None
-
-    def __enter__(self):
-        self.previous = SkipWritingToConfig.skip
-        SkipWritingToConfig.skip = True
-        return self
-
-    def __exit__(self, exc_type, exc_value, exc_traceback):
-        SkipWritingToConfig.skip = self.previous
-
-
-def check_fp8(model):
-    if model is None:
-        return None
-    if devices.get_optimal_device_name() == "mps":
-        enable_fp8 = False
-    elif shared.opts.fp8_storage == "Enable":
-        enable_fp8 = True
-    elif getattr(model, "is_sdxl", False) and shared.opts.fp8_storage == "Enable for SDXL":
-        enable_fp8 = True
-    else:
-        enable_fp8 = False
-    return enable_fp8
-
-
-def set_model_type(model, state_dict):
-    model.is_sd1 = False
-    model.is_sd2 = False
-    model.is_sdxl = False
-    model.is_ssd = False
-    model.is_sd3 = False
-
-    if "model.diffusion_model.x_embedder.proj.weight" in state_dict:
-        model.is_sd3 = True
-        model.model_type = ModelType.SD3
-    elif hasattr(model, 'conditioner'):
-        model.is_sdxl = True
-
-        if 'model.diffusion_model.middle_block.1.transformer_blocks.0.attn1.to_q.weight' not in state_dict.keys():
-            model.is_ssd = True
-            model.model_type = ModelType.SSD
-        else:
-            model.model_type = ModelType.SDXL
-    elif hasattr(model.cond_stage_model, 'model'):
-        model.is_sd2 = True
-        model.model_type = ModelType.SD2
-    else:
-        model.is_sd1 = True
-        model.model_type = ModelType.SD1
-
-
-def set_model_fields(model):
-    if not hasattr(model, 'latent_channels'):
-        model.latent_channels = 4
-
-
-def load_model_weights(model, checkpoint_info: CheckpointInfo, state_dict, timer):
-    return
-
-
-def enable_midas_autodownload():
-    """
-    Gives the ldm.modules.midas.api.load_model function automatic downloading.
-
-    When the 512-depth-ema model, and other future models like it, is loaded,
-    it calls midas.api.load_model to load the associated midas depth model.
-    This function applies a wrapper to download the model to the correct
-    location automatically.
-    """
-
-    midas_path = os.path.join(paths.models_path, 'midas')
-
-    # stable-diffusion-stability-ai hard-codes the midas model path to
-    # a location that differs from where other scripts using this model look.
-    # HACK: Overriding the path here.
-    for k, v in midas.api.ISL_PATHS.items():
-        file_name = os.path.basename(v)
-        midas.api.ISL_PATHS[k] = os.path.join(midas_path, file_name)
-
-    midas_urls = {
-        "dpt_large": "https://github.com/intel-isl/DPT/releases/download/1_0/dpt_large-midas-2f21e586.pt",
-        "dpt_hybrid": "https://github.com/intel-isl/DPT/releases/download/1_0/dpt_hybrid-midas-501f0c75.pt",
-        "midas_v21": "https://github.com/AlexeyAB/MiDaS/releases/download/midas_dpt/midas_v21-f6b98070.pt",
-        "midas_v21_small": "https://github.com/AlexeyAB/MiDaS/releases/download/midas_dpt/midas_v21_small-70d6b9c8.pt",
-    }
-
-    midas.api.load_model_inner = midas.api.load_model
-
-    def load_model_wrapper(model_type):
-        path = midas.api.ISL_PATHS[model_type]
-        if not os.path.exists(path):
-            if not os.path.exists(midas_path):
-                os.mkdir(midas_path)
-
-            print(f"Downloading midas model weights for {model_type} to {path}")
-            request.urlretrieve(midas_urls[model_type], path)
-            print(f"{model_type} downloaded")
-
-        return midas.api.load_model_inner(model_type)
-
-    midas.api.load_model = load_model_wrapper
-
-
-def patch_given_betas():
-    import ldm.models.diffusion.ddpm
-
-    def patched_register_schedule(*args, **kwargs):
-        """a modified version of register_schedule function that converts plain list from Omegaconf into numpy"""
-
-        if isinstance(args[1], ListConfig):
-            args = (args[0], np.array(args[1]), *args[2:])
-
-        original_register_schedule(*args, **kwargs)
-
-    original_register_schedule = patches.patch(__name__, ldm.models.diffusion.ddpm.DDPM, 'register_schedule', patched_register_schedule)
-
-
-def repair_config(sd_config, state_dict=None):
-    if not hasattr(sd_config.model.params, "use_ema"):
-        sd_config.model.params.use_ema = False
-
-    if hasattr(sd_config.model.params, 'unet_config'):
-        if shared.cmd_opts.no_half:
-            sd_config.model.params.unet_config.params.use_fp16 = False
-        elif shared.cmd_opts.upcast_sampling or shared.cmd_opts.precision == "half":
-            sd_config.model.params.unet_config.params.use_fp16 = True
-
-    if hasattr(sd_config.model.params, 'first_stage_config'):
-        if getattr(sd_config.model.params.first_stage_config.params.ddconfig, "attn_type", None) == "vanilla-xformers" and not shared.xformers_available:
-            sd_config.model.params.first_stage_config.params.ddconfig.attn_type = "vanilla"
-
-    # For UnCLIP-L, override the hardcoded karlo directory
-    if hasattr(sd_config.model.params, "noise_aug_config") and hasattr(sd_config.model.params.noise_aug_config.params, "clip_stats_path"):
-        karlo_path = os.path.join(paths.models_path, 'karlo')
-        sd_config.model.params.noise_aug_config.params.clip_stats_path = sd_config.model.params.noise_aug_config.params.clip_stats_path.replace("checkpoints/karlo_models", karlo_path)
-
-    # Do not use checkpoint for inference.
-    # This helps prevent extra performance overhead on checking parameters.
-    # The perf overhead is about 100ms/it on 4090 for SDXL.
-    if hasattr(sd_config.model.params, "network_config"):
-        sd_config.model.params.network_config.params.use_checkpoint = False
-    if hasattr(sd_config.model.params, "unet_config"):
-        sd_config.model.params.unet_config.params.use_checkpoint = False
-
-
-
-def rescale_zero_terminal_snr_abar(alphas_cumprod):
-    alphas_bar_sqrt = alphas_cumprod.sqrt()
-
-    # Store old values.
-    alphas_bar_sqrt_0 = alphas_bar_sqrt[0].clone()
-    alphas_bar_sqrt_T = alphas_bar_sqrt[-1].clone()
-
-    # Shift so the last timestep is zero.
-    alphas_bar_sqrt -= (alphas_bar_sqrt_T)
-
-    # Scale so the first timestep is back to the old value.
-    alphas_bar_sqrt *= alphas_bar_sqrt_0 / (alphas_bar_sqrt_0 - alphas_bar_sqrt_T)
-
-    # Convert alphas_bar_sqrt to betas
-    alphas_bar = alphas_bar_sqrt ** 2  # Revert sqrt
-    alphas_bar[-1] = 4.8973451890853435e-08
-    return alphas_bar
-
-
-def apply_alpha_schedule_override(sd_model, p=None, force_apply=False):
-    """
-    Applies an override to the alpha schedule of the model according to settings.
-    - downcasts the alpha schedule to half precision
-    - rescales the alpha schedule to have zero terminal SNR
-    """
-
-    if not hasattr(sd_model, 'alphas_cumprod') or not hasattr(sd_model, 'alphas_cumprod_original'):
-        return
-
-    sd_model.alphas_cumprod = sd_model.alphas_cumprod_original.to(shared.device)
-
-    if shared.opts.use_downcasted_alpha_bar:
-        if p is not None:
-            p.extra_generation_params['Downcast alphas_cumprod'] = shared.opts.use_downcasted_alpha_bar
-        sd_model.alphas_cumprod = sd_model.alphas_cumprod.half().to(shared.device)
-
-    if shared.opts.sd_noise_schedule == "Zero Terminal SNR" or (hasattr(sd_model, 'ztsnr') and sd_model.ztsnr) or force_apply:
-        if p is not None and shared.opts.sd_noise_schedule != "Default":
-            p.extra_generation_params['Noise Schedule'] = shared.opts.sd_noise_schedule
-        sd_model.alphas_cumprod = rescale_zero_terminal_snr_abar(sd_model.alphas_cumprod).to(shared.device)
-
-
-sd1_clip_weight = 'cond_stage_model.transformer.text_model.embeddings.token_embedding.weight'
-sd2_clip_weight = 'cond_stage_model.model.transformer.resblocks.0.attn.in_proj_weight'
-sdxl_clip_weight = 'conditioner.embedders.1.model.ln_final.weight'
-sdxl_refiner_clip_weight = 'conditioner.embedders.0.model.ln_final.weight'
-
-
-class SdModelData:
-    def __init__(self):
-        self.sd_model = None
-        self.loaded_sd_models = []
-        self.was_loaded_at_least_once = False
-        self.lock = threading.Lock()
-
-    def get_sd_model(self):
-        if self.was_loaded_at_least_once:
-            return self.sd_model
-
-        if self.sd_model is None:
-            with self.lock:
-                if self.sd_model is not None or self.was_loaded_at_least_once:
-                    return self.sd_model
-
-                try:
-                    load_model()
-
-                except Exception as e:
-                    errors.display(e, "loading stable diffusion model", full_traceback=True)
-                    print("", file=sys.stderr)
-                    print("Stable diffusion model failed to load", file=sys.stderr)
-                    self.sd_model = None
-
-        return self.sd_model
-
-    def set_sd_model(self, v, already_loaded=False):
-        self.sd_model = v
-        if already_loaded:
-            sd_vae.base_vae = getattr(v, "base_vae", None)
-            sd_vae.loaded_vae_file = getattr(v, "loaded_vae_file", None)
-            sd_vae.checkpoint_info = v.sd_checkpoint_info
-
-
-model_data = SdModelData()
-
-
-def get_empty_cond(sd_model):
-
-    p = processing.StableDiffusionProcessingTxt2Img()
-    extra_networks.activate(p, {})
-
-    if hasattr(sd_model, 'get_learned_conditioning'):
-        d = sd_model.get_learned_conditioning([""])
-    else:
-        d = sd_model.cond_stage_model([""])
-
-    if isinstance(d, dict):
-        d = d['crossattn']
-
-    return d
-
-
-def send_model_to_cpu(m):
-    pass
-
-
-def model_target_device(m):
-    return devices.device
-
-
-def send_model_to_device(m):
-    pass
-
-
-def send_model_to_trash(m):
-    pass
-
-
-def instantiate_from_config(config, state_dict=None):
-    constructor = get_obj_from_str(config["target"])
-
-    params = {**config.get("params", {})}
-
-    if state_dict and "state_dict" in params and params["state_dict"] is None:
-        params["state_dict"] = state_dict
-
-    return constructor(**params)
-
-
-def get_obj_from_str(string, reload=False):
-    module, cls = string.rsplit(".", 1)
-    if reload:
-        module_imp = importlib.import_module(module)
-        importlib.reload(module_imp)
-    return getattr(importlib.import_module(module, package=None), cls)
-
-<<<<<<< HEAD
-if shared.opts.model_management_type == 'Old':
-    def load_model(checkpoint_info=None, already_loaded_state_dict=None):
-        from modules import sd_hijack
-        checkpoint_info = checkpoint_info or select_checkpoint()
-
-        timer = Timer()
-
-        if model_data.sd_model:
-            if model_data.sd_model.filename == checkpoint_info.filename:
-                return model_data.sd_model
-
-            model_data.sd_model = None
-            model_data.loaded_sd_models = []
-            model_management.unload_all_models()
-            model_management.soft_empty_cache()
-            gc.collect()
-
-        timer.record("unload existing model")
-
-        if already_loaded_state_dict is not None:
-            state_dict = already_loaded_state_dict
-        else:
-            state_dict = get_checkpoint_state_dict(checkpoint_info, timer)
-
-        if shared.opts.sd_checkpoint_cache > 0:
-            # cache newly loaded model
-            checkpoints_loaded[checkpoint_info] = state_dict.copy()
-
-        sd_model = forge_loader.load_model_for_a1111(timer=timer, checkpoint_info=checkpoint_info, state_dict=state_dict)
-        sd_model.filename = checkpoint_info.filename
-
-        del state_dict
-
-        # clean up cache if limit is reached
-        while len(checkpoints_loaded) > shared.opts.sd_checkpoint_cache:
-            checkpoints_loaded.popitem(last=False)
-
-        shared.opts.data["sd_checkpoint_hash"] = checkpoint_info.sha256
-
-        sd_vae.delete_base_vae()
-        sd_vae.clear_loaded_vae()
-        vae_file, vae_source = sd_vae.resolve_vae(checkpoint_info.filename).tuple()
-        sd_vae.load_vae(sd_model, vae_file, vae_source)
-        timer.record("load VAE")
-
-        model_data.set_sd_model(sd_model)
-        model_data.was_loaded_at_least_once = True
-
-        sd_hijack.model_hijack.embedding_db.load_textual_inversion_embeddings(force_reload=True)  # Reload embeddings after model load as they may or may not fit the model
-
-        timer.record("load textual inversion embeddings")
-
-        script_callbacks.model_loaded_callback(sd_model)
-
-        timer.record("scripts callbacks")
-
-        with torch.no_grad():
-            sd_model.cond_stage_model_empty_prompt = get_empty_cond(sd_model)
-
-        timer.record("calculate empty prompt")
-
-        print(f"Model loaded in {timer.summary()}.")
-
-        return sd_model
-elif shared.opts.model_management_type == 'New':
-    def load_model(checkpoint_info=None, already_loaded_state_dict=None):
-        import logging as log
-        global model_data
-
-        checkpoint_info = checkpoint_info or select_checkpoint()
-        timer = Timer()
-
-        if model_management.DISABLE_SMART_MEMORY:
-            # Pinned shared memory case
-            for loaded_model in model_data.loaded_sd_models:
-                if loaded_model.filename == checkpoint_info.filename:
-                    log.debug(f"Using already loaded model {loaded_model.sd_checkpoint_info.title}: done in {timer.summary()}")
-                    model_data.loaded_sd_models.remove(loaded_model)
-                    model_data.loaded_sd_models.insert(0, loaded_model)
-                    model_data.set_sd_model(loaded_model, already_loaded=True)
-                    return loaded_model
-
-            if len(model_data.loaded_sd_models) >= shared.opts.sd_checkpoints_limit:
-                unload_first_loaded_model()
-
-            timer.record("unload first loaded model if necessary (pinned)")
-=======
-def clear_python_cache():
-    """Clear Python's internal module cache to reduce memory usage"""
-    # Clear module cache - can help with memory leaks
-    count = 0
-    for module_name in list(sys.modules.keys()):
-        # Don't remove essential modules
-        if module_name in ('sys', 'os', 'gc', 'torch', 'numpy'):
-            continue
-        # Don't remove main modules
-        if module_name.startswith('__main__') or module_name == '__main__':
-            continue
-        # Focus on model-related modules that might hold large tensors
-        if 'model' in module_name or 'unet' in module_name or 'vae' in module_name or 'tensor' in module_name:
-            try:
-                del sys.modules[module_name]
-                count += 1
-            except:
-                pass
-    
-    print(f"Cleared {count} modules from Python module cache")
-    return count
->>>>>>> 023e9ea9
-
-def aggressive_memory_cleanup():
-    """Perform aggressive memory cleanup to address RAM leaks - safer approach"""
-    global checkpoints_loaded
-    
-    print("Performing aggressive memory cleanup...")
-    
-    # 1. Clear checkpoint cache
-    if len(checkpoints_loaded) > 0:
-        print(f"Clearing {len(checkpoints_loaded)} cached checkpoints from memory")
-        checkpoints_loaded.clear()
-    
-    # 2. Clear torch caches
-    if torch.cuda.is_available():
-        torch.cuda.empty_cache()
-        torch.cuda.ipc_collect()
-    
-    # 3. Run garbage collection
-    collected = gc.collect()
-    print(f"GC: collected {collected} objects")
-    
-    # 4. Get current memory usage for logging
-    import psutil
-    process = psutil.Process()
-    mem_info = process.memory_info()
-    print(f"Current memory usage: RSS={mem_info.rss/(1024*1024*1024):.2f} GB, VMS={mem_info.vms/(1024*1024*1024):.2f} GB")
-    
-    return f"Memory cleanup complete. Current usage: {mem_info.rss/(1024*1024*1024):.2f} GB"
-
-def load_model(checkpoint_info=None, already_loaded_state_dict=None):
-    import logging as log
-    global model_data
-
-    checkpoint_info = checkpoint_info or select_checkpoint()
-    timer = Timer()
-
-    # Check if the model is already loaded
-    for i, loaded_model in enumerate(model_data.loaded_sd_models):
-        if loaded_model.filename == checkpoint_info.filename:
-            log.debug(f"Using already loaded model {loaded_model.sd_checkpoint_info.title}")
-            # Set this model as active by moving it to the front
-            model_data.loaded_sd_models.remove(loaded_model)
-            model_data.loaded_sd_models.insert(0, loaded_model)
-            model_data.set_sd_model(loaded_model, already_loaded=True)
-            return loaded_model
-
-    # Emergency cleanup if memory usage is high
-    import psutil
-    process = psutil.Process()
-    current_mem = process.memory_info().rss
-    if current_mem > 25 * 1024 * 1024 * 1024:  # 25GB threshold
-        print(f"WARNING: High memory usage detected ({current_mem/(1024*1024*1024):.2f} GB), performing emergency cleanup")
-        emergency_gc()
-
-    # Enforce model limit
-    while len(model_data.loaded_sd_models) >= shared.opts.sd_checkpoints_limit:
-        unload_first_loaded_model()
-    
-    # Force memory deallocation
-    force_memory_deallocation()
-    timer.record("memory cleanup")
-
-    current_loaded_models = len(model_data.loaded_sd_models)
-    print(f"Loading model {checkpoint_info.title} ({current_loaded_models + 1} of {shared.opts.sd_checkpoints_limit})")
-
-    # State dict handling with explicit scoping
-    sd_model = None
-    try:
-        if already_loaded_state_dict is not None:
-            state_dict = already_loaded_state_dict
-        else:
-            state_dict = get_checkpoint_state_dict(checkpoint_info, timer)
-
-        # Load the model
-        sd_model = forge_loader.load_model_for_a1111(timer=timer, checkpoint_info=checkpoint_info, state_dict=state_dict)
-        sd_model.filename = checkpoint_info.filename
-    finally:
-        # Always clear state dict, even on failure
-        if 'state_dict' in locals():
-            del state_dict
-            gc.collect()
-
-    # Only proceed if model loaded successfully
-    if sd_model is not None:
-        model_data.loaded_sd_models.insert(0, sd_model)  # Add new model to the front
-        model_data.set_sd_model(sd_model)
-        model_data.was_loaded_at_least_once = True
-
-        # Ensure the new model is marked as currently used
-        sd_model.currently_used = True
-
-        # Free memory if necessary
-        model_management.free_memory(
-            model_management.get_total_memory(model_management.get_torch_device()),
-            model_management.get_torch_device(),
-            keep_loaded=[sd_model] + model_data.loaded_sd_models[1:]  # Keep the newly loaded model and others
-        )
-
-        shared.opts.data["sd_checkpoint_hash"] = checkpoint_info.sha256
-
-        sd_vae.delete_base_vae()
-        sd_vae.clear_loaded_vae()
-        vae_file, vae_source = sd_vae.resolve_vae(checkpoint_info.filename).tuple()
-        sd_vae.load_vae(sd_model, vae_file, vae_source)
-        timer.record("load VAE")
-
-        sd_hijack.model_hijack.embedding_db.load_textual_inversion_embeddings(force_reload=True)
-        timer.record("load textual inversion embeddings")
-
-        script_callbacks.model_loaded_callback(sd_model)
-        timer.record("scripts callbacks")
-
-        with torch.no_grad():
-            sd_model.cond_stage_model_empty_prompt = get_empty_cond(sd_model)
-        timer.record("calculate empty prompt")
-
-        print(f"Model {checkpoint_info.title} loaded in {timer.summary()}.")
-        
-        # One final cleanup to release any temporary objects
-        force_memory_deallocation()
-    else:
-        print("Error: Model failed to load")
-
-    return sd_model
-
-def set_model_active(model_index):
-    """Set a specific model as active based on its index in loaded_sd_models"""
-    global model_data
-    
-    try:
-        model_index = int(model_index)
-    except:
-        return "Model index must be a number"
-    
-    if not model_data.loaded_sd_models:
-        return "No models currently loaded"
-    
-    if model_index < 0 or model_index >= len(model_data.loaded_sd_models):
-        return f"Invalid model index: {model_index}, valid range is 0-{len(model_data.loaded_sd_models)-1}"
-    
-    # Get the model we want to activate
-    model_to_activate = model_data.loaded_sd_models[model_index]
-    
-    # If it's already active, no need to do anything
-    if model_data.sd_model == model_to_activate:
-        return f"Model {model_to_activate.sd_checkpoint_info.title} is already active"
-    
-    # Move the model to the front of the list and set it as active
-    model_data.loaded_sd_models.remove(model_to_activate)
-    model_data.loaded_sd_models.insert(0, model_to_activate)
-    model_data.set_sd_model(model_to_activate, already_loaded=True)
-    
-    return f"Activated model: {model_to_activate.sd_checkpoint_info.title}"
-
-def unload_first_loaded_model():
-    """Completely unload the first loaded model using aggressive teardown"""
-    global model_data
-    if not model_data.loaded_sd_models:
-        return
-
-    first_loaded_model = model_data.loaded_sd_models.pop(-1)  # Remove the last item (first loaded)
-    
-    # Get the model name safely
-    if hasattr(first_loaded_model, 'sd_checkpoint_info'):
-        if hasattr(first_loaded_model.sd_checkpoint_info, 'title'):
-            model_name = first_loaded_model.sd_checkpoint_info.title
-        else:
-            model_name = str(first_loaded_model.sd_checkpoint_info)
-    elif hasattr(first_loaded_model, 'filename'):
-        model_name = first_loaded_model.filename
-    else:
-        model_name = "Unknown"
-        
-    print(f"Unloading first loaded model: {model_name}")
-    
-    # Complete teardown of the model
-    complete_model_teardown(first_loaded_model)
-    
-    # Force reference removal
-    first_loaded_model = None
-    
-<<<<<<< HEAD
-    unloaded_models = model_management.free_memory(
-        model_management.get_total_memory(model_management.get_torch_device()), 
-        model_management.get_torch_device(), 
-        keep_loaded=model_data.loaded_sd_models
-    )
-    
-    # Remove any additional unloaded models from loaded_sd_models
-    for unloaded_model in unloaded_models:
-        if unloaded_model in model_data.loaded_sd_models:
-            model_data.loaded_sd_models.remove(unloaded_model)
-    
-    model_management.soft_empty_cache()
-=======
-    # Force GC
->>>>>>> 023e9ea9
-    gc.collect()
-    gc.collect()
-    
-    # Get memory statistics
-    import psutil
-    process = psutil.Process()
-    mem_info = process.memory_info()
-    print(f"Current memory usage after unload: RSS={mem_info.rss/(1024*1024*1024):.2f} GB")
-    
-    return None  # Return None instead of the model to ensure no references remain
-
-def reuse_model_from_already_loaded(sd_model, checkpoint_info, timer):
-    pass
-
-
-def reload_model_weights(sd_model=None, info=None, forced_reload=False):
-    return load_model(info)
-
-import os
-# Prevent interactive prompts for optional dependencies
-os.environ['KORNIA_INSTALLATION_MODE'] = 'silent'  # Prevent boxmot installation prompt
-
-def emergency_gc():
-    """Last resort function to try to free memory when all else fails"""
-    import gc
-    import psutil
-    
-    # Get initial memory usage
-    process = psutil.Process()
-    initial_mem = process.memory_info().rss
-    
-    print(f"EMERGENCY CLEANUP: Initial memory: {initial_mem/(1024*1024*1024):.2f} GB")
-    
-    # First run normal GC
-    collected = gc.collect()
-    print(f"Normal GC collected {collected} objects")
-    
-    # Get all objects in memory
-    gc_objects = gc.get_objects()
-    
-    # Function to test if an object looks like it might be a model or a large tensor
-    def is_model_or_large_tensor(obj):
-        try:
-            # Avoid the FutureWarning by simplifying the checks
-            # Check if it's a large tensor
-            if type(obj).__name__ == 'Tensor':
-                is_cuda = False
-                try:
-                    is_cuda = obj.is_cuda
-                except:
-                    pass
-                
-                if not is_cuda:
-                    try:
-                        if obj.numel() > 1000000:
-                            return True
-                    except:
-                        pass
-                
-            # Check if it might be a model - avoid warnings
-            if hasattr(obj, 'state_dict'):
-                state_dict_attr = getattr(obj, 'state_dict', None)
-                if callable(state_dict_attr):
-                    return True
-                
-            # Check if it's a module with parameters
-            if hasattr(obj, 'parameters'):
-                params_attr = getattr(obj, 'parameters', None)
-                if callable(params_attr):
-                    try:
-                        params = list(params_attr())
-                        if len(params) > 0:
-                            return True
-                    except:
-                        pass
-                
-            return False
-        except:
-            return False
-    
-    # Find and clear large objects
-    large_objects = []
-    try:
-        # Process in batches to avoid memory spikes
-        for i in range(0, len(gc_objects), 1000):
-            batch = gc_objects[i:i+1000]
-            large_objects.extend([obj for obj in batch if is_model_or_large_tensor(obj)])
-    except:
-        pass
-        
-    print(f"Found {len(large_objects)} potential large objects")
-    
-    # Try to clear these objects
-    for obj in large_objects:
-        try:
-            if type(obj).__name__ == 'Tensor':
-                try:
-                    obj.set_()  # Reset the tensor to empty
-                except:
-                    pass
-            elif hasattr(obj, 'parameters'):
-                try:
-                    for param in obj.parameters():
-                        if hasattr(param, 'data'):
-                            param.data = None
-                except:
-                    pass
-        except:
-            pass
-    
-    # Clean up and force collect again
-    del large_objects
-    del gc_objects
-    gc.collect()
-    
-    # Check memory usage after cleanup
-    final_mem = process.memory_info().rss
-    print(f"EMERGENCY CLEANUP: Final memory: {final_mem/(1024*1024*1024):.2f} GB")
-    print(f"Memory change: {(final_mem-initial_mem)/(1024*1024):.2f} MB")
-    
-    return "Emergency cleanup completed"
-
-
-def unload_model_weights(model=None):
-    """Unload the currently active model to RAM"""
-    if model is None:
-        model = model_data.sd_model
-        
-    if model is None:
-        return "No model is currently loaded"
-        
-    print(f"Unloading model weights for {model.sd_checkpoint_info.title}")
-    
-    if hasattr(model, 'model_unload'):
-        model.model_unload()
-    elif hasattr(model, 'to') and hasattr(model, 'offload_device'):
-        model.to(model.offload_device)
-    else:
-        model.to('cpu')
-    
-    model_management.soft_empty_cache(force=True)
-    gc.collect()
-    
-    return f"Unloaded model {model.sd_checkpoint_info.title} to RAM"
-
-def load_model_to_device(model=None):
-    """Load a model from RAM to VRAM"""
-    if model is None:
-        model = model_data.sd_model
-        
-    if model is None:
-        return "No model is currently loaded"
-    
-    print(f"Loading model weights for {model.sd_checkpoint_info.title} to device")
-    
-    if hasattr(model, 'model_load'):
-        model.model_load()
-    else:
-        device = model_management.get_torch_device()
-        model.to(device)
-    
-    return f"Loaded model {model.sd_checkpoint_info.title} to device"
-
-def list_loaded_models():
-    """Return a list of all currently loaded models"""
-    if not model_data.loaded_sd_models:
-        return "No models currently loaded"
-    
-    import psutil
-    process = psutil.Process()
-    total_ram = process.memory_info().rss / (1024 * 1024 * 1024)
-    
-    result = f"Currently loaded models (Total RAM: {total_ram:.2f} GB):\n"
-    for i, model in enumerate(model_data.loaded_sd_models):
-        active = " (active)" if model == model_data.sd_model else ""
-        result += f"[{i}] {model.sd_checkpoint_info.title}{active}\n"
-    
-    return result
-
-def unload_specific_model(model_index):
-    """Unload a specific model by index"""
-    try:
-        model_index = int(model_index)
-    except:
-        return "Model index must be a number"
-    
-    if not model_data.loaded_sd_models:
-        return "No models currently loaded"
-    
-    if model_index < 0 or model_index >= len(model_data.loaded_sd_models):
-        return f"Invalid model index: {model_index}, valid range is 0-{len(model_data.loaded_sd_models)-1}"
-    
-    model_to_unload = model_data.loaded_sd_models[model_index]
-    name = model_to_unload.sd_checkpoint_info.title
-    
-    # Check if we're unloading the active model
-    is_active = model_to_unload == model_data.sd_model
-    
-    # If unloading active model, switch to another model first
-    if is_active and len(model_data.loaded_sd_models) > 1:
-        new_index = 0 if model_index != 0 else 1
-        new_active_model = model_data.loaded_sd_models[new_index]
-        print(f"Switching active model from {name} to {new_active_model.sd_checkpoint_info.title}")
-        model_data.set_sd_model(new_active_model, already_loaded=True)
-    
-    # Remove from list
-    model_data.loaded_sd_models.pop(model_index)
-    
-    # Unload model
-    if hasattr(model_to_unload, 'model_unload'):
-        print(f"Calling model_unload() for {name}")
-        model_to_unload.model_unload()
-    elif hasattr(model_to_unload, 'to') and hasattr(model_to_unload, 'offload_device'):
-        print(f"Moving {name} to {model_to_unload.offload_device}")
-        model_to_unload.to(model_to_unload.offload_device)
-    else:
-        print(f"Moving {name} to CPU")
-        model_to_unload.to('cpu')
-    
-    # Force cleanup
-    model_management.soft_empty_cache(force=True)
-    gc.collect()
-    
-    status = f"Unloaded model: {name}"
-    if is_active and len(model_data.loaded_sd_models) == 0:
-        status += "\nWarning: No active model remaining"
-    
-    return status
-
-
-def apply_token_merging(sd_model, token_merging_ratio):
-    if token_merging_ratio <= 0:
-        return
-
-    print(f'token_merging_ratio = {token_merging_ratio}')
-
-    from ldm_patched.contrib.external_tomesd import TomePatcher
-
-    sd_model.forge_objects.unet = TomePatcher().patch(
-        model=sd_model.forge_objects.unet,
-        ratio=token_merging_ratio
-    )
-
-    return
+import collections
+import importlib
+import os
+import sys
+import threading
+import enum
+
+import torch
+import re
+import safetensors.torch
+from omegaconf import OmegaConf, ListConfig
+from urllib import request
+import ldm.modules.midas as midas
+import gc
+
+from modules import paths, shared, modelloader, devices, script_callbacks, sd_vae, sd_disable_initialization, errors, hashes, sd_models_config, sd_unet, sd_models_xl, cache, extra_networks, processing, lowvram, sd_hijack, patches
+from modules.timer import Timer
+import numpy as np
+from modules_forge import forge_loader
+import modules_forge.ops as forge_ops
+from ldm_patched.modules.ops import manual_cast
+from ldm_patched.modules import model_management as model_management
+import ldm_patched.modules.model_patcher
+import weakref
+import logging as log
+
+model_dir = "Stable-diffusion"
+model_path = os.path.abspath(os.path.join(paths.models_path, model_dir))
+
+checkpoints_list = {}
+checkpoint_aliases = {}
+checkpoint_alisases = checkpoint_aliases  # for compatibility with old name
+checkpoints_loaded = collections.OrderedDict()
+
+
+class ModelType(enum.Enum):
+    SD1 = 1
+    SD2 = 2
+    SDXL = 3
+    SSD = 4
+    SD3 = 5
+
+
+def replace_key(d, key, new_key, value):
+    keys = list(d.keys())
+
+    d[new_key] = value
+
+    if key not in keys:
+        return d
+
+    index = keys.index(key)
+    keys[index] = new_key
+
+    new_d = {k: d[k] for k in keys}
+
+    d.clear()
+    d.update(new_d)
+    return d
+
+
+class CheckpointInfo:
+    def __init__(self, filename):
+        self.filename = filename
+        abspath = os.path.abspath(filename)
+        abs_ckpt_dir = os.path.abspath(shared.cmd_opts.ckpt_dir) if shared.cmd_opts.ckpt_dir is not None else None
+
+        self.is_safetensors = os.path.splitext(filename)[1].lower() == ".safetensors"
+
+        if abs_ckpt_dir and abspath.startswith(abs_ckpt_dir):
+            name = abspath.replace(abs_ckpt_dir, '')
+        elif abspath.startswith(model_path):
+            name = abspath.replace(model_path, '')
+        else:
+            name = os.path.basename(filename)
+
+        if name.startswith("\\") or name.startswith("/"):
+            name = name[1:]
+
+        def read_metadata():
+            metadata = read_metadata_from_safetensors(filename)
+            self.modelspec_thumbnail = metadata.pop('modelspec.thumbnail', None)
+
+            return metadata
+
+        self.metadata = {}
+        if self.is_safetensors:
+            try:
+                self.metadata = cache.cached_data_for_file('safetensors-metadata', "checkpoint/" + name, filename, read_metadata)
+            except Exception as e:
+                errors.display(e, f"reading metadata for {filename}")
+
+        self.name = name
+        self.name_for_extra = os.path.splitext(os.path.basename(filename))[0]
+        self.model_name = os.path.splitext(name.replace("/", "_").replace("\\", "_"))[0]
+        self.hash = model_hash(filename)
+
+        self.sha256 = hashes.sha256_from_cache(self.filename, f"checkpoint/{name}")
+        self.shorthash = self.sha256[0:10] if self.sha256 else None
+
+        self.title = name if self.shorthash is None else f'{name} [{self.shorthash}]'
+        self.short_title = self.name_for_extra if self.shorthash is None else f'{self.name_for_extra} [{self.shorthash}]'
+
+        self.ids = [self.hash, self.model_name, self.title, name, self.name_for_extra, f'{name} [{self.hash}]']
+        if self.shorthash:
+            self.ids += [self.shorthash, self.sha256, f'{self.name} [{self.shorthash}]', f'{self.name_for_extra} [{self.shorthash}]']
+
+    def register(self):
+        checkpoints_list[self.title] = self
+        for id in self.ids:
+            checkpoint_aliases[id] = self
+
+    def calculate_shorthash(self):
+        self.sha256 = hashes.sha256(self.filename, f"checkpoint/{self.name}")
+        if self.sha256 is None:
+            return
+
+        shorthash = self.sha256[0:10]
+        if self.shorthash == self.sha256[0:10]:
+            return self.shorthash
+
+        self.shorthash = shorthash
+
+        if self.shorthash not in self.ids:
+            self.ids += [self.shorthash, self.sha256, f'{self.name} [{self.shorthash}]', f'{self.name_for_extra} [{self.shorthash}]']
+
+        old_title = self.title
+        self.title = f'{self.name} [{self.shorthash}]'
+        self.short_title = f'{self.name_for_extra} [{self.shorthash}]'
+
+        replace_key(checkpoints_list, old_title, self.title, self)
+        self.register()
+
+        return self.shorthash
+
+
+try:
+    # this silences the annoying "Some weights of the model checkpoint were not used when initializing..." message at start.
+    from transformers import logging, CLIPModel  # noqa: F401
+
+    logging.set_verbosity_error()
+except Exception:
+    pass
+
+
+def setup_model():
+    """called once at startup to do various one-time tasks related to SD models"""
+
+    os.makedirs(model_path, exist_ok=True)
+
+    enable_midas_autodownload()
+    patch_given_betas()
+
+
+def checkpoint_tiles(use_short=False):
+    return [x.short_title if use_short else x.title for x in checkpoints_list.values()]
+
+
+def list_models():
+    checkpoints_list.clear()
+    checkpoint_aliases.clear()
+
+    cmd_ckpt = shared.cmd_opts.ckpt
+    if shared.cmd_opts.no_download_sd_model or cmd_ckpt != shared.sd_model_file or os.path.exists(cmd_ckpt):
+        model_url = None
+        expected_sha256 = None
+    else:
+        model_url = "https://huggingface.co/Laxhar/noobai-XL-1.1/resolve/main/NoobAI-XL-v1.1.safetensors"
+
+    model_list = modelloader.load_models(model_path=model_path, model_url=model_url, command_path=shared.cmd_opts.ckpt_dir, ext_filter=[".ckpt", ".safetensors"], download_name="NoobAI-XL-v1.1.safetensors", ext_blacklist=[".vae.ckpt", ".vae.safetensors"])
+
+    if os.path.exists(cmd_ckpt):
+        checkpoint_info = CheckpointInfo(cmd_ckpt)
+        checkpoint_info.register()
+
+        shared.opts.data['sd_model_checkpoint'] = checkpoint_info.title
+    elif cmd_ckpt is not None and cmd_ckpt != shared.default_sd_model_file:
+        print(f"Checkpoint in --ckpt argument not found (Possible it was moved to {model_path}: {cmd_ckpt}", file=sys.stderr)
+
+    for filename in model_list:
+        checkpoint_info = CheckpointInfo(filename)
+        checkpoint_info.register()
+
+
+re_strip_checksum = re.compile(r"\s*\[[^]]+]\s*$")
+
+
+def get_closet_checkpoint_match(search_string):
+    if not search_string:
+        return None
+
+    checkpoint_info = checkpoint_aliases.get(search_string, None)
+    if checkpoint_info is not None:
+        return checkpoint_info
+
+    found = sorted([info for info in checkpoints_list.values() if search_string in info.title], key=lambda x: len(x.title))
+    if found:
+        return found[0]
+
+    search_string_without_checksum = re.sub(re_strip_checksum, '', search_string)
+    found = sorted([info for info in checkpoints_list.values() if search_string_without_checksum in info.title], key=lambda x: len(x.title))
+    if found:
+        return found[0]
+
+    return None
+
+
+def model_hash(filename):
+    """old hash that only looks at a small part of the file and is prone to collisions"""
+
+    try:
+        with open(filename, "rb") as file:
+            import hashlib
+            m = hashlib.sha256()
+
+            file.seek(0x100000)
+            m.update(file.read(0x10000))
+            return m.hexdigest()[0:8]
+    except FileNotFoundError:
+        return 'NOFILE'
+
+
+def select_checkpoint():
+    """Raises `FileNotFoundError` if no checkpoints are found."""
+    model_checkpoint = shared.opts.sd_model_checkpoint
+
+    checkpoint_info = checkpoint_aliases.get(model_checkpoint, None)
+    if checkpoint_info is not None:
+        return checkpoint_info
+
+    if len(checkpoints_list) == 0:
+        error_message = "No checkpoints found. When searching for checkpoints, looked at:"
+        if shared.cmd_opts.ckpt is not None:
+            error_message += f"\n - file {os.path.abspath(shared.cmd_opts.ckpt)}"
+        error_message += f"\n - directory {model_path}"
+        if shared.cmd_opts.ckpt_dir is not None:
+            error_message += f"\n - directory {os.path.abspath(shared.cmd_opts.ckpt_dir)}"
+        error_message += "Can't run without a checkpoint. Find and place a .ckpt or .safetensors file into any of those locations."
+        raise FileNotFoundError(error_message)
+
+    checkpoint_info = next(iter(checkpoints_list.values()))
+    if model_checkpoint is not None:
+        print(f"Checkpoint {model_checkpoint} not found; loading fallback {checkpoint_info.title}", file=sys.stderr)
+
+    return checkpoint_info
+
+
+checkpoint_dict_replacements_sd1 = {
+    'cond_stage_model.transformer.embeddings.': 'cond_stage_model.transformer.text_model.embeddings.',
+    'cond_stage_model.transformer.encoder.': 'cond_stage_model.transformer.text_model.encoder.',
+    'cond_stage_model.transformer.final_layer_norm.': 'cond_stage_model.transformer.text_model.final_layer_norm.',
+}
+
+checkpoint_dict_replacements_sd2_turbo = { # Converts SD 2.1 Turbo from SGM to LDM format.
+    'conditioner.embedders.0.': 'cond_stage_model.',
+}
+
+
+def transform_checkpoint_dict_key(k, replacements):
+    for text, replacement in replacements.items():
+        if k.startswith(text):
+            k = replacement + k[len(text):]
+
+    return k
+
+
+def get_state_dict_from_checkpoint(pl_sd):
+    pl_sd = pl_sd.pop("state_dict", pl_sd)
+    pl_sd.pop("state_dict", None)
+
+    is_sd2_turbo = 'conditioner.embedders.0.model.ln_final.weight' in pl_sd and pl_sd['conditioner.embedders.0.model.ln_final.weight'].size()[0] == 1024
+
+    sd = {}
+    for k, v in pl_sd.items():
+        if is_sd2_turbo:
+            new_key = transform_checkpoint_dict_key(k, checkpoint_dict_replacements_sd2_turbo)
+        else:
+            new_key = transform_checkpoint_dict_key(k, checkpoint_dict_replacements_sd1)
+
+        if new_key is not None:
+            sd[new_key] = v
+
+    pl_sd.clear()
+    pl_sd.update(sd)
+
+    return pl_sd
+
+
+def read_metadata_from_safetensors(filename):
+    import json
+
+    with open(filename, mode="rb") as file:
+        metadata_len = file.read(8)
+        metadata_len = int.from_bytes(metadata_len, "little")
+        json_start = file.read(2)
+
+        assert metadata_len > 2 and json_start in (b'{"', b"{'"), f"{filename} is not a safetensors file"
+
+        res = {}
+
+        try:
+            json_data = json_start + file.read(metadata_len-2)
+            json_obj = json.loads(json_data)
+            for k, v in json_obj.get("__metadata__", {}).items():
+                res[k] = v
+                if isinstance(v, str) and v[0:1] == '{':
+                    try:
+                        res[k] = json.loads(v)
+                    except Exception:
+                        pass
+        except Exception:
+             errors.report(f"Error reading metadata from file: {filename}", exc_info=True)
+
+        return res
+
+
+def read_state_dict(checkpoint_file, print_global_state=False, map_location=None):
+    _, extension = os.path.splitext(checkpoint_file)
+    if extension.lower() == ".safetensors":
+        device = map_location or shared.weight_load_location or devices.get_optimal_device_name()
+
+        if not shared.opts.disable_mmap_load_safetensors:
+            pl_sd = safetensors.torch.load_file(checkpoint_file, device=device)
+        else:
+            pl_sd = safetensors.torch.load(open(checkpoint_file, 'rb').read())
+            pl_sd = {k: v.to(device) for k, v in pl_sd.items()}
+    else:
+        pl_sd = torch.load(checkpoint_file, map_location=map_location or shared.weight_load_location)
+
+    if print_global_state and "global_step" in pl_sd:
+        print(f"Global Step: {pl_sd['global_step']}")
+
+    sd = get_state_dict_from_checkpoint(pl_sd)
+    return sd
+
+def complete_model_teardown(model):
+    """Completely tear down a model by breaking all references to its components"""
+    if model is None:
+        return
+        
+    model_name = "Unknown"
+    if hasattr(model, 'sd_checkpoint_info') and hasattr(model.sd_checkpoint_info, 'title'):
+        model_name = model.sd_checkpoint_info.title
+    elif hasattr(model, 'filename'):
+        model_name = model.filename
+        
+    print(f"Performing complete teardown of model: {model_name}")
+    
+    def replace_attributes(obj, path="", visited=None, depth=0):
+        if visited is None:
+            visited = set()
+            
+        # Limit recursion depth for safety
+        if depth > 10:
+            return
+            
+        # Don't process the same object twice
+        obj_id = id(obj)
+        if obj_id in visited:
+            return
+        visited.add(obj_id)
+        
+        try:
+            # Handle torch.nn.Module
+            if hasattr(obj, 'parameters') and hasattr(obj, 'named_parameters'):
+                # Handle parameters
+                try:
+                    for name, param in list(obj.named_parameters(recurse=False)):
+                        try:
+                            if hasattr(param, 'data'):
+                                param.data = None
+                                delattr(obj, name)
+                        except:
+                            pass
+                except:
+                    pass
+                    
+                # Handle buffers
+                try:
+                    for name, buffer in list(obj.named_buffers(recurse=False)):
+                        try:
+                            if hasattr(buffer, 'data'):
+                                buffer.data = None
+                                delattr(obj, name)
+                        except:
+                            pass
+                except:
+                    pass
+                    
+                # Process child modules
+                try:
+                    for name, module in list(obj.named_children()):
+                        try:
+                            replace_attributes(module, f"{path}.{name}", visited, depth+1)
+                            setattr(obj, name, None)
+                        except:
+                            pass
+                except:
+                    pass
+                
+            # Handle dictionaries
+            elif isinstance(obj, dict):
+                for key in list(obj.keys()):
+                    try:
+                        val = obj[key]
+                        if hasattr(val, 'parameters') or hasattr(val, 'numel'):
+                            replace_attributes(val, f"{path}[{key}]", visited, depth+1)
+                            obj[key] = None
+                    except:
+                        pass
+                try:
+                    obj.clear()
+                except:
+                    pass
+                    
+            # Handle lists and tuples
+            elif isinstance(obj, (list, tuple)) and len(obj) > 0:
+                for i, item in enumerate(obj):
+                    try:
+                        if hasattr(item, 'parameters') or hasattr(item, 'numel'):
+                            replace_attributes(item, f"{path}[{i}]", visited, depth+1)
+                    except:
+                        pass
+        except:
+            pass
+                    
+    # Safely process the model's attribute tree
+    for attr_name in dir(model):
+        if attr_name.startswith('__'):
+            continue
+            
+        try:
+            attr = getattr(model, attr_name)
+            if attr is not None:
+                if isinstance(attr, (dict, list, tuple)) or hasattr(attr, 'parameters') or hasattr(attr, 'numel'):
+                    replace_attributes(attr, attr_name)
+                    setattr(model, attr_name, None)
+        except:
+            pass
+    
+    # Clear CUDA cache forcefully
+    if torch.cuda.is_available():
+        try:
+            torch.cuda.empty_cache()
+            torch.cuda.ipc_collect()
+        except:
+            pass
+    
+    # Run GC multiple times
+    for _ in range(3):
+        gc.collect()
+        
+    print(f"Model teardown completed")
+
+# Global tracking to find leaks
+models_loaded_count = 0
+peak_memory_usage = 0
+
+def force_memory_deallocation():
+    """Force deallocation of memory using memory profiling and weak references"""
+    import gc
+    import psutil
+    
+    # 1. Get pre-cleanup memory for comparison
+    process = psutil.Process()
+    pre_mem = process.memory_info().rss
+    
+    # 2. Clear all caches that might hold model references
+    global checkpoints_loaded
+    if len(checkpoints_loaded) > 0:
+        print(f"Clearing {len(checkpoints_loaded)} cached state dictionaries")
+        checkpoints_loaded.clear()
+    
+    # 3. Clear checkpoints_list references to only keep essential information
+    for key in list(checkpoints_list):
+        info = checkpoints_list[key]
+        if hasattr(info, 'metadata') and info.metadata:
+            # Save only minimal metadata to preserve functionality
+            minimal_metadata = {}
+            if 'ss_sd_model_name' in info.metadata:
+                minimal_metadata['ss_sd_model_name'] = info.metadata['ss_sd_model_name']
+            info.metadata = minimal_metadata
+    
+    # 4. Clear torch CUDA caches
+    if torch.cuda.is_available():
+        torch.cuda.empty_cache()
+        torch.cuda.ipc_collect()
+    
+    # 5. Use specialized weakref to identify and break circular references
+    # This trick helps identify objects that aren't being collected
+    tracked_objects = []
+    
+    def on_delete(ref):
+        tracked_objects.remove(ref)
+    
+    # Track large objects for collection
+    large_objects = [obj for obj in gc.get_objects() 
+                     if (isinstance(obj, torch.Tensor) and 
+                         not obj.is_cuda and 
+                         obj.numel() > 1e6)]
+    
+    for obj in large_objects:
+        ref = weakref.ref(obj, on_delete)
+        tracked_objects.append(ref)
+    
+    # Force collection
+    del large_objects
+    gc.collect()
+    
+    # Report uncollected objects
+    if tracked_objects:
+        log.debug(f"Warning: {len(tracked_objects)} large tensor objects were not collected")
+    
+    # 6. Run several garbage collection passes
+    for i in range(3):
+        count = gc.collect()
+        if count == 0:
+            break
+        print(f"GC pass {i+1}: collected {count} objects")
+    
+    # 7. Report memory change
+    post_mem = process.memory_info().rss
+    mem_diff = (post_mem - pre_mem) / (1024 * 1024)
+    print(f"Memory change: {mem_diff:.2f} MB ({post_mem/(1024*1024*1024):.2f} GB total)")
+    
+    # Special measure for large leaks
+    global peak_memory_usage, models_loaded_count
+    models_loaded_count += 1
+    peak_memory_usage = max(peak_memory_usage, post_mem)
+    
+    # Emergency deallocation if memory gets too high
+    if post_mem > 50 * 1024 * 1024 * 1024:  # 50GB threshold
+        print("EMERGENCY MEMORY CLEANUP - Memory usage critically high")
+        import sys
+        for module_name in list(sys.modules.keys()):
+            if 'ldm' in module_name or 'forge' in module_name:
+                if module_name not in ['__main__', 'sys', 'os', 'gc']:
+                    try:
+                        del sys.modules[module_name]
+                    except:
+                        pass
+        # Clear all loaded models completely
+        model_data.loaded_sd_models.clear()
+        gc.collect()
+    
+    return f"Memory cleanup: {post_mem/(1024*1024*1024):.2f} GB used"
+
+disable_checkpoint_caching = True  # Global flag to completely disable checkpoint caching
+
+def get_checkpoint_state_dict(checkpoint_info: CheckpointInfo, timer):
+    global disable_checkpoint_caching
+    
+    sd_model_hash = checkpoint_info.calculate_shorthash()
+    timer.record("calculate hash")
+    
+    # Completely disable checkpoint caching - always load fresh
+    print(f"Loading weights [{sd_model_hash}] from {checkpoint_info.filename}")
+    
+    # Use a more direct loading approach to avoid duplicate copies
+    if checkpoint_info.is_safetensors:
+        import safetensors.torch
+        # Load directly to the appropriate device
+        device = shared.weight_load_location or model_management.get_torch_device()
+        
+        if shared.opts.disable_mmap_load_safetensors:
+            with torch.no_grad():
+                data = open(checkpoint_info.filename, 'rb').read()
+                res = safetensors.torch.load(data)
+                # Move tensors to target device
+                res = {k: v.to(device) for k, v in res.items()}
+                del data  # Immediately delete raw data
+        else:
+            # Direct file loading to device
+            res = safetensors.torch.load_file(
+                checkpoint_info.filename, 
+                device=device
+            )
+    else:
+        # For regular checkpoints
+        res = torch.load(
+            checkpoint_info.filename, 
+            map_location=shared.weight_load_location or model_management.get_torch_device()
+        )
+        res = get_state_dict_from_checkpoint(res)
+    
+    timer.record("load weights from disk")
+    return res
+
+
+class SkipWritingToConfig:
+    """This context manager prevents load_model_weights from writing checkpoint name to the config when it loads weight."""
+
+    skip = False
+    previous = None
+
+    def __enter__(self):
+        self.previous = SkipWritingToConfig.skip
+        SkipWritingToConfig.skip = True
+        return self
+
+    def __exit__(self, exc_type, exc_value, exc_traceback):
+        SkipWritingToConfig.skip = self.previous
+
+
+def check_fp8(model):
+    if model is None:
+        return None
+    if devices.get_optimal_device_name() == "mps":
+        enable_fp8 = False
+    elif shared.opts.fp8_storage == "Enable":
+        enable_fp8 = True
+    elif getattr(model, "is_sdxl", False) and shared.opts.fp8_storage == "Enable for SDXL":
+        enable_fp8 = True
+    else:
+        enable_fp8 = False
+    return enable_fp8
+
+
+def set_model_type(model, state_dict):
+    model.is_sd1 = False
+    model.is_sd2 = False
+    model.is_sdxl = False
+    model.is_ssd = False
+    model.is_sd3 = False
+
+    if "model.diffusion_model.x_embedder.proj.weight" in state_dict:
+        model.is_sd3 = True
+        model.model_type = ModelType.SD3
+    elif hasattr(model, 'conditioner'):
+        model.is_sdxl = True
+
+        if 'model.diffusion_model.middle_block.1.transformer_blocks.0.attn1.to_q.weight' not in state_dict.keys():
+            model.is_ssd = True
+            model.model_type = ModelType.SSD
+        else:
+            model.model_type = ModelType.SDXL
+    elif hasattr(model.cond_stage_model, 'model'):
+        model.is_sd2 = True
+        model.model_type = ModelType.SD2
+    else:
+        model.is_sd1 = True
+        model.model_type = ModelType.SD1
+
+
+def set_model_fields(model):
+    if not hasattr(model, 'latent_channels'):
+        model.latent_channels = 4
+
+
+def load_model_weights(model, checkpoint_info: CheckpointInfo, state_dict, timer):
+    return
+
+
+def enable_midas_autodownload():
+    """
+    Gives the ldm.modules.midas.api.load_model function automatic downloading.
+
+    When the 512-depth-ema model, and other future models like it, is loaded,
+    it calls midas.api.load_model to load the associated midas depth model.
+    This function applies a wrapper to download the model to the correct
+    location automatically.
+    """
+
+    midas_path = os.path.join(paths.models_path, 'midas')
+
+    # stable-diffusion-stability-ai hard-codes the midas model path to
+    # a location that differs from where other scripts using this model look.
+    # HACK: Overriding the path here.
+    for k, v in midas.api.ISL_PATHS.items():
+        file_name = os.path.basename(v)
+        midas.api.ISL_PATHS[k] = os.path.join(midas_path, file_name)
+
+    midas_urls = {
+        "dpt_large": "https://github.com/intel-isl/DPT/releases/download/1_0/dpt_large-midas-2f21e586.pt",
+        "dpt_hybrid": "https://github.com/intel-isl/DPT/releases/download/1_0/dpt_hybrid-midas-501f0c75.pt",
+        "midas_v21": "https://github.com/AlexeyAB/MiDaS/releases/download/midas_dpt/midas_v21-f6b98070.pt",
+        "midas_v21_small": "https://github.com/AlexeyAB/MiDaS/releases/download/midas_dpt/midas_v21_small-70d6b9c8.pt",
+    }
+
+    midas.api.load_model_inner = midas.api.load_model
+
+    def load_model_wrapper(model_type):
+        path = midas.api.ISL_PATHS[model_type]
+        if not os.path.exists(path):
+            if not os.path.exists(midas_path):
+                os.mkdir(midas_path)
+
+            print(f"Downloading midas model weights for {model_type} to {path}")
+            request.urlretrieve(midas_urls[model_type], path)
+            print(f"{model_type} downloaded")
+
+        return midas.api.load_model_inner(model_type)
+
+    midas.api.load_model = load_model_wrapper
+
+
+def patch_given_betas():
+    import ldm.models.diffusion.ddpm
+
+    def patched_register_schedule(*args, **kwargs):
+        """a modified version of register_schedule function that converts plain list from Omegaconf into numpy"""
+
+        if isinstance(args[1], ListConfig):
+            args = (args[0], np.array(args[1]), *args[2:])
+
+        original_register_schedule(*args, **kwargs)
+
+    original_register_schedule = patches.patch(__name__, ldm.models.diffusion.ddpm.DDPM, 'register_schedule', patched_register_schedule)
+
+
+def repair_config(sd_config, state_dict=None):
+    if not hasattr(sd_config.model.params, "use_ema"):
+        sd_config.model.params.use_ema = False
+
+    if hasattr(sd_config.model.params, 'unet_config'):
+        if shared.cmd_opts.no_half:
+            sd_config.model.params.unet_config.params.use_fp16 = False
+        elif shared.cmd_opts.upcast_sampling or shared.cmd_opts.precision == "half":
+            sd_config.model.params.unet_config.params.use_fp16 = True
+
+    if hasattr(sd_config.model.params, 'first_stage_config'):
+        if getattr(sd_config.model.params.first_stage_config.params.ddconfig, "attn_type", None) == "vanilla-xformers" and not shared.xformers_available:
+            sd_config.model.params.first_stage_config.params.ddconfig.attn_type = "vanilla"
+
+    # For UnCLIP-L, override the hardcoded karlo directory
+    if hasattr(sd_config.model.params, "noise_aug_config") and hasattr(sd_config.model.params.noise_aug_config.params, "clip_stats_path"):
+        karlo_path = os.path.join(paths.models_path, 'karlo')
+        sd_config.model.params.noise_aug_config.params.clip_stats_path = sd_config.model.params.noise_aug_config.params.clip_stats_path.replace("checkpoints/karlo_models", karlo_path)
+
+    # Do not use checkpoint for inference.
+    # This helps prevent extra performance overhead on checking parameters.
+    # The perf overhead is about 100ms/it on 4090 for SDXL.
+    if hasattr(sd_config.model.params, "network_config"):
+        sd_config.model.params.network_config.params.use_checkpoint = False
+    if hasattr(sd_config.model.params, "unet_config"):
+        sd_config.model.params.unet_config.params.use_checkpoint = False
+
+
+
+def rescale_zero_terminal_snr_abar(alphas_cumprod):
+    alphas_bar_sqrt = alphas_cumprod.sqrt()
+
+    # Store old values.
+    alphas_bar_sqrt_0 = alphas_bar_sqrt[0].clone()
+    alphas_bar_sqrt_T = alphas_bar_sqrt[-1].clone()
+
+    # Shift so the last timestep is zero.
+    alphas_bar_sqrt -= (alphas_bar_sqrt_T)
+
+    # Scale so the first timestep is back to the old value.
+    alphas_bar_sqrt *= alphas_bar_sqrt_0 / (alphas_bar_sqrt_0 - alphas_bar_sqrt_T)
+
+    # Convert alphas_bar_sqrt to betas
+    alphas_bar = alphas_bar_sqrt ** 2  # Revert sqrt
+    alphas_bar[-1] = 4.8973451890853435e-08
+    return alphas_bar
+
+
+def apply_alpha_schedule_override(sd_model, p=None, force_apply=False):
+    """
+    Applies an override to the alpha schedule of the model according to settings.
+    - downcasts the alpha schedule to half precision
+    - rescales the alpha schedule to have zero terminal SNR
+    """
+
+    if not hasattr(sd_model, 'alphas_cumprod') or not hasattr(sd_model, 'alphas_cumprod_original'):
+        return
+
+    sd_model.alphas_cumprod = sd_model.alphas_cumprod_original.to(shared.device)
+
+    if shared.opts.use_downcasted_alpha_bar:
+        if p is not None:
+            p.extra_generation_params['Downcast alphas_cumprod'] = shared.opts.use_downcasted_alpha_bar
+        sd_model.alphas_cumprod = sd_model.alphas_cumprod.half().to(shared.device)
+
+    if shared.opts.sd_noise_schedule == "Zero Terminal SNR" or (hasattr(sd_model, 'ztsnr') and sd_model.ztsnr) or force_apply:
+        if p is not None and shared.opts.sd_noise_schedule != "Default":
+            p.extra_generation_params['Noise Schedule'] = shared.opts.sd_noise_schedule
+        sd_model.alphas_cumprod = rescale_zero_terminal_snr_abar(sd_model.alphas_cumprod).to(shared.device)
+
+
+sd1_clip_weight = 'cond_stage_model.transformer.text_model.embeddings.token_embedding.weight'
+sd2_clip_weight = 'cond_stage_model.model.transformer.resblocks.0.attn.in_proj_weight'
+sdxl_clip_weight = 'conditioner.embedders.1.model.ln_final.weight'
+sdxl_refiner_clip_weight = 'conditioner.embedders.0.model.ln_final.weight'
+
+
+class SdModelData:
+    def __init__(self):
+        self.sd_model = None
+        self.loaded_sd_models = []
+        self.was_loaded_at_least_once = False
+        self.lock = threading.Lock()
+
+    def get_sd_model(self):
+        if self.was_loaded_at_least_once:
+            return self.sd_model
+
+        if self.sd_model is None:
+            with self.lock:
+                if self.sd_model is not None or self.was_loaded_at_least_once:
+                    return self.sd_model
+
+                try:
+                    load_model()
+
+                except Exception as e:
+                    errors.display(e, "loading stable diffusion model", full_traceback=True)
+                    print("", file=sys.stderr)
+                    print("Stable diffusion model failed to load", file=sys.stderr)
+                    self.sd_model = None
+
+        return self.sd_model
+
+    def set_sd_model(self, v, already_loaded=False):
+        self.sd_model = v
+        if already_loaded:
+            sd_vae.base_vae = getattr(v, "base_vae", None)
+            sd_vae.loaded_vae_file = getattr(v, "loaded_vae_file", None)
+            sd_vae.checkpoint_info = v.sd_checkpoint_info
+
+
+model_data = SdModelData()
+
+
+def get_empty_cond(sd_model):
+
+    p = processing.StableDiffusionProcessingTxt2Img()
+    extra_networks.activate(p, {})
+
+    if hasattr(sd_model, 'get_learned_conditioning'):
+        d = sd_model.get_learned_conditioning([""])
+    else:
+        d = sd_model.cond_stage_model([""])
+
+    if isinstance(d, dict):
+        d = d['crossattn']
+
+    return d
+
+
+def send_model_to_cpu(m):
+    pass
+
+
+def model_target_device(m):
+    return devices.device
+
+
+def send_model_to_device(m):
+    pass
+
+
+def send_model_to_trash(m):
+    pass
+
+
+def instantiate_from_config(config, state_dict=None):
+    constructor = get_obj_from_str(config["target"])
+
+    params = {**config.get("params", {})}
+
+    if state_dict and "state_dict" in params and params["state_dict"] is None:
+        params["state_dict"] = state_dict
+
+    return constructor(**params)
+
+
+def get_obj_from_str(string, reload=False):
+    module, cls = string.rsplit(".", 1)
+    if reload:
+        module_imp = importlib.import_module(module)
+        importlib.reload(module_imp)
+    return getattr(importlib.import_module(module, package=None), cls)
+
+def clear_python_cache():
+    """Clear Python's internal module cache to reduce memory usage"""
+    # Clear module cache - can help with memory leaks
+    count = 0
+    for module_name in list(sys.modules.keys()):
+        # Don't remove essential modules
+        if module_name in ('sys', 'os', 'gc', 'torch', 'numpy'):
+            continue
+        # Don't remove main modules
+        if module_name.startswith('__main__') or module_name == '__main__':
+            continue
+        # Focus on model-related modules that might hold large tensors
+        if 'model' in module_name or 'unet' in module_name or 'vae' in module_name or 'tensor' in module_name:
+            try:
+                del sys.modules[module_name]
+                count += 1
+            except:
+                pass
+    
+    print(f"Cleared {count} modules from Python module cache")
+    return count
+
+def aggressive_memory_cleanup():
+    """Perform aggressive memory cleanup to address RAM leaks - safer approach"""
+    global checkpoints_loaded
+    
+    print("Performing aggressive memory cleanup...")
+    
+    # 1. Clear checkpoint cache
+    if len(checkpoints_loaded) > 0:
+        print(f"Clearing {len(checkpoints_loaded)} cached checkpoints from memory")
+        checkpoints_loaded.clear()
+    
+    # 2. Clear torch caches
+    if torch.cuda.is_available():
+        torch.cuda.empty_cache()
+        torch.cuda.ipc_collect()
+    
+    # 3. Run garbage collection
+    collected = gc.collect()
+    print(f"GC: collected {collected} objects")
+    
+    # 4. Get current memory usage for logging
+    import psutil
+    process = psutil.Process()
+    mem_info = process.memory_info()
+    print(f"Current memory usage: RSS={mem_info.rss/(1024*1024*1024):.2f} GB, VMS={mem_info.vms/(1024*1024*1024):.2f} GB")
+    
+    return f"Memory cleanup complete. Current usage: {mem_info.rss/(1024*1024*1024):.2f} GB"
+
+def load_model(checkpoint_info=None, already_loaded_state_dict=None):
+    import logging as log
+    global model_data
+
+    checkpoint_info = checkpoint_info or select_checkpoint()
+    timer = Timer()
+
+    # Check if the model is already loaded
+    for i, loaded_model in enumerate(model_data.loaded_sd_models):
+        if loaded_model.filename == checkpoint_info.filename:
+            log.debug(f"Using already loaded model {loaded_model.sd_checkpoint_info.title}")
+            # Set this model as active by moving it to the front
+            model_data.loaded_sd_models.remove(loaded_model)
+            model_data.loaded_sd_models.insert(0, loaded_model)
+            model_data.set_sd_model(loaded_model, already_loaded=True)
+            return loaded_model
+
+    # Emergency cleanup if memory usage is high
+    import psutil
+    process = psutil.Process()
+    current_mem = process.memory_info().rss
+    if current_mem > 25 * 1024 * 1024 * 1024:  # 25GB threshold
+        print(f"WARNING: High memory usage detected ({current_mem/(1024*1024*1024):.2f} GB), performing emergency cleanup")
+        emergency_gc()
+
+    # Enforce model limit
+    while len(model_data.loaded_sd_models) >= shared.opts.sd_checkpoints_limit:
+        unload_first_loaded_model()
+    
+    # Force memory deallocation
+    force_memory_deallocation()
+    timer.record("memory cleanup")
+
+    current_loaded_models = len(model_data.loaded_sd_models)
+    print(f"Loading model {checkpoint_info.title} ({current_loaded_models + 1} of {shared.opts.sd_checkpoints_limit})")
+
+    # State dict handling with explicit scoping
+    sd_model = None
+    try:
+        if already_loaded_state_dict is not None:
+            state_dict = already_loaded_state_dict
+        else:
+            state_dict = get_checkpoint_state_dict(checkpoint_info, timer)
+
+        # Load the model
+        sd_model = forge_loader.load_model_for_a1111(timer=timer, checkpoint_info=checkpoint_info, state_dict=state_dict)
+        sd_model.filename = checkpoint_info.filename
+    finally:
+        # Always clear state dict, even on failure
+        if 'state_dict' in locals():
+            del state_dict
+            gc.collect()
+
+    # Only proceed if model loaded successfully
+    if sd_model is not None:
+        model_data.loaded_sd_models.insert(0, sd_model)  # Add new model to the front
+        model_data.set_sd_model(sd_model)
+        model_data.was_loaded_at_least_once = True
+
+        # Ensure the new model is marked as currently used
+        sd_model.currently_used = True
+
+        # Free memory if necessary
+        model_management.free_memory(
+            model_management.get_total_memory(model_management.get_torch_device()),
+            model_management.get_torch_device(),
+            keep_loaded=[sd_model] + model_data.loaded_sd_models[1:]  # Keep the newly loaded model and others
+        )
+
+        shared.opts.data["sd_checkpoint_hash"] = checkpoint_info.sha256
+
+        sd_vae.delete_base_vae()
+        sd_vae.clear_loaded_vae()
+        vae_file, vae_source = sd_vae.resolve_vae(checkpoint_info.filename).tuple()
+        sd_vae.load_vae(sd_model, vae_file, vae_source)
+        timer.record("load VAE")
+
+        sd_hijack.model_hijack.embedding_db.load_textual_inversion_embeddings(force_reload=True)
+        timer.record("load textual inversion embeddings")
+
+        script_callbacks.model_loaded_callback(sd_model)
+        timer.record("scripts callbacks")
+
+        with torch.no_grad():
+            sd_model.cond_stage_model_empty_prompt = get_empty_cond(sd_model)
+        timer.record("calculate empty prompt")
+
+        print(f"Model {checkpoint_info.title} loaded in {timer.summary()}.")
+        
+        # One final cleanup to release any temporary objects
+        force_memory_deallocation()
+    else:
+        print("Error: Model failed to load")
+
+    return sd_model
+
+def set_model_active(model_index):
+    """Set a specific model as active based on its index in loaded_sd_models"""
+    global model_data
+    
+    try:
+        model_index = int(model_index)
+    except:
+        return "Model index must be a number"
+    
+    if not model_data.loaded_sd_models:
+        return "No models currently loaded"
+    
+    if model_index < 0 or model_index >= len(model_data.loaded_sd_models):
+        return f"Invalid model index: {model_index}, valid range is 0-{len(model_data.loaded_sd_models)-1}"
+    
+    # Get the model we want to activate
+    model_to_activate = model_data.loaded_sd_models[model_index]
+    
+    # If it's already active, no need to do anything
+    if model_data.sd_model == model_to_activate:
+        return f"Model {model_to_activate.sd_checkpoint_info.title} is already active"
+    
+    # Move the model to the front of the list and set it as active
+    model_data.loaded_sd_models.remove(model_to_activate)
+    model_data.loaded_sd_models.insert(0, model_to_activate)
+    model_data.set_sd_model(model_to_activate, already_loaded=True)
+    
+    return f"Activated model: {model_to_activate.sd_checkpoint_info.title}"
+
+def unload_first_loaded_model():
+    """Completely unload the first loaded model using aggressive teardown"""
+    global model_data
+    if not model_data.loaded_sd_models:
+        return
+
+    first_loaded_model = model_data.loaded_sd_models.pop(-1)  # Remove the last item (first loaded)
+    
+    # Get the model name safely
+    if hasattr(first_loaded_model, 'sd_checkpoint_info'):
+        if hasattr(first_loaded_model.sd_checkpoint_info, 'title'):
+            model_name = first_loaded_model.sd_checkpoint_info.title
+        else:
+            model_name = str(first_loaded_model.sd_checkpoint_info)
+    elif hasattr(first_loaded_model, 'filename'):
+        model_name = first_loaded_model.filename
+    else:
+        model_name = "Unknown"
+        
+    print(f"Unloading first loaded model: {model_name}")
+    
+    # Complete teardown of the model
+    complete_model_teardown(first_loaded_model)
+    
+    # Force reference removal
+    first_loaded_model = None
+    
+    # Force GC
+    gc.collect()
+    gc.collect()
+    
+    # Get memory statistics
+    import psutil
+    process = psutil.Process()
+    mem_info = process.memory_info()
+    print(f"Current memory usage after unload: RSS={mem_info.rss/(1024*1024*1024):.2f} GB")
+    
+    return None  # Return None instead of the model to ensure no references remain
+
+def reuse_model_from_already_loaded(sd_model, checkpoint_info, timer):
+    pass
+
+
+def reload_model_weights(sd_model=None, info=None, forced_reload=False):
+    return load_model(info)
+
+import os
+# Prevent interactive prompts for optional dependencies
+os.environ['KORNIA_INSTALLATION_MODE'] = 'silent'  # Prevent boxmot installation prompt
+
+def emergency_gc():
+    """Last resort function to try to free memory when all else fails"""
+    import gc
+    import psutil
+    
+    # Get initial memory usage
+    process = psutil.Process()
+    initial_mem = process.memory_info().rss
+    
+    print(f"EMERGENCY CLEANUP: Initial memory: {initial_mem/(1024*1024*1024):.2f} GB")
+    
+    # First run normal GC
+    collected = gc.collect()
+    print(f"Normal GC collected {collected} objects")
+    
+    # Get all objects in memory
+    gc_objects = gc.get_objects()
+    
+    # Function to test if an object looks like it might be a model or a large tensor
+    def is_model_or_large_tensor(obj):
+        try:
+            # Avoid the FutureWarning by simplifying the checks
+            # Check if it's a large tensor
+            if type(obj).__name__ == 'Tensor':
+                is_cuda = False
+                try:
+                    is_cuda = obj.is_cuda
+                except:
+                    pass
+                
+                if not is_cuda:
+                    try:
+                        if obj.numel() > 1000000:
+                            return True
+                    except:
+                        pass
+                
+            # Check if it might be a model - avoid warnings
+            if hasattr(obj, 'state_dict'):
+                state_dict_attr = getattr(obj, 'state_dict', None)
+                if callable(state_dict_attr):
+                    return True
+                
+            # Check if it's a module with parameters
+            if hasattr(obj, 'parameters'):
+                params_attr = getattr(obj, 'parameters', None)
+                if callable(params_attr):
+                    try:
+                        params = list(params_attr())
+                        if len(params) > 0:
+                            return True
+                    except:
+                        pass
+                
+            return False
+        except:
+            return False
+    
+    # Find and clear large objects
+    large_objects = []
+    try:
+        # Process in batches to avoid memory spikes
+        for i in range(0, len(gc_objects), 1000):
+            batch = gc_objects[i:i+1000]
+            large_objects.extend([obj for obj in batch if is_model_or_large_tensor(obj)])
+    except:
+        pass
+        
+    print(f"Found {len(large_objects)} potential large objects")
+    
+    # Try to clear these objects
+    for obj in large_objects:
+        try:
+            if type(obj).__name__ == 'Tensor':
+                try:
+                    obj.set_()  # Reset the tensor to empty
+                except:
+                    pass
+            elif hasattr(obj, 'parameters'):
+                try:
+                    for param in obj.parameters():
+                        if hasattr(param, 'data'):
+                            param.data = None
+                except:
+                    pass
+        except:
+            pass
+    
+    # Clean up and force collect again
+    del large_objects
+    del gc_objects
+    gc.collect()
+    
+    # Check memory usage after cleanup
+    final_mem = process.memory_info().rss
+    print(f"EMERGENCY CLEANUP: Final memory: {final_mem/(1024*1024*1024):.2f} GB")
+    print(f"Memory change: {(final_mem-initial_mem)/(1024*1024):.2f} MB")
+    
+    return "Emergency cleanup completed"
+
+
+def unload_model_weights(model=None):
+    """Unload the currently active model to RAM"""
+    if model is None:
+        model = model_data.sd_model
+        
+    if model is None:
+        return "No model is currently loaded"
+        
+    print(f"Unloading model weights for {model.sd_checkpoint_info.title}")
+    
+    if hasattr(model, 'model_unload'):
+        model.model_unload()
+    elif hasattr(model, 'to') and hasattr(model, 'offload_device'):
+        model.to(model.offload_device)
+    else:
+        model.to('cpu')
+    
+    model_management.soft_empty_cache(force=True)
+    gc.collect()
+    
+    return f"Unloaded model {model.sd_checkpoint_info.title} to RAM"
+
+def load_model_to_device(model=None):
+    """Load a model from RAM to VRAM"""
+    if model is None:
+        model = model_data.sd_model
+        
+    if model is None:
+        return "No model is currently loaded"
+    
+    print(f"Loading model weights for {model.sd_checkpoint_info.title} to device")
+    
+    if hasattr(model, 'model_load'):
+        model.model_load()
+    else:
+        device = model_management.get_torch_device()
+        model.to(device)
+    
+    return f"Loaded model {model.sd_checkpoint_info.title} to device"
+
+def list_loaded_models():
+    """Return a list of all currently loaded models"""
+    if not model_data.loaded_sd_models:
+        return "No models currently loaded"
+    
+    import psutil
+    process = psutil.Process()
+    total_ram = process.memory_info().rss / (1024 * 1024 * 1024)
+    
+    result = f"Currently loaded models (Total RAM: {total_ram:.2f} GB):\n"
+    for i, model in enumerate(model_data.loaded_sd_models):
+        active = " (active)" if model == model_data.sd_model else ""
+        result += f"[{i}] {model.sd_checkpoint_info.title}{active}\n"
+    
+    return result
+
+def unload_specific_model(model_index):
+    """Unload a specific model by index"""
+    try:
+        model_index = int(model_index)
+    except:
+        return "Model index must be a number"
+    
+    if not model_data.loaded_sd_models:
+        return "No models currently loaded"
+    
+    if model_index < 0 or model_index >= len(model_data.loaded_sd_models):
+        return f"Invalid model index: {model_index}, valid range is 0-{len(model_data.loaded_sd_models)-1}"
+    
+    model_to_unload = model_data.loaded_sd_models[model_index]
+    name = model_to_unload.sd_checkpoint_info.title
+    
+    # Check if we're unloading the active model
+    is_active = model_to_unload == model_data.sd_model
+    
+    # If unloading active model, switch to another model first
+    if is_active and len(model_data.loaded_sd_models) > 1:
+        new_index = 0 if model_index != 0 else 1
+        new_active_model = model_data.loaded_sd_models[new_index]
+        print(f"Switching active model from {name} to {new_active_model.sd_checkpoint_info.title}")
+        model_data.set_sd_model(new_active_model, already_loaded=True)
+    
+    # Remove from list
+    model_data.loaded_sd_models.pop(model_index)
+    
+    # Unload model
+    if hasattr(model_to_unload, 'model_unload'):
+        print(f"Calling model_unload() for {name}")
+        model_to_unload.model_unload()
+    elif hasattr(model_to_unload, 'to') and hasattr(model_to_unload, 'offload_device'):
+        print(f"Moving {name} to {model_to_unload.offload_device}")
+        model_to_unload.to(model_to_unload.offload_device)
+    else:
+        print(f"Moving {name} to CPU")
+        model_to_unload.to('cpu')
+    
+    # Force cleanup
+    model_management.soft_empty_cache(force=True)
+    gc.collect()
+    
+    status = f"Unloaded model: {name}"
+    if is_active and len(model_data.loaded_sd_models) == 0:
+        status += "\nWarning: No active model remaining"
+    
+    return status
+
+
+def apply_token_merging(sd_model, token_merging_ratio):
+    if token_merging_ratio <= 0:
+        return
+
+    print(f'token_merging_ratio = {token_merging_ratio}')
+
+    from ldm_patched.contrib.external_tomesd import TomePatcher
+
+    sd_model.forge_objects.unet = TomePatcher().patch(
+        model=sd_model.forge_objects.unet,
+        ratio=token_merging_ratio
+    )
+
+    return