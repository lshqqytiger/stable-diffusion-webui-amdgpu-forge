import os
import collections
from dataclasses import dataclass

from modules import paths, shared, devices, script_callbacks, sd_models, extra_networks, lowvram, sd_hijack, hashes

import glob
from copy import deepcopy
from backend.utils import load_torch_file


vae_path = os.path.abspath(os.path.join(paths.models_path, "VAE"))
vae_ignore_keys = {"model_ema.decay", "model_ema.num_updates"}
vae_dict = {}


base_vae = None
loaded_vae_file = None
checkpoint_info = None

checkpoints_loaded = collections.OrderedDict()


def get_loaded_vae_name():
    if loaded_vae_file is None:
        return None

    return os.path.basename(loaded_vae_file)


def get_loaded_vae_hash():
    if loaded_vae_file is None:
        return None

    sha256 = hashes.sha256(loaded_vae_file, 'vae')

    return sha256[0:10] if sha256 else None


def get_base_vae(model):
    if base_vae is not None and checkpoint_info == model.sd_checkpoint_info and model:
        return base_vae
    return None


def store_base_vae(model):
    global base_vae, checkpoint_info
    if checkpoint_info != model.sd_checkpoint_info:
        assert not loaded_vae_file, "Trying to store non-base VAE!"
        base_vae = deepcopy(model.first_stage_model.state_dict())
        checkpoint_info = model.sd_checkpoint_info


def delete_base_vae():
    global base_vae, checkpoint_info
    base_vae = None
    checkpoint_info = None


def restore_base_vae(model):
    global loaded_vae_file
    if base_vae is not None and checkpoint_info == model.sd_checkpoint_info:
        print("Restoring base VAE")
        _load_vae_dict(model, base_vae)
        loaded_vae_file = None
    delete_base_vae()


def get_filename(filepath):
    return os.path.basename(filepath)


def refresh_vae_list():
    vae_dict.clear()

    paths = [
        os.path.join(sd_models.model_path, '**/*.vae.ckpt'),
        os.path.join(sd_models.model_path, '**/*.vae.pt'),
        os.path.join(sd_models.model_path, '**/*.vae.safetensors'),
        os.path.join(vae_path, '**/*.ckpt'),
        os.path.join(vae_path, '**/*.pt'),
        os.path.join(vae_path, '**/*.safetensors'),
    ]

    if shared.cmd_opts.ckpt_dir is not None and os.path.isdir(shared.cmd_opts.ckpt_dir):
        paths += [
            os.path.join(shared.cmd_opts.ckpt_dir, '**/*.vae.ckpt'),
            os.path.join(shared.cmd_opts.ckpt_dir, '**/*.vae.pt'),
            os.path.join(shared.cmd_opts.ckpt_dir, '**/*.vae.safetensors'),
        ]

    if shared.cmd_opts.vae_dir is not None and os.path.isdir(shared.cmd_opts.vae_dir):
        paths += [
            os.path.join(shared.cmd_opts.vae_dir, '**/*.ckpt'),
            os.path.join(shared.cmd_opts.vae_dir, '**/*.pt'),
            os.path.join(shared.cmd_opts.vae_dir, '**/*.safetensors'),
        ]

    candidates = []
    for path in paths:
        candidates += glob.iglob(path, recursive=True)

    for filepath in candidates:
        name = get_filename(filepath)
        vae_dict[name] = filepath

    vae_dict.update(dict(sorted(vae_dict.items(), key=lambda item: shared.natural_sort_key(item[0]))))


def find_vae_near_checkpoint(checkpoint_file):
    checkpoint_path = os.path.basename(checkpoint_file).rsplit('.', 1)[0]
    for vae_file in vae_dict.values():
        if os.path.basename(vae_file).startswith(checkpoint_path):
            return vae_file

    return None


@dataclass
class VaeResolution:
    vae: str = None
    source: str = None
    resolved: bool = True

    def tuple(self):
        return self.vae, self.source


def is_automatic():
    return shared.opts.sd_vae in {"Automatic", "auto"}  # "auto" for people with old config


def resolve_vae_from_setting() -> VaeResolution:
    if shared.opts.sd_vae == "None":
        return VaeResolution()

    vae_from_options = vae_dict.get(shared.opts.sd_vae, None)
    if vae_from_options is not None:
        return VaeResolution(vae_from_options, 'specified in settings')

    if not is_automatic():
        print(f"Couldn't find VAE named {shared.opts.sd_vae}; using None instead")

    return VaeResolution(resolved=False)


def resolve_vae_from_user_metadata(checkpoint_file) -> VaeResolution:
    metadata = extra_networks.get_user_metadata(checkpoint_file)
    vae_metadata = metadata.get("vae", None)
    if vae_metadata is not None and vae_metadata != "Automatic":
        if vae_metadata == "None":
            return VaeResolution()

        vae_from_metadata = vae_dict.get(vae_metadata, None)
        if vae_from_metadata is not None:
            return VaeResolution(vae_from_metadata, "from user metadata")

    return VaeResolution(resolved=False)


def resolve_vae_near_checkpoint(checkpoint_file) -> VaeResolution:
    vae_near_checkpoint = find_vae_near_checkpoint(checkpoint_file)
    if vae_near_checkpoint is not None and (not shared.opts.sd_vae_overrides_per_model_preferences or is_automatic()):
        return VaeResolution(vae_near_checkpoint, 'found near the checkpoint')

    return VaeResolution(resolved=False)


def resolve_vae(checkpoint_file) -> VaeResolution:
    if shared.cmd_opts.vae_path is not None:
        return VaeResolution(shared.cmd_opts.vae_path, 'from commandline argument')

    if shared.opts.sd_vae_overrides_per_model_preferences and not is_automatic():
        return resolve_vae_from_setting()

    res = resolve_vae_from_user_metadata(checkpoint_file)
    if res.resolved:
        return res

    res = resolve_vae_near_checkpoint(checkpoint_file)
    if res.resolved:
        return res

    res = resolve_vae_from_setting()

    return res


def load_vae_dict(filename, map_location):
    pass


def load_vae(model, vae_file=None, vae_source="from unknown source"):
    raise NotImplementedError('Forge does not use this!')


# don't call this from outside
def _load_vae_dict(model, vae_dict_1):
    pass


def clear_loaded_vae():
    pass


unspecified = object()


def reload_vae_weights(sd_model=None, vae_file=unspecified):
<<<<<<< HEAD
    if not sd_model:
        sd_model = shared.sd_model

    if sd_model.__class__.__name__.startswith("Onnx"):
        return sd_model

    checkpoint_info = sd_model.sd_checkpoint_info
    checkpoint_file = checkpoint_info.filename

    if vae_file == unspecified:
        vae_file, vae_source = resolve_vae(checkpoint_file).tuple()
    else:
        vae_source = "from function argument"

    if loaded_vae_file == vae_file:
        return

    sd_hijack.model_hijack.undo_hijack(sd_model)

    load_vae(sd_model, vae_file, vae_source)

    sd_hijack.model_hijack.hijack(sd_model)

    script_callbacks.model_loaded_callback(sd_model)

    print("VAE weights loaded.")
    return sd_model
=======
    raise NotImplementedError('Forge does not use this!')
>>>>>>> dad1d17f
<|MERGE_RESOLUTION|>--- conflicted
+++ resolved
@@ -207,34 +207,4 @@
 
 
 def reload_vae_weights(sd_model=None, vae_file=unspecified):
-<<<<<<< HEAD
-    if not sd_model:
-        sd_model = shared.sd_model
-
-    if sd_model.__class__.__name__.startswith("Onnx"):
-        return sd_model
-
-    checkpoint_info = sd_model.sd_checkpoint_info
-    checkpoint_file = checkpoint_info.filename
-
-    if vae_file == unspecified:
-        vae_file, vae_source = resolve_vae(checkpoint_file).tuple()
-    else:
-        vae_source = "from function argument"
-
-    if loaded_vae_file == vae_file:
-        return
-
-    sd_hijack.model_hijack.undo_hijack(sd_model)
-
-    load_vae(sd_model, vae_file, vae_source)
-
-    sd_hijack.model_hijack.hijack(sd_model)
-
-    script_callbacks.model_loaded_callback(sd_model)
-
-    print("VAE weights loaded.")
-    return sd_model
-=======
-    raise NotImplementedError('Forge does not use this!')
->>>>>>> dad1d17f
+    raise NotImplementedError('Forge does not use this!')