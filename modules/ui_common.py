--- conflicted
+++ resolved
@@ -1,332 +1,328 @@
-import dataclasses
-import json
-import html
-import os
-import platform
-import sys
-
-import gradio as gr
-import subprocess as sp
-
-from modules import call_queue, shared
-from modules.infotext_utils import image_from_url_text
-import modules.images
-from modules.ui_components import ToolButton
-import modules.infotext_utils as parameters_copypaste
-
-folder_symbol = '\U0001f4c2'  # 📂
-refresh_symbol = '\U0001f504'  # 🔄
-
-
-def update_generation_info(generation_info, html_info, img_index):
-    try:
-        generation_info = json.loads(generation_info)
-        if img_index < 0 or img_index >= len(generation_info["infotexts"]):
-            return html_info, gr.update()
-        return plaintext_to_html(generation_info["infotexts"][img_index]), gr.update()
-    except Exception:
-        pass
-    # if the json parse or anything else fails, just return the old html_info
-    return html_info, gr.update()
-
-
-def plaintext_to_html(text, classname=None):
-    content = "<br>\n".join(html.escape(x) for x in text.split('\n'))
-
-    return f"<p class='{classname}'>{content}</p>" if classname else f"<p>{content}</p>"
-
-
-def update_logfile(logfile_path, fields):
-    import csv
-
-    with open(logfile_path, "r", encoding="utf8", newline="") as file:
-        reader = csv.reader(file)
-        rows = list(reader)
-
-    # blank file: leave it as is
-    if not rows:
-        return
-
-    rows[0] = fields
-
-    # append new fields to each row as empty values
-    for row in rows[1:]:
-        while len(row) < len(fields):
-            row.append("")
-
-    with open(logfile_path, "w", encoding="utf8", newline="") as file:
-        writer = csv.writer(file)
-        writer.writerows(rows)
-
-
-def save_files(js_data, images, do_make_zip, index):
-    import csv
-    filenames = []
-    fullfns = []
-    parsed_infotexts = []
-
-    # quick dictionary to class object conversion. Its necessary due apply_filename_pattern requiring it
-    class MyObject:
-        def __init__(self, d=None):
-            if d is not None:
-                for key, value in d.items():
-                    setattr(self, key, value)
-
-    data = json.loads(js_data)
-    p = MyObject(data)
-
-    path = shared.opts.outdir_save
-    save_to_dirs = shared.opts.use_save_to_dirs_for_ui
-    extension: str = shared.opts.samples_format
-    start_index = 0
-
-    if index > -1 and shared.opts.save_selected_only and (index >= data["index_of_first_image"]):  # ensures we are looking at a specific non-grid picture, and we have save_selected_only
-        images = [images[index]]
-        start_index = index
-
-    os.makedirs(shared.opts.outdir_save, exist_ok=True)
-
-    fields = [
-        "prompt",
-        "seed",
-        "width",
-        "height",
-        "sampler",
-        "cfgs",
-        "steps",
-        "filename",
-        "negative_prompt",
-        "sd_model_name",
-        "sd_model_hash",
-    ]
-    logfile_path = os.path.join(shared.opts.outdir_save, "log.csv")
-
-    # NOTE: ensure csv integrity when fields are added by
-    # updating headers and padding with delimeters where needed
-    if os.path.exists(logfile_path):
-        update_logfile(logfile_path, fields)
-
-    with open(logfile_path, "a", encoding="utf8", newline='') as file:
-        at_start = file.tell() == 0
-        writer = csv.writer(file)
-        if at_start:
-            writer.writerow(fields)
-
-        for image_index, filedata in enumerate(images, start_index):
-            image = image_from_url_text(filedata)
-
-            is_grid = image_index < p.index_of_first_image
-
-            p.batch_index = image_index-1
-
-            parameters = parameters_copypaste.parse_generation_parameters(data["infotexts"][image_index], [])
-            parsed_infotexts.append(parameters)
-            fullfn, txt_fullfn = modules.images.save_image(image, path, "", seed=parameters['Seed'], prompt=parameters['Prompt'], extension=extension, info=p.infotexts[image_index], grid=is_grid, p=p, save_to_dirs=save_to_dirs)
-
-            filename = os.path.relpath(fullfn, path)
-            filenames.append(filename)
-            fullfns.append(fullfn)
-            if txt_fullfn:
-                filenames.append(os.path.basename(txt_fullfn))
-                fullfns.append(txt_fullfn)
-
-<<<<<<< HEAD
-        writer.writerow([data["prompt"], data["seed"], data["width"], data["height"], data["sampler_name"], data["cfg_scale"], data["steps"], filenames[0], data["negative_prompt"], data["sd_model_name"], data["sd_model_hash"]])
-=======
-        writer.writerow([parsed_infotexts[0]['Prompt'], parsed_infotexts[0]['Seed'], data["width"], data["height"], data["sampler_name"], data["cfg_scale"], data["steps"], filenames[0], parsed_infotexts[0]['Negative prompt']])
->>>>>>> f939bce8
-
-    # Make Zip
-    if do_make_zip:
-        p.all_seeds = [parameters['Seed'] for parameters in parsed_infotexts]
-        namegen = modules.images.FilenameGenerator(p, parsed_infotexts[0]['Seed'], parsed_infotexts[0]['Prompt'], image, True)
-        zip_filename = namegen.apply(shared.opts.grid_zip_filename_pattern or "[datetime]_[[model_name]]_[seed]-[seed_last]")
-        zip_filepath = os.path.join(path, f"{zip_filename}.zip")
-
-        from zipfile import ZipFile
-        with ZipFile(zip_filepath, "w") as zip_file:
-            for i in range(len(fullfns)):
-                with open(fullfns[i], mode="rb") as f:
-                    zip_file.writestr(filenames[i], f.read())
-        fullfns.insert(0, zip_filepath)
-
-    return gr.File.update(value=fullfns, visible=True), plaintext_to_html(f"Saved: {filenames[0]}")
-
-
-@dataclasses.dataclass
-class OutputPanel:
-    gallery = None
-    generation_info = None
-    infotext = None
-    html_log = None
-    button_upscale = None
-
-
-def create_output_panel(tabname, outdir, toprow=None):
-    res = OutputPanel()
-
-    def open_folder(f):
-        if not os.path.exists(f):
-            print(f'Folder "{f}" does not exist. After you create an image, the folder will be created.')
-            return
-        elif not os.path.isdir(f):
-            print(f"""
-WARNING
-An open_folder request was made with an argument that is not a folder.
-This could be an error or a malicious attempt to run code on your computer.
-Requested path was: {f}
-""", file=sys.stderr)
-            return
-
-        if not shared.cmd_opts.hide_ui_dir_config:
-            path = os.path.normpath(f)
-            if platform.system() == "Windows":
-                os.startfile(path)
-            elif platform.system() == "Darwin":
-                sp.Popen(["open", path])
-            elif "microsoft-standard-WSL2" in platform.uname().release:
-                sp.Popen(["wsl-open", path])
-            else:
-                sp.Popen(["xdg-open", path])
-
-    with gr.Column(elem_id=f"{tabname}_results"):
-        if toprow:
-            toprow.create_inline_toprow_image()
-
-        with gr.Column(variant='panel', elem_id=f"{tabname}_results_panel"):
-            with gr.Group(elem_id=f"{tabname}_gallery_container"):
-                res.gallery = gr.Gallery(label='Output', show_label=False, elem_id=f"{tabname}_gallery", columns=4, preview=True, height=shared.opts.gallery_height or None)
-
-            with gr.Row(elem_id=f"image_buttons_{tabname}", elem_classes="image-buttons"):
-                open_folder_button = ToolButton(folder_symbol, elem_id=f'{tabname}_open_folder', visible=not shared.cmd_opts.hide_ui_dir_config, tooltip="Open images output directory.")
-
-                if tabname != "extras":
-                    save = ToolButton('💾', elem_id=f'save_{tabname}', tooltip=f"Save the image to a dedicated directory ({shared.opts.outdir_save}).")
-                    save_zip = ToolButton('🗃️', elem_id=f'save_zip_{tabname}', tooltip=f"Save zip archive with images to a dedicated directory ({shared.opts.outdir_save})")
-
-                buttons = {
-                    'img2img': ToolButton('🖼️', elem_id=f'{tabname}_send_to_img2img', tooltip="Send image and generation parameters to img2img tab."),
-                    'inpaint': ToolButton('🎨️', elem_id=f'{tabname}_send_to_inpaint', tooltip="Send image and generation parameters to img2img inpaint tab."),
-                    'extras': ToolButton('📐', elem_id=f'{tabname}_send_to_extras', tooltip="Send image and generation parameters to extras tab.")
-                }
-
-                if tabname == 'txt2img':
-                    res.button_upscale = ToolButton('✨', elem_id=f'{tabname}_upscale', tooltip="Create an upscaled version of the current image using hires fix settings.")
-
-            open_folder_button.click(
-                fn=lambda: open_folder(shared.opts.outdir_samples or outdir),
-                inputs=[],
-                outputs=[],
-            )
-
-            if tabname != "extras":
-                download_files = gr.File(None, file_count="multiple", interactive=False, show_label=False, visible=False, elem_id=f'download_files_{tabname}')
-
-                with gr.Group():
-                    res.infotext = gr.HTML(elem_id=f'html_info_{tabname}', elem_classes="infotext")
-                    res.html_log = gr.HTML(elem_id=f'html_log_{tabname}', elem_classes="html-log")
-
-                    res.generation_info = gr.Textbox(visible=False, elem_id=f'generation_info_{tabname}')
-                    if tabname == 'txt2img' or tabname == 'img2img':
-                        generation_info_button = gr.Button(visible=False, elem_id=f"{tabname}_generation_info_button")
-                        generation_info_button.click(
-                            fn=update_generation_info,
-                            _js="function(x, y, z){ return [x, y, selected_gallery_index()] }",
-                            inputs=[res.generation_info, res.infotext, res.infotext],
-                            outputs=[res.infotext, res.infotext],
-                            show_progress=False,
-                        )
-
-                    save.click(
-                        fn=call_queue.wrap_gradio_call(save_files),
-                        _js="(x, y, z, w) => [x, y, false, selected_gallery_index()]",
-                        inputs=[
-                            res.generation_info,
-                            res.gallery,
-                            res.infotext,
-                            res.infotext,
-                        ],
-                        outputs=[
-                            download_files,
-                            res.html_log,
-                        ],
-                        show_progress=False,
-                    )
-
-                    save_zip.click(
-                        fn=call_queue.wrap_gradio_call(save_files),
-                        _js="(x, y, z, w) => [x, y, true, selected_gallery_index()]",
-                        inputs=[
-                            res.generation_info,
-                            res.gallery,
-                            res.infotext,
-                            res.infotext,
-                        ],
-                        outputs=[
-                            download_files,
-                            res.html_log,
-                        ]
-                    )
-
-            else:
-                res.generation_info = gr.HTML(elem_id=f'html_info_x_{tabname}')
-                res.infotext = gr.HTML(elem_id=f'html_info_{tabname}', elem_classes="infotext")
-                res.html_log = gr.HTML(elem_id=f'html_log_{tabname}')
-
-            paste_field_names = []
-            if tabname == "txt2img":
-                paste_field_names = modules.scripts.scripts_txt2img.paste_field_names
-            elif tabname == "img2img":
-                paste_field_names = modules.scripts.scripts_img2img.paste_field_names
-
-            for paste_tabname, paste_button in buttons.items():
-                parameters_copypaste.register_paste_params_button(parameters_copypaste.ParamBinding(
-                    paste_button=paste_button, tabname=paste_tabname, source_tabname="txt2img" if tabname == "txt2img" else None, source_image_component=res.gallery,
-                    paste_field_names=paste_field_names
-                ))
-
-    return res
-
-
-def create_refresh_button(refresh_component, refresh_method, refreshed_args, elem_id):
-    refresh_components = refresh_component if isinstance(refresh_component, list) else [refresh_component]
-
-    label = None
-    for comp in refresh_components:
-        label = getattr(comp, 'label', None)
-        if label is not None:
-            break
-
-    def refresh():
-        refresh_method()
-        args = refreshed_args() if callable(refreshed_args) else refreshed_args
-
-        for k, v in args.items():
-            for comp in refresh_components:
-                setattr(comp, k, v)
-
-        return [gr.update(**(args or {})) for _ in refresh_components] if len(refresh_components) > 1 else gr.update(**(args or {}))
-
-    refresh_button = ToolButton(value=refresh_symbol, elem_id=elem_id, tooltip=f"{label}: refresh" if label else "Refresh")
-    refresh_button.click(
-        fn=refresh,
-        inputs=[],
-        outputs=refresh_components
-    )
-    return refresh_button
-
-
-def setup_dialog(button_show, dialog, *, button_close=None):
-    """Sets up the UI so that the dialog (gr.Box) is invisible, and is only shown when buttons_show is clicked, in a fullscreen modal window."""
-
-    dialog.visible = False
-
-    button_show.click(
-        fn=lambda: gr.update(visible=True),
-        inputs=[],
-        outputs=[dialog],
-    ).then(fn=None, _js="function(){ popupId('" + dialog.elem_id + "'); }")
-
-    if button_close:
-        button_close.click(fn=None, _js="closePopup")
-
+import dataclasses
+import json
+import html
+import os
+import platform
+import sys
+
+import gradio as gr
+import subprocess as sp
+
+from modules import call_queue, shared
+from modules.infotext_utils import image_from_url_text
+import modules.images
+from modules.ui_components import ToolButton
+import modules.infotext_utils as parameters_copypaste
+
+folder_symbol = '\U0001f4c2'  # 📂
+refresh_symbol = '\U0001f504'  # 🔄
+
+
+def update_generation_info(generation_info, html_info, img_index):
+    try:
+        generation_info = json.loads(generation_info)
+        if img_index < 0 or img_index >= len(generation_info["infotexts"]):
+            return html_info, gr.update()
+        return plaintext_to_html(generation_info["infotexts"][img_index]), gr.update()
+    except Exception:
+        pass
+    # if the json parse or anything else fails, just return the old html_info
+    return html_info, gr.update()
+
+
+def plaintext_to_html(text, classname=None):
+    content = "<br>\n".join(html.escape(x) for x in text.split('\n'))
+
+    return f"<p class='{classname}'>{content}</p>" if classname else f"<p>{content}</p>"
+
+
+def update_logfile(logfile_path, fields):
+    import csv
+
+    with open(logfile_path, "r", encoding="utf8", newline="") as file:
+        reader = csv.reader(file)
+        rows = list(reader)
+
+    # blank file: leave it as is
+    if not rows:
+        return
+
+    rows[0] = fields
+
+    # append new fields to each row as empty values
+    for row in rows[1:]:
+        while len(row) < len(fields):
+            row.append("")
+
+    with open(logfile_path, "w", encoding="utf8", newline="") as file:
+        writer = csv.writer(file)
+        writer.writerows(rows)
+
+
+def save_files(js_data, images, do_make_zip, index):
+    import csv
+    filenames = []
+    fullfns = []
+    parsed_infotexts = []
+
+    # quick dictionary to class object conversion. Its necessary due apply_filename_pattern requiring it
+    class MyObject:
+        def __init__(self, d=None):
+            if d is not None:
+                for key, value in d.items():
+                    setattr(self, key, value)
+
+    data = json.loads(js_data)
+    p = MyObject(data)
+
+    path = shared.opts.outdir_save
+    save_to_dirs = shared.opts.use_save_to_dirs_for_ui
+    extension: str = shared.opts.samples_format
+    start_index = 0
+
+    if index > -1 and shared.opts.save_selected_only and (index >= data["index_of_first_image"]):  # ensures we are looking at a specific non-grid picture, and we have save_selected_only
+        images = [images[index]]
+        start_index = index
+
+    os.makedirs(shared.opts.outdir_save, exist_ok=True)
+
+    fields = [
+        "prompt",
+        "seed",
+        "width",
+        "height",
+        "sampler",
+        "cfgs",
+        "steps",
+        "filename",
+        "negative_prompt",
+        "sd_model_name",
+        "sd_model_hash",
+    ]
+    logfile_path = os.path.join(shared.opts.outdir_save, "log.csv")
+
+    # NOTE: ensure csv integrity when fields are added by
+    # updating headers and padding with delimeters where needed
+    if os.path.exists(logfile_path):
+        update_logfile(logfile_path, fields)
+
+    with open(logfile_path, "a", encoding="utf8", newline='') as file:
+        at_start = file.tell() == 0
+        writer = csv.writer(file)
+        if at_start:
+            writer.writerow(fields)
+
+        for image_index, filedata in enumerate(images, start_index):
+            image = image_from_url_text(filedata)
+
+            is_grid = image_index < p.index_of_first_image
+
+            p.batch_index = image_index-1
+
+            parameters = parameters_copypaste.parse_generation_parameters(data["infotexts"][image_index], [])
+            parsed_infotexts.append(parameters)
+            fullfn, txt_fullfn = modules.images.save_image(image, path, "", seed=parameters['Seed'], prompt=parameters['Prompt'], extension=extension, info=p.infotexts[image_index], grid=is_grid, p=p, save_to_dirs=save_to_dirs)
+
+            filename = os.path.relpath(fullfn, path)
+            filenames.append(filename)
+            fullfns.append(fullfn)
+            if txt_fullfn:
+                filenames.append(os.path.basename(txt_fullfn))
+                fullfns.append(txt_fullfn)
+
+        writer.writerow([parsed_infotexts[0]['Prompt'], parsed_infotexts[0]['Seed'], data["width"], data["height"], data["sampler_name"], data["cfg_scale"], data["steps"], filenames[0], parsed_infotexts[0]['Negative prompt']])
+
+    # Make Zip
+    if do_make_zip:
+        p.all_seeds = [parameters['Seed'] for parameters in parsed_infotexts]
+        namegen = modules.images.FilenameGenerator(p, parsed_infotexts[0]['Seed'], parsed_infotexts[0]['Prompt'], image, True)
+        zip_filename = namegen.apply(shared.opts.grid_zip_filename_pattern or "[datetime]_[[model_name]]_[seed]-[seed_last]")
+        zip_filepath = os.path.join(path, f"{zip_filename}.zip")
+
+        from zipfile import ZipFile
+        with ZipFile(zip_filepath, "w") as zip_file:
+            for i in range(len(fullfns)):
+                with open(fullfns[i], mode="rb") as f:
+                    zip_file.writestr(filenames[i], f.read())
+        fullfns.insert(0, zip_filepath)
+
+    return gr.File.update(value=fullfns, visible=True), plaintext_to_html(f"Saved: {filenames[0]}")
+
+
+@dataclasses.dataclass
+class OutputPanel:
+    gallery = None
+    generation_info = None
+    infotext = None
+    html_log = None
+    button_upscale = None
+
+
+def create_output_panel(tabname, outdir, toprow=None):
+    res = OutputPanel()
+
+    def open_folder(f):
+        if not os.path.exists(f):
+            print(f'Folder "{f}" does not exist. After you create an image, the folder will be created.')
+            return
+        elif not os.path.isdir(f):
+            print(f"""
+WARNING
+An open_folder request was made with an argument that is not a folder.
+This could be an error or a malicious attempt to run code on your computer.
+Requested path was: {f}
+""", file=sys.stderr)
+            return
+
+        if not shared.cmd_opts.hide_ui_dir_config:
+            path = os.path.normpath(f)
+            if platform.system() == "Windows":
+                os.startfile(path)
+            elif platform.system() == "Darwin":
+                sp.Popen(["open", path])
+            elif "microsoft-standard-WSL2" in platform.uname().release:
+                sp.Popen(["wsl-open", path])
+            else:
+                sp.Popen(["xdg-open", path])
+
+    with gr.Column(elem_id=f"{tabname}_results"):
+        if toprow:
+            toprow.create_inline_toprow_image()
+
+        with gr.Column(variant='panel', elem_id=f"{tabname}_results_panel"):
+            with gr.Group(elem_id=f"{tabname}_gallery_container"):
+                res.gallery = gr.Gallery(label='Output', show_label=False, elem_id=f"{tabname}_gallery", columns=4, preview=True, height=shared.opts.gallery_height or None)
+
+            with gr.Row(elem_id=f"image_buttons_{tabname}", elem_classes="image-buttons"):
+                open_folder_button = ToolButton(folder_symbol, elem_id=f'{tabname}_open_folder', visible=not shared.cmd_opts.hide_ui_dir_config, tooltip="Open images output directory.")
+
+                if tabname != "extras":
+                    save = ToolButton('💾', elem_id=f'save_{tabname}', tooltip=f"Save the image to a dedicated directory ({shared.opts.outdir_save}).")
+                    save_zip = ToolButton('🗃️', elem_id=f'save_zip_{tabname}', tooltip=f"Save zip archive with images to a dedicated directory ({shared.opts.outdir_save})")
+
+                buttons = {
+                    'img2img': ToolButton('🖼️', elem_id=f'{tabname}_send_to_img2img', tooltip="Send image and generation parameters to img2img tab."),
+                    'inpaint': ToolButton('🎨️', elem_id=f'{tabname}_send_to_inpaint', tooltip="Send image and generation parameters to img2img inpaint tab."),
+                    'extras': ToolButton('📐', elem_id=f'{tabname}_send_to_extras', tooltip="Send image and generation parameters to extras tab.")
+                }
+
+                if tabname == 'txt2img':
+                    res.button_upscale = ToolButton('✨', elem_id=f'{tabname}_upscale', tooltip="Create an upscaled version of the current image using hires fix settings.")
+
+            open_folder_button.click(
+                fn=lambda: open_folder(shared.opts.outdir_samples or outdir),
+                inputs=[],
+                outputs=[],
+            )
+
+            if tabname != "extras":
+                download_files = gr.File(None, file_count="multiple", interactive=False, show_label=False, visible=False, elem_id=f'download_files_{tabname}')
+
+                with gr.Group():
+                    res.infotext = gr.HTML(elem_id=f'html_info_{tabname}', elem_classes="infotext")
+                    res.html_log = gr.HTML(elem_id=f'html_log_{tabname}', elem_classes="html-log")
+
+                    res.generation_info = gr.Textbox(visible=False, elem_id=f'generation_info_{tabname}')
+                    if tabname == 'txt2img' or tabname == 'img2img':
+                        generation_info_button = gr.Button(visible=False, elem_id=f"{tabname}_generation_info_button")
+                        generation_info_button.click(
+                            fn=update_generation_info,
+                            _js="function(x, y, z){ return [x, y, selected_gallery_index()] }",
+                            inputs=[res.generation_info, res.infotext, res.infotext],
+                            outputs=[res.infotext, res.infotext],
+                            show_progress=False,
+                        )
+
+                    save.click(
+                        fn=call_queue.wrap_gradio_call(save_files),
+                        _js="(x, y, z, w) => [x, y, false, selected_gallery_index()]",
+                        inputs=[
+                            res.generation_info,
+                            res.gallery,
+                            res.infotext,
+                            res.infotext,
+                        ],
+                        outputs=[
+                            download_files,
+                            res.html_log,
+                        ],
+                        show_progress=False,
+                    )
+
+                    save_zip.click(
+                        fn=call_queue.wrap_gradio_call(save_files),
+                        _js="(x, y, z, w) => [x, y, true, selected_gallery_index()]",
+                        inputs=[
+                            res.generation_info,
+                            res.gallery,
+                            res.infotext,
+                            res.infotext,
+                        ],
+                        outputs=[
+                            download_files,
+                            res.html_log,
+                        ]
+                    )
+
+            else:
+                res.generation_info = gr.HTML(elem_id=f'html_info_x_{tabname}')
+                res.infotext = gr.HTML(elem_id=f'html_info_{tabname}', elem_classes="infotext")
+                res.html_log = gr.HTML(elem_id=f'html_log_{tabname}')
+
+            paste_field_names = []
+            if tabname == "txt2img":
+                paste_field_names = modules.scripts.scripts_txt2img.paste_field_names
+            elif tabname == "img2img":
+                paste_field_names = modules.scripts.scripts_img2img.paste_field_names
+
+            for paste_tabname, paste_button in buttons.items():
+                parameters_copypaste.register_paste_params_button(parameters_copypaste.ParamBinding(
+                    paste_button=paste_button, tabname=paste_tabname, source_tabname="txt2img" if tabname == "txt2img" else None, source_image_component=res.gallery,
+                    paste_field_names=paste_field_names
+                ))
+
+    return res
+
+
+def create_refresh_button(refresh_component, refresh_method, refreshed_args, elem_id):
+    refresh_components = refresh_component if isinstance(refresh_component, list) else [refresh_component]
+
+    label = None
+    for comp in refresh_components:
+        label = getattr(comp, 'label', None)
+        if label is not None:
+            break
+
+    def refresh():
+        refresh_method()
+        args = refreshed_args() if callable(refreshed_args) else refreshed_args
+
+        for k, v in args.items():
+            for comp in refresh_components:
+                setattr(comp, k, v)
+
+        return [gr.update(**(args or {})) for _ in refresh_components] if len(refresh_components) > 1 else gr.update(**(args or {}))
+
+    refresh_button = ToolButton(value=refresh_symbol, elem_id=elem_id, tooltip=f"{label}: refresh" if label else "Refresh")
+    refresh_button.click(
+        fn=refresh,
+        inputs=[],
+        outputs=refresh_components
+    )
+    return refresh_button
+
+
+def setup_dialog(button_show, dialog, *, button_close=None):
+    """Sets up the UI so that the dialog (gr.Box) is invisible, and is only shown when buttons_show is clicked, in a fullscreen modal window."""
+
+    dialog.visible = False
+
+    button_show.click(
+        fn=lambda: gr.update(visible=True),
+        inputs=[],
+        outputs=[dialog],
+    ).then(fn=None, _js="function(){ popupId('" + dialog.elem_id + "'); }")
+
+    if button_close:
+        button_close.click(fn=None, _js="closePopup")
+