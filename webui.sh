--- conflicted
+++ resolved
@@ -23,11 +23,7 @@
 # Install directory without trailing slash
 if [[ -z "${install_dir}" ]]
 then
-<<<<<<< HEAD
     install_dir="$(pwd)"
-=======
-    install_dir="${HOME}"
->>>>>>> 89877643
 fi
 
 # Name of the subdirectory (defaults to stable-diffusion-webui)
