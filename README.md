# Stable Diffusion WebUI AMDGPU Forge

Stable Diffusion WebUI AMDGPU Forge is a platform on top of [Stable Diffusion WebUI AMDGPU](https://github.com/lshqqytiger/stable-diffusion-webui-amdgpu) (based on [Gradio](https://www.gradio.app/) <a href='https://github.com/gradio-app/gradio'><img src='https://img.shields.io/github/stars/gradio-app/gradio'></a>) to make development easier, optimize resource management, speed up inference, and study experimental features.

The name "Forge" is inspired from "Minecraft Forge". This project is aimed at becoming SD WebUI AMDGPU's Forge.

Forge is currently based on SD-WebUI 1.10.1 at [this commit](https://github.com/AUTOMATIC1111/stable-diffusion-webui/commit/82a973c04367123ae98bd9abdf80d9eda9b910e2). (Because original SD-WebUI is almost static now, Forge will sync with original WebUI every 90 days, or when important fixes.)

<<<<<<< HEAD
# What's different from original forge?

This is a merge of [stable-diffusion-webui-forge](https://github.com/lllyasviel/stable-diffusion-webui-forge) and [stable-diffusion-webui-amdgpu](https://github.com/lshqqytiger/stable-diffusion-webui-amdgpu).

- `--zluda`: Use [ZLUDA](https://github.com/vosen/ZLUDA) as a torch backend.
- Support ONNX Runtime. (DirectML, CUDA, CPU)
- Support Olive model optimization. (DirectML, CUDA)
=======
# Quick List

[Gradio 4 UI Must Read (TLDR: You need to use RIGHT MOUSE BUTTON to move canvas!)](https://github.com/lllyasviel/stable-diffusion-webui-forge/discussions/853)

[Flux Tutorial (BitsandBytes Models, NF4, "GPU Weight", "Offload Location", "Offload Method", etc)](https://github.com/lllyasviel/stable-diffusion-webui-forge/discussions/981)
>>>>>>> 2b1e7366

[Flux Tutorial 2 (Seperated Full Models, GGUF, Technically Correct Comparison between GGUF and NF4, etc)](https://github.com/lllyasviel/stable-diffusion-webui-forge/discussions/1050)

[Report Flux Performance Problems (TLDR: DO NOT set "GPU Weight" too high! Lower "GPU Weight" solves 99% problems!)](https://github.com/lllyasviel/stable-diffusion-webui-forge/discussions/1181)

[(Save Flux BitsandBytes UNet/Checkpoint)](https://github.com/lllyasviel/stable-diffusion-webui-forge/discussions/1224#discussioncomment-10384104)

<<<<<<< HEAD
If you know what you are doing, you can install Forge using same method as SD-WebUI. (Install Git, Python, Git Clone the forge repo `https://github.com/lshqqytiger/stable-diffusion-webui-amdgpu-forge.git` and then run webui-user.bat).
=======
[LayerDiffuse Transparent Image Editing](https://github.com/lllyasviel/stable-diffusion-webui-forge/discussions/854)

[(Policy) Soft Advertisement Removal Policy](https://github.com/lllyasviel/stable-diffusion-webui-forge/discussions/1286)

(Flux BNB NF4 / GGUF Q8_0/Q5_0/Q5_1/Q4_0/Q4_1 are all natively supported with GPU weight slider and Quene/Async Swap toggle and swap location toggle. All Flux BNB NF4 / GGUF Q8_0/Q5_0/Q4_0 have LoRA support.)

# Installing Forge

**Just use this one-click installation package (with git and python included).**

[>>> Click Here to Download One-Click Package (CUDA 12.1 + Pytorch 2.3.1) <<<](https://github.com/lllyasviel/stable-diffusion-webui-forge/releases/download/latest/webui_forge_cu121_torch231.7z)

Some other CUDA/Torch Versions:

[Forge with CUDA 12.1 + Pytorch 2.3.1](https://github.com/lllyasviel/stable-diffusion-webui-forge/releases/download/latest/webui_forge_cu121_torch231.7z) <- **Recommended**

[Forge with CUDA 12.4 + Pytorch 2.4](https://github.com/lllyasviel/stable-diffusion-webui-forge/releases/download/latest/webui_forge_cu124_torch24.7z) <- **Fastest**, but MSVC may be broken, xformers may not work

[Forge with CUDA 12.1 + Pytorch 2.1](https://github.com/lllyasviel/stable-diffusion-webui-forge/releases/download/latest/webui_forge_cu121_torch21.7z) <- the previously used old environments

After you download, you uncompress, use `update.bat` to update, and use `run.bat` to run.

Note that running `update.bat` is important, otherwise you may be using a previous version with potential bugs unfixed.

![image](https://github.com/lllyasviel/stable-diffusion-webui-forge/assets/19834515/c49bd60d-82bd-4086-9859-88d472582b94)
>>>>>>> 2b1e7366

### Advanced Install

If you are proficient in Git and you want to install Forge as another branch of SD-WebUI, please see [here](https://github.com/continue-revolution/sd-webui-animatediff/blob/forge/master/docs/how-to-use.md#you-have-a1111-and-you-know-git). In this way, you can reuse all SD checkpoints and all extensions you installed previously in your OG SD-WebUI, but you should know what you are doing.

If you know what you are doing, you can also install Forge using same method as SD-WebUI. (Install Git, Python, Git Clone the forge repo `https://github.com/lllyasviel/stable-diffusion-webui-forge.git` and then run webui-user.bat).

### Previous Versions

You can download previous versions [here](https://github.com/lllyasviel/stable-diffusion-webui-forge/discussions/849).

# Forge Status

Based on manual test one-by-one:

<<<<<<< HEAD
| Component                                           | Status              | Last Test    |
| --------------------------------------------------- | ------------------- | ------------ |
| Basic Diffusion                                     | Normal              | 2024 July 27 |
| GPU Memory Management System                        | Normal              | 2024 July 27 |
| LoRAs                                               | Normal              | 2024 July 27 |
| All Preprocessors                                   | Normal              | 2024 July 27 |
| All ControlNets                                     | Normal              | 2024 July 27 |
| All IP-Adapters                                     | Normal              | 2024 July 27 |
| All Instant-IDs                                     | Normal              | 2024 July 27 |
| All Reference-only Methods                          | Normal              | 2024 July 27 |
| All Integrated Extensions                           | Normal              | 2024 July 27 |
| Popular Extensions (Adetailer, etc)                 | Normal              | 2024 July 27 |
| Gradio 4 UIs                                        | Normal              | 2024 July 27 |
| Gradio 4 Forge Canvas                               | Normal              | 2024 July 27 |
| LoRA/Checkpoint Selection UI for Gradio 4           | Normal              | 2024 July 27 |
| Photopea/OpenposeEditor/etc for ControlNet          | Normal              | 2024 July 27 |
| Wacom 128 level touch pressure support for Canvas   | Normal              | 2024 July 15 |
| Microsoft Surface touch pressure support for Canvas | Broken, pending fix | 2024 July 29 |
=======
| Component                                         | Status  | Last Test    |
|---------------------------------------------------|---------|--------------|
| Basic Diffusion                                   | Normal  | 2024 July 27 |
| GPU Memory Management System                      | Normal  | 2024 July 27 |
| LoRAs                                             | Normal  | 2024 July 27 |
| All Preprocessors                                 | Normal  | 2024 July 27 |
| All ControlNets                                   | Normal  | 2024 July 27 |
| All IP-Adapters                                   | Normal  | 2024 July 27 |
| All Instant-IDs                                   | Normal  | 2024 July 27 |
| All Reference-only Methods                        | Normal  | 2024 July 27 |
| All Integrated Extensions                         | Normal  | 2024 July 27 |
| Popular Extensions (Adetailer, etc)               | Normal  | 2024 July 27 |
| Gradio 4 UIs                                      | Normal  | 2024 July 27 |
| Gradio 4 Forge Canvas                             | Normal  | 2024 July 27 |
| LoRA/Checkpoint Selection UI for Gradio 4         | Normal  | 2024 July 27 |
| Photopea/OpenposeEditor/etc for ControlNet        | Normal  | 2024 July 27 |
| Wacom 128 level touch pressure support for Canvas | Normal  | 2024 July 15 |
| Microsoft Surface touch pressure support for Canvas | Broken, pending fix  | 2024 July 29 |
| txt2img and img2img API Endpoints | Broken, pending fix  | 2024 July 29 |
>>>>>>> 2b1e7366

Feel free to open issue if anything is broken and I will take a look every several days. If I do not update this "Forge Status" then it means I cannot reproduce any problem. In that case, fresh re-install should help most.

# UnetPatcher

Below are self-supported **single file** of all codes to implement FreeU V2.

See also `extension-builtin/sd_forge_freeu/scripts/forge_freeu.py`:

```python
import torch
import gradio as gr

from modules import scripts


def Fourier_filter(x, threshold, scale):
    # FFT
    x_freq = torch.fft.fftn(x.float(), dim=(-2, -1))
    x_freq = torch.fft.fftshift(x_freq, dim=(-2, -1))

    B, C, H, W = x_freq.shape
    mask = torch.ones((B, C, H, W), device=x.device)

    crow, ccol = H // 2, W // 2
    mask[..., crow - threshold:crow + threshold, ccol - threshold:ccol + threshold] = scale
    x_freq = x_freq * mask

    # IFFT
    x_freq = torch.fft.ifftshift(x_freq, dim=(-2, -1))
    x_filtered = torch.fft.ifftn(x_freq, dim=(-2, -1)).real

    return x_filtered.to(x.dtype)


def patch_freeu_v2(unet_patcher, b1, b2, s1, s2):
    model_channels = unet_patcher.model.diffusion_model.config["model_channels"]
    scale_dict = {model_channels * 4: (b1, s1), model_channels * 2: (b2, s2)}
    on_cpu_devices = {}

    def output_block_patch(h, hsp, transformer_options):
        scale = scale_dict.get(h.shape[1], None)
        if scale is not None:
            hidden_mean = h.mean(1).unsqueeze(1)
            B = hidden_mean.shape[0]
            hidden_max, _ = torch.max(hidden_mean.view(B, -1), dim=-1, keepdim=True)
            hidden_min, _ = torch.min(hidden_mean.view(B, -1), dim=-1, keepdim=True)
            hidden_mean = (hidden_mean - hidden_min.unsqueeze(2).unsqueeze(3)) / (hidden_max - hidden_min).unsqueeze(2).unsqueeze(3)

            h[:, :h.shape[1] // 2] = h[:, :h.shape[1] // 2] * ((scale[0] - 1) * hidden_mean + 1)

            if hsp.device not in on_cpu_devices:
                try:
                    hsp = Fourier_filter(hsp, threshold=1, scale=scale[1])
                except:
                    print("Device", hsp.device, "does not support the torch.fft.")
                    on_cpu_devices[hsp.device] = True
                    hsp = Fourier_filter(hsp.cpu(), threshold=1, scale=scale[1]).to(hsp.device)
            else:
                hsp = Fourier_filter(hsp.cpu(), threshold=1, scale=scale[1]).to(hsp.device)

        return h, hsp

    m = unet_patcher.clone()
    m.set_model_output_block_patch(output_block_patch)
    return m


class FreeUForForge(scripts.Script):
    sorting_priority = 12  # It will be the 12th item on UI.

    def title(self):
        return "FreeU Integrated"

    def show(self, is_img2img):
        # make this extension visible in both txt2img and img2img tab.
        return scripts.AlwaysVisible

    def ui(self, *args, **kwargs):
        with gr.Accordion(open=False, label=self.title()):
            freeu_enabled = gr.Checkbox(label='Enabled', value=False)
            freeu_b1 = gr.Slider(label='B1', minimum=0, maximum=2, step=0.01, value=1.01)
            freeu_b2 = gr.Slider(label='B2', minimum=0, maximum=2, step=0.01, value=1.02)
            freeu_s1 = gr.Slider(label='S1', minimum=0, maximum=4, step=0.01, value=0.99)
            freeu_s2 = gr.Slider(label='S2', minimum=0, maximum=4, step=0.01, value=0.95)

        return freeu_enabled, freeu_b1, freeu_b2, freeu_s1, freeu_s2

    def process_before_every_sampling(self, p, *script_args, **kwargs):
        # This will be called before every sampling.
        # If you use highres fix, this will be called twice.

        freeu_enabled, freeu_b1, freeu_b2, freeu_s1, freeu_s2 = script_args

        if not freeu_enabled:
            return

        unet = p.sd_model.forge_objects.unet

        unet = patch_freeu_v2(unet, freeu_b1, freeu_b2, freeu_s1, freeu_s2)

        p.sd_model.forge_objects.unet = unet

        # Below codes will add some logs to the texts below the image outputs on UI.
        # The extra_generation_params does not influence results.
        p.extra_generation_params.update(dict(
            freeu_enabled=freeu_enabled,
            freeu_b1=freeu_b1,
            freeu_b2=freeu_b2,
            freeu_s1=freeu_s1,
            freeu_s2=freeu_s2,
        ))

        return
```

See also [Forge's Unet Implementation](https://github.com/lllyasviel/stable-diffusion-webui-forge/blob/main/backend/nn/unet.py).

# Under Construction

WebUI Forge is now under some constructions, and docs / UI / functionality may change with updates.<|MERGE_RESOLUTION|>--- conflicted
+++ resolved
@@ -6,7 +6,6 @@
 
 Forge is currently based on SD-WebUI 1.10.1 at [this commit](https://github.com/AUTOMATIC1111/stable-diffusion-webui/commit/82a973c04367123ae98bd9abdf80d9eda9b910e2). (Because original SD-WebUI is almost static now, Forge will sync with original WebUI every 90 days, or when important fixes.)
 
-<<<<<<< HEAD
 # What's different from original forge?
 
 This is a merge of [stable-diffusion-webui-forge](https://github.com/lllyasviel/stable-diffusion-webui-forge) and [stable-diffusion-webui-amdgpu](https://github.com/lshqqytiger/stable-diffusion-webui-amdgpu).
@@ -14,13 +13,18 @@
 - `--zluda`: Use [ZLUDA](https://github.com/vosen/ZLUDA) as a torch backend.
 - Support ONNX Runtime. (DirectML, CUDA, CPU)
 - Support Olive model optimization. (DirectML, CUDA)
-=======
+
+# Installing Forge
+
+If you are proficient in Git and you want to install Forge as another branch of SD-WebUI, please see [here](https://github.com/continue-revolution/sd-webui-animatediff/blob/forge/master/docs/how-to-use.md#you-have-a1111-and-you-know-git). In this way, you can reuse all SD checkpoints and all extensions you installed previously in your OG SD-WebUI, but you should know what you are doing.
+
+If you know what you are doing, you can install Forge using same method as SD-WebUI. (Install Git, Python, Git Clone the forge repo `https://github.com/lshqqytiger/stable-diffusion-webui-amdgpu-forge.git` and then run webui-user.bat).
+
 # Quick List
 
 [Gradio 4 UI Must Read (TLDR: You need to use RIGHT MOUSE BUTTON to move canvas!)](https://github.com/lllyasviel/stable-diffusion-webui-forge/discussions/853)
 
 [Flux Tutorial (BitsandBytes Models, NF4, "GPU Weight", "Offload Location", "Offload Method", etc)](https://github.com/lllyasviel/stable-diffusion-webui-forge/discussions/981)
->>>>>>> 2b1e7366
 
 [Flux Tutorial 2 (Seperated Full Models, GGUF, Technically Correct Comparison between GGUF and NF4, etc)](https://github.com/lllyasviel/stable-diffusion-webui-forge/discussions/1050)
 
@@ -28,35 +32,11 @@
 
 [(Save Flux BitsandBytes UNet/Checkpoint)](https://github.com/lllyasviel/stable-diffusion-webui-forge/discussions/1224#discussioncomment-10384104)
 
-<<<<<<< HEAD
-If you know what you are doing, you can install Forge using same method as SD-WebUI. (Install Git, Python, Git Clone the forge repo `https://github.com/lshqqytiger/stable-diffusion-webui-amdgpu-forge.git` and then run webui-user.bat).
-=======
 [LayerDiffuse Transparent Image Editing](https://github.com/lllyasviel/stable-diffusion-webui-forge/discussions/854)
 
 [(Policy) Soft Advertisement Removal Policy](https://github.com/lllyasviel/stable-diffusion-webui-forge/discussions/1286)
 
 (Flux BNB NF4 / GGUF Q8_0/Q5_0/Q5_1/Q4_0/Q4_1 are all natively supported with GPU weight slider and Quene/Async Swap toggle and swap location toggle. All Flux BNB NF4 / GGUF Q8_0/Q5_0/Q4_0 have LoRA support.)
-
-# Installing Forge
-
-**Just use this one-click installation package (with git and python included).**
-
-[>>> Click Here to Download One-Click Package (CUDA 12.1 + Pytorch 2.3.1) <<<](https://github.com/lllyasviel/stable-diffusion-webui-forge/releases/download/latest/webui_forge_cu121_torch231.7z)
-
-Some other CUDA/Torch Versions:
-
-[Forge with CUDA 12.1 + Pytorch 2.3.1](https://github.com/lllyasviel/stable-diffusion-webui-forge/releases/download/latest/webui_forge_cu121_torch231.7z) <- **Recommended**
-
-[Forge with CUDA 12.4 + Pytorch 2.4](https://github.com/lllyasviel/stable-diffusion-webui-forge/releases/download/latest/webui_forge_cu124_torch24.7z) <- **Fastest**, but MSVC may be broken, xformers may not work
-
-[Forge with CUDA 12.1 + Pytorch 2.1](https://github.com/lllyasviel/stable-diffusion-webui-forge/releases/download/latest/webui_forge_cu121_torch21.7z) <- the previously used old environments
-
-After you download, you uncompress, use `update.bat` to update, and use `run.bat` to run.
-
-Note that running `update.bat` is important, otherwise you may be using a previous version with potential bugs unfixed.
-
-![image](https://github.com/lllyasviel/stable-diffusion-webui-forge/assets/19834515/c49bd60d-82bd-4086-9859-88d472582b94)
->>>>>>> 2b1e7366
 
 ### Advanced Install
 
@@ -72,7 +52,6 @@
 
 Based on manual test one-by-one:
 
-<<<<<<< HEAD
 | Component                                           | Status              | Last Test    |
 | --------------------------------------------------- | ------------------- | ------------ |
 | Basic Diffusion                                     | Normal              | 2024 July 27 |
@@ -91,27 +70,7 @@
 | Photopea/OpenposeEditor/etc for ControlNet          | Normal              | 2024 July 27 |
 | Wacom 128 level touch pressure support for Canvas   | Normal              | 2024 July 15 |
 | Microsoft Surface touch pressure support for Canvas | Broken, pending fix | 2024 July 29 |
-=======
-| Component                                         | Status  | Last Test    |
-|---------------------------------------------------|---------|--------------|
-| Basic Diffusion                                   | Normal  | 2024 July 27 |
-| GPU Memory Management System                      | Normal  | 2024 July 27 |
-| LoRAs                                             | Normal  | 2024 July 27 |
-| All Preprocessors                                 | Normal  | 2024 July 27 |
-| All ControlNets                                   | Normal  | 2024 July 27 |
-| All IP-Adapters                                   | Normal  | 2024 July 27 |
-| All Instant-IDs                                   | Normal  | 2024 July 27 |
-| All Reference-only Methods                        | Normal  | 2024 July 27 |
-| All Integrated Extensions                         | Normal  | 2024 July 27 |
-| Popular Extensions (Adetailer, etc)               | Normal  | 2024 July 27 |
-| Gradio 4 UIs                                      | Normal  | 2024 July 27 |
-| Gradio 4 Forge Canvas                             | Normal  | 2024 July 27 |
-| LoRA/Checkpoint Selection UI for Gradio 4         | Normal  | 2024 July 27 |
-| Photopea/OpenposeEditor/etc for ControlNet        | Normal  | 2024 July 27 |
-| Wacom 128 level touch pressure support for Canvas | Normal  | 2024 July 15 |
-| Microsoft Surface touch pressure support for Canvas | Broken, pending fix  | 2024 July 29 |
-| txt2img and img2img API Endpoints | Broken, pending fix  | 2024 July 29 |
->>>>>>> 2b1e7366
+| txt2img and img2img API Endpoints                   | Broken, pending fix | 2024 July 29 |
 
 Feel free to open issue if anything is broken and I will take a look every several days. If I do not update this "Forge Status" then it means I cannot reproduce any problem. In that case, fresh re-install should help most.
 
