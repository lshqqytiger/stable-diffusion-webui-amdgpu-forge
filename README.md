# Stable Diffusion WebUI Forge/reForge

Stable Diffusion WebUI Forge/reForge is a platform on top of [Stable Diffusion WebUI](https://github.com/AUTOMATIC1111/stable-diffusion-webui) (based on [Gradio](https://www.gradio.app/)) to make development easier, optimize resource management, speed up inference, and study experimental features.

The name "Forge" is inspired from "Minecraft Forge". This project is aimed at becoming SD WebUI's Forge.

# Important: Branches

* main: Has all the possible upstream changes from A1111, new samplers/schedulers/sd options/etc and some small modifications in the backend compared to the original forge (mostly to load multiple checkpoints at the same time). It may be missing some new features related to the comfy backend (from 2024-01 and onwards when it's not samplers). This branch may be slower than the other branches like dev2/dev2/experimental.
* dev: This branch has everything main has, and also has selective updates from Comfy upstream, more features/extensions, and most of the time trying to not have important breaking-backend bugs.
* dev2: This branch has everything dev branch has, and all applicable updates from Comfy upstream, may have more features vs dev branch. Could have some more instabilities, but should also be generally stable for daily usage.
* experimental: This branch will have some experimental changes that may have major new features, but they may be incomplete or have major bugs, based on the dev2 branch. This branch will be mostly inactive until I want to test things.
* dev_upstream: Deprecated, see more https://github.com/Panchovix/stable-diffusion-webui-reForge/discussions/175
* dev_upsteam_experimental: Deprecated, see more https://github.com/Panchovix/stable-diffusion-webui-reForge/discussions/175
* main_new_forge: Deprecated, see more https://github.com/lllyasviel/stable-diffusion-webui-forge/discussions/981.

# Installing Forge/reForge

<<<<<<< HEAD
Tutorial from: https://github.com/continue-revolution/sd-webui-animatediff/blob/forge/master/docs/how-to-use.md#you-have-a1111-and-you-know-git
### You have A1111 and you know Git
I suggest 2 paths here. Seems after a lot of changes, git reset --hard introduces some issues. So for now, we will try with git stash instead.
Option 1:
If you have already had OG A1111 and you are familiar with git, I highly recommend running the following commands in your terminal in `/path/to/stable-diffusion-webui`
```bash
git remote add reForge https://github.com/Panchovix/stable-diffusion-webui-reForge
git branch Panchovix/dev
git checkout Panchovix/dev
git fetch reForge
git branch -u reForge/dev
git stash
git pull
```
To go back to OG A1111, just do `git checkout master` or `git checkout dev`.

If you got stuck in a merge to resolve conflicts, you can go back with `git merge --abort`

Option 2: If instructions above don't work, I suggest doing a clean install with the instructions below, and then moving the folders (extensions, models, etc) into the reForge folder.

### You don't have A111 or doing a clean install.
=======
### (Suggested) Clean install.
>>>>>>> cc1ff691

If you know what you are doing, you can install Forge/reForge using same method as SD-WebUI. (Install Git, Python, Git Clone the reForge repo `https://github.com/Panchovix/stable-diffusion-webui-reForge.git` and then run webui-user.bat):

```bash
git clone https://github.com/Panchovix/stable-diffusion-webui-reForge.git
cd stable-diffusion-webui-reForge
git checkout dev
```
Then run webui-user.bat (Windows) or webui-user.sh (Linux).

When you want to update:
```bash
cd stable-diffusion-webui-reForge
git pull
```

### You have A1111 and you know Git
Tutorial from: https://github.com/continue-revolution/sd-webui-animatediff/blob/forge/master/docs/how-to-use.md#you-have-a1111-and-you-know-git
If you have already had OG A1111 and you are familiar with git, An option is go to `/path/to/stable-diffusion-webui` and
```bash
git remote add reForge https://github.com/Panchovix/stable-diffusion-webui-reForge
git branch Panchovix/main
git checkout Panchovix/main
git fetch reForge
git branch -u reForge/main
git stash
git pull
```
To go back to OG A1111, just do `git checkout master` or `git checkout dev`.

If you got stuck in a merge to resolve conflicts, you can go back with `git merge --abort`

-------

Pre-done package is planned, but I'm not sure how to do it. Any PR or help with this is appreciated.

# Forge/reForge Backend

Forge/reForge backend removes all WebUI's codes related to resource management and reworked everything. All previous CMD flags like `medvram, lowvram, medvram-sdxl, precision full, no half, no half vae, attention_xxx, upcast unet`, ... are all **REMOVED**. Adding these flags will not cause error but they will not do anything now. **We highly encourage Forge/reForge users to remove all cmd flags and let Forge/reForge to decide how to load models.**

Without any cmd flag, Forge/reForge can run SDXL with 4GB vram and SD1.5 with 2GB vram.

**Some flags that you may still pay attention to:** 

1. `--always-offload-from-vram` (This flag will make things **slower** but less risky). This option will let Forge/reForge always unload models from VRAM. This can be useful if you use multiple software together and want Forge/reForge to use less VRAM and give some VRAM to other software, or when you are using some old extensions that will compete vram with Forge/reForge, or (very rarely) when you get OOM.

2. `--cuda-malloc` (This flag will make things **faster** but more risky). This will ask pytorch to use *cudaMallocAsync* for tensor malloc. On some profilers I can observe performance gain at millisecond level, but the real speed up on most my devices are often unnoticed (about or less than 0.1 second per image). This cannot be set as default because many users reported issues that the async malloc will crash the program. Users need to enable this cmd flag at their own risk.

3. `--cuda-stream` (This flag will make things **faster** but more risky). This will use pytorch CUDA streams (a special type of thread on GPU) to move models and compute tensors simultaneously. This can almost eliminate all model moving time, and speed up SDXL on 30XX/40XX devices with small VRAM (eg, RTX 4050 6GB, RTX 3060 Laptop 6GB, etc) by about 15\% to 25\%. However, this unfortunately cannot be set as default because I observe higher possibility of pure black images (Nan outputs) on 2060, and higher chance of OOM on 1080 and 2060. When the resolution is large, there is a chance that the computation time of one single attention layer is longer than the time for moving entire model to GPU. When that happens, the next attention layer will OOM since the GPU is filled with the entire model, and no remaining space is available for computing another attention layer. Most overhead detecting methods are not robust enough to be reliable on old devices (in my tests). Users need to enable this cmd flag at their own risk.

4. `--pin-shared-memory` (This flag will make things **faster** but more risky). Effective only when used together with `--cuda-stream`. This will offload modules to Shared GPU Memory instead of system RAM when offloading models. On some 30XX/40XX devices with small VRAM (eg, RTX 4050 6GB, RTX 3060 Laptop 6GB, etc), I can observe significant (at least 20\%) speed-up for SDXL. However, this unfortunately cannot be set as default because the OOM of Shared GPU Memory is a much more severe problem than common GPU memory OOM. Pytorch does not provide any robust method to unload or detect Shared GPU Memory. Once the Shared GPU Memory OOM, the entire program will crash (observed with SDXL on GTX 1060/1050/1066), and there is no dynamic method to prevent or recover from the crash. Users need to enable this cmd flag at their own risk.

Some extra flags that can help with performance or save VRAM, or more, depending of your needs. Most of them are found on ldm_patched/modules/args_parser.py and on the normal A1111 path (modules/cmd_args.py):

    --disable-xformers
        Disables xformers, to use other attentions like SDP.
    --attention-split
        Use the split cross attention optimization. Ignored when xformers is used.
    --attention-quad
        Use the sub-quadratic cross attention optimization . Ignored when xformers is used.
    --attention-pytorch
        Use the new pytorch 2.0 cross attention function.
    --disable-attention-upcast
        Disable all upcasting of attention. Should be unnecessary except for debugging.
    --force-channels-last
        Force channels last format when inferencing the models.
    --disable-cuda-malloc
        Disable cudaMallocAsync.
    --gpu-device-id
        Set the id of the cuda device this instance will use.
    --force-upcast-attention
        Force enable attention upcasting.

(VRAM related)

    --always-gpu
        Store and run everything (text encoders/CLIP models, etc... on the GPU).
    --always-high-vram
        By default models will be unloaded to CPU memory after being used. This option keeps them in GPU memory.
    --always-normal-vram
        Used to force normal vram use if lowvram gets automatically enabled.
    --always-low-vram
        Split the unet in parts to use less vram.
    --always-no-vram
        When lowvram isn't enough.
    --always-cpu
        To use the CPU for everything (slow).

(float point type)

    --all-in-fp32
    --all-in-fp16
    --unet-in-bf16
    --unet-in-fp16
    --unet-in-fp8-e4m3fn
    --unet-in-fp8-e5m2
    --vae-in-fp16
    --vae-in-fp32
    --vae-in-bf16
    --clip-in-fp8-e4m3fn
    --clip-in-fp8-e5m2
    --clip-in-fp16
    --clip-in-fp32

(rare platforms)

    --directml
    --disable-ipex-hijack
    --pytorch-deterministic

Again, Forge/reForge do not recommend users to use any cmd flags unless you are very sure that you really need these.

# Lora Block Weight (working) and Lora ctl (Control) (yet not working)

I've added these repos adapted for reforge.as a standalone extensions. 

To install lora block weight, go to Extensions->Install from URL and for "URL for extension's git repository", put `https://github.com/Panchovix/sd-webui-lora-block-weight-reforge.git`

Or, in the extensions folder, do `git clone https://github.com/Panchovix/sd-webui-lora-block-weight-reforge.git`

To install lora control (not yet working), go to Extensions->Install from URL and for "URL for extension's git repository", put `https://github.com/Panchovix/sd_webui_loractl_reforge.git`

Or, in the extensions folder, do `git clone https://github.com/Panchovix/sd_webui_loractl_reforge.git`

This wouldn't be possible to do without the original ones!

Huge credits to hako mikan for Lora block weight.

Huge credits to cheald for Lora ctl (Control). (not working at the moment)

You can see how to use them on their respective repos

https://github.com/hako-mikan/sd-webui-lora-block-weight

https://github.com/cheald/sd-webui-loractl (not working at the moment)

## Moved built-it extensions to separate repos

Since the UI got really cluttered with built it extensions, I have removed some of them and made them separate repos. You can install them by the extension installer on the UI or doing `git clone repo.git` replacing `repo.git` with the following links, in the extensions folder.

* reForge HiDiffusion (Raunet, MSW-MSWA): https://github.com/Panchovix/reforge_jankhidiffusion.git
* Skimmed CFG: https://github.com/Panchovix/reForge-SkimmedCFG.git
* Forge Style Align: https://github.com/Panchovix/sd_forge_stylealign.git
* Forge Latent modifier: https://github.com/Panchovix/sd_forge_latent_modifier.git
* reForge Sigmas Merge: https://github.com/Panchovix/reForge-Sigmas_merge.git
* Differential Diffusion: https://github.com/Panchovix/reForge-DifferentialDiffusion.git
* Auomatic CFG: https://github.com/Panchovix/reForge-AutomaticCFG.git
* reForge_Advanced_CLIP_Text_Encode (not working yet): https://github.com/Panchovix/reForge_Advanced_CLIP_Text_Encode.git
* Hunyuan-DiT-for-webUI-main: https://github.com/Panchovix/Hunyuan-DiT-for-webUI-main.git
* PixArt-Sigma-for-webUI-main: https://github.com/Panchovix/PixArt-Sigma-for-webUI-main.git
* StableCascade-for-webUI-main: https://github.com/Panchovix/StableCascade-for-webUI-main.git
* StableDiffusion3-for-webUI-main: https://github.com/Panchovix/StableDiffusion3-for-webUI-main.git

# Original "Old" Forge (commit https://github.com/lllyasviel/stable-diffusion-webui-forge/commit/bfee03d8d9415a925616f40ede030fe7a51cbcfd) information.

## Important: https://github.com/Metachs/sdwebui-nai-api breaks sending images from txt2img to img2img

This is important to mention if you use this extension. Using it will make sending images from txt2img to img2img have broken metadata, which causes multiple issues with built it controlnet and other extensions.

If you want to use this extension, I suggest to use it on original A1111.

# Screenshots of Comparison (by Illyasviel)

I tested with several devices, and this is a typical result from 8GB VRAM (3070ti laptop) with SDXL.

**This is original WebUI:**

![image](https://github.com/lllyasviel/stable-diffusion-webui-forge/assets/19834515/16893937-9ed9-4f8e-b960-70cd5d1e288f)

![image](https://github.com/lllyasviel/stable-diffusion-webui-forge/assets/19834515/7bbc16fe-64ef-49e2-a595-d91bb658bd94)

![image](https://github.com/lllyasviel/stable-diffusion-webui-forge/assets/19834515/de1747fd-47bc-482d-a5c6-0728dd475943)

![image](https://github.com/lllyasviel/stable-diffusion-webui-forge/assets/19834515/96e5e171-2d74-41ba-9dcc-11bf68be7e16)

(average about 7.4GB/8GB, peak at about 7.9GB/8GB)

**This is WebUI Forge/reForge:**

![image](https://github.com/lllyasviel/stable-diffusion-webui-forge/assets/19834515/ca5e05ed-bd86-4ced-8662-f41034648e8c)

![image](https://github.com/lllyasviel/stable-diffusion-webui-forge/assets/19834515/3629ee36-4a99-4d9b-b371-12efb260a283)

![image](https://github.com/lllyasviel/stable-diffusion-webui-forge/assets/19834515/6d13ebb7-c30d-4aa8-9242-c0b5a1af8c95)

![image](https://github.com/lllyasviel/stable-diffusion-webui-forge/assets/19834515/c4f723c3-6ea7-4539-980b-0708ed2a69aa)

(average and peak are all 6.3GB/8GB)

You can see that Forge/reForge does not change WebUI results. Installing Forge/reForge is not a seed breaking change. 

Forge/reForge can perfectly keep WebUI unchanged even for most complicated prompts like `fantasy landscape with a [mountain:lake:0.25] and [an oak:a christmas tree:0.75][ in foreground::0.6][ in background:0.25] [shoddy:masterful:0.5]`.

All your previous works still work in Forge/reForge!

# Contribution

# UNet Patcher

The full name of the backend is `Stable Diffusion WebUI with Forge/reForge backend`, or for simplicity, the `Forge backend`. The API and python symbols are made similar to previous software only for reducing the learning cost of developers. Backend has a high percentage of Comfy code, about 80-85% or so.

Now developing an extension is super simple. We finally have a patchable UNet.

Below is using one single file with 80 lines of codes to support FreeU:

`extensions-builtin/sd_forge_freeu/scripts/forge_freeu.py`

```python
import torch
import gradio as gr
from modules import scripts


def Fourier_filter(x, threshold, scale):
    x_freq = torch.fft.fftn(x.float(), dim=(-2, -1))
    x_freq = torch.fft.fftshift(x_freq, dim=(-2, -1))
    B, C, H, W = x_freq.shape
    mask = torch.ones((B, C, H, W), device=x.device)
    crow, ccol = H // 2, W //2
    mask[..., crow - threshold:crow + threshold, ccol - threshold:ccol + threshold] = scale
    x_freq = x_freq * mask
    x_freq = torch.fft.ifftshift(x_freq, dim=(-2, -1))
    x_filtered = torch.fft.ifftn(x_freq, dim=(-2, -1)).real
    return x_filtered.to(x.dtype)


def set_freeu_v2_patch(model, b1, b2, s1, s2):
    model_channels = model.model.model_config.unet_config["model_channels"]
    scale_dict = {model_channels * 4: (b1, s1), model_channels * 2: (b2, s2)}

    def output_block_patch(h, hsp, *args, **kwargs):
        scale = scale_dict.get(h.shape[1], None)
        if scale is not None:
            hidden_mean = h.mean(1).unsqueeze(1)
            B = hidden_mean.shape[0]
            hidden_max, _ = torch.max(hidden_mean.view(B, -1), dim=-1, keepdim=True)
            hidden_min, _ = torch.min(hidden_mean.view(B, -1), dim=-1, keepdim=True)
            hidden_mean = (hidden_mean - hidden_min.unsqueeze(2).unsqueeze(3)) / \
                          (hidden_max - hidden_min).unsqueeze(2).unsqueeze(3)
            h[:, :h.shape[1] // 2] = h[:, :h.shape[1] // 2] * ((scale[0] - 1) * hidden_mean + 1)
            hsp = Fourier_filter(hsp, threshold=1, scale=scale[1])
        return h, hsp

    m = model.clone()
    m.set_model_output_block_patch(output_block_patch)
    return m


class FreeUForForge(scripts.Script):
    def title(self):
        return "FreeU Integrated"

    def show(self, is_img2img):
        # make this extension visible in both txt2img and img2img tab.
        return scripts.AlwaysVisible

    def ui(self, *args, **kwargs):
        with gr.Accordion(open=False, label=self.title()):
            freeu_enabled = gr.Checkbox(label='Enabled', value=False)
            freeu_b1 = gr.Slider(label='B1', minimum=0, maximum=2, step=0.01, value=1.01)
            freeu_b2 = gr.Slider(label='B2', minimum=0, maximum=2, step=0.01, value=1.02)
            freeu_s1 = gr.Slider(label='S1', minimum=0, maximum=4, step=0.01, value=0.99)
            freeu_s2 = gr.Slider(label='S2', minimum=0, maximum=4, step=0.01, value=0.95)

        return freeu_enabled, freeu_b1, freeu_b2, freeu_s1, freeu_s2

    def process_before_every_sampling(self, p, *script_args, **kwargs):
        # This will be called before every sampling.
        # If you use highres fix, this will be called twice.
        
        freeu_enabled, freeu_b1, freeu_b2, freeu_s1, freeu_s2 = script_args

        if not freeu_enabled:
            return

        unet = p.sd_model.forge_objects.unet

        unet = set_freeu_v2_patch(unet, freeu_b1, freeu_b2, freeu_s1, freeu_s2)

        p.sd_model.forge_objects.unet = unet

        # Below codes will add some logs to the texts below the image outputs on UI.
        # The extra_generation_params does not influence results.
        p.extra_generation_params.update(dict(
            freeu_enabled=freeu_enabled,
            freeu_b1=freeu_b1,
            freeu_b2=freeu_b2,
            freeu_s1=freeu_s1,
            freeu_s2=freeu_s2,
        ))

        return
```

It looks like this:

![image](https://github.com/lllyasviel/stable-diffusion-webui-forge/assets/19834515/277bac6e-5ea7-4bff-b71a-e55a60cfc03c)

Similar components like HyperTile, KohyaHighResFix, SAG, can all be implemented within 100 lines of codes (see also the codes).

![image](https://github.com/lllyasviel/stable-diffusion-webui-forge/assets/19834515/06472b03-b833-4816-ab47-70712ac024d3)

ControlNets can finally be called by different extensions.

Implementing Stable Video Diffusion and Zero123 are also super simple now (see also the codes). 

*Stable Video Diffusion:*

`extensions-builtin/sd_forge_svd/scripts/forge_svd.py`

```python
import torch
import gradio as gr
import os
import pathlib

from modules import script_callbacks
from modules.paths import models_path
from modules.ui_common import ToolButton, refresh_symbol
from modules import shared

from modules_forge.forge_util import numpy_to_pytorch, pytorch_to_numpy
from ldm_patched.modules.sd import load_checkpoint_guess_config
from ldm_patched.contrib.external_video_model import VideoLinearCFGGuidance, SVD_img2vid_Conditioning
from ldm_patched.contrib.external import KSampler, VAEDecode


opVideoLinearCFGGuidance = VideoLinearCFGGuidance()
opSVD_img2vid_Conditioning = SVD_img2vid_Conditioning()
opKSampler = KSampler()
opVAEDecode = VAEDecode()

svd_root = os.path.join(models_path, 'svd')
os.makedirs(svd_root, exist_ok=True)
svd_filenames = []


def update_svd_filenames():
    global svd_filenames
    svd_filenames = [
        pathlib.Path(x).name for x in
        shared.walk_files(svd_root, allowed_extensions=[".pt", ".ckpt", ".safetensors"])
    ]
    return svd_filenames


@torch.inference_mode()
@torch.no_grad()
def predict(filename, width, height, video_frames, motion_bucket_id, fps, augmentation_level,
            sampling_seed, sampling_steps, sampling_cfg, sampling_sampler_name, sampling_scheduler,
            sampling_denoise, guidance_min_cfg, input_image):
    filename = os.path.join(svd_root, filename)
    model_raw, _, vae, clip_vision = \
        load_checkpoint_guess_config(filename, output_vae=True, output_clip=False, output_clipvision=True)
    model = opVideoLinearCFGGuidance.patch(model_raw, guidance_min_cfg)[0]
    init_image = numpy_to_pytorch(input_image)
    positive, negative, latent_image = opSVD_img2vid_Conditioning.encode(
        clip_vision, init_image, vae, width, height, video_frames, motion_bucket_id, fps, augmentation_level)
    output_latent = opKSampler.sample(model, sampling_seed, sampling_steps, sampling_cfg,
                                      sampling_sampler_name, sampling_scheduler, positive,
                                      negative, latent_image, sampling_denoise)[0]
    output_pixels = opVAEDecode.decode(vae, output_latent)[0]
    outputs = pytorch_to_numpy(output_pixels)
    return outputs


def on_ui_tabs():
    with gr.Blocks() as svd_block:
        with gr.Row():
            with gr.Column():
                input_image = gr.Image(label='Input Image', source='upload', type='numpy', height=400)

                with gr.Row():
                    filename = gr.Dropdown(label="SVD Checkpoint Filename",
                                           choices=svd_filenames,
                                           value=svd_filenames[0] if len(svd_filenames) > 0 else None)
                    refresh_button = ToolButton(value=refresh_symbol, tooltip="Refresh")
                    refresh_button.click(
                        fn=lambda: gr.update(choices=update_svd_filenames),
                        inputs=[], outputs=filename)

                width = gr.Slider(label='Width', minimum=16, maximum=8192, step=8, value=1024)
                height = gr.Slider(label='Height', minimum=16, maximum=8192, step=8, value=576)
                video_frames = gr.Slider(label='Video Frames', minimum=1, maximum=4096, step=1, value=14)
                motion_bucket_id = gr.Slider(label='Motion Bucket Id', minimum=1, maximum=1023, step=1, value=127)
                fps = gr.Slider(label='Fps', minimum=1, maximum=1024, step=1, value=6)
                augmentation_level = gr.Slider(label='Augmentation Level', minimum=0.0, maximum=10.0, step=0.01,
                                               value=0.0)
                sampling_steps = gr.Slider(label='Sampling Steps', minimum=1, maximum=200, step=1, value=20)
                sampling_cfg = gr.Slider(label='CFG Scale', minimum=0.0, maximum=50.0, step=0.1, value=2.5)
                sampling_denoise = gr.Slider(label='Sampling Denoise', minimum=0.0, maximum=1.0, step=0.01, value=1.0)
                guidance_min_cfg = gr.Slider(label='Guidance Min Cfg', minimum=0.0, maximum=100.0, step=0.5, value=1.0)
                sampling_sampler_name = gr.Radio(label='Sampler Name',
                                                 choices=['euler', 'euler_ancestral', 'heun', 'heunpp2', 'dpm_2',
                                                          'dpm_2_ancestral', 'lms', 'dpm_fast', 'dpm_adaptive',
                                                          'dpmpp_2s_ancestral', 'dpmpp_sde', 'dpmpp_sde_gpu',
                                                          'dpmpp_2m', 'dpmpp_2m_sde', 'dpmpp_2m_sde_gpu',
                                                          'dpmpp_3m_sde', 'dpmpp_3m_sde_gpu', 'ddpm', 'lcm', 'ddim',
                                                          'uni_pc', 'uni_pc_bh2'], value='euler')
                sampling_scheduler = gr.Radio(label='Scheduler',
                                              choices=['normal', 'karras', 'exponential', 'sgm_uniform', 'simple',
                                                       'ddim_uniform'], value='karras')
                sampling_seed = gr.Number(label='Seed', value=12345, precision=0)

                generate_button = gr.Button(value="Generate")

                ctrls = [filename, width, height, video_frames, motion_bucket_id, fps, augmentation_level,
                         sampling_seed, sampling_steps, sampling_cfg, sampling_sampler_name, sampling_scheduler,
                         sampling_denoise, guidance_min_cfg, input_image]

            with gr.Column():
                output_gallery = gr.Gallery(label='Gallery', show_label=False, object_fit='contain',
                                            visible=True, height=1024, columns=4)

        generate_button.click(predict, inputs=ctrls, outputs=[output_gallery])
    return [(svd_block, "SVD", "svd")]


update_svd_filenames()
script_callbacks.on_ui_tabs(on_ui_tabs)
```

Note that although the above codes look like independent codes, they actually will automatically offload/unload any other models. For example, below is me opening webui, load SDXL, generated an image, then go to SVD, then generated image frames. You can see that the GPU memory is perfectly managed and the SDXL is moved to RAM then SVD is moved to GPU. 

Note that this management is fully automatic. This makes writing extensions super simple.

![image](https://github.com/lllyasviel/stable-diffusion-webui-forge/assets/19834515/de1a2d05-344a-44d7-bab8-9ecc0a58a8d3)

![image](https://github.com/lllyasviel/stable-diffusion-webui-forge/assets/19834515/14bcefcf-599f-42c3-bce9-3fd5e428dd91)

Similarly, Zero123:

![image](https://github.com/lllyasviel/stable-diffusion-webui-forge/assets/19834515/7685019c-7239-47fb-9cb5-2b7b33943285)

### Write a simple ControlNet:

Below is a simple extension to have a completely independent pass of ControlNet that never conflicts any other extensions:

`extensions-builtin/sd_forge_controlnet_example/scripts/sd_forge_controlnet_example.py`

Note that this extension is hidden because it is only for developers. To see it in UI, use `--show-controlnet-example`.

The memory optimization in this example is fully automatic. You do not need to care about memory and inference speed, but you may want to cache objects if you wish.

```python
# Use --show-controlnet-example to see this extension.

import cv2
import gradio as gr
import torch

from modules import scripts
from modules.shared_cmd_options import cmd_opts
from modules_forge.shared import supported_preprocessors
from modules.modelloader import load_file_from_url
from ldm_patched.modules.controlnet import load_controlnet
from modules_forge.controlnet import apply_controlnet_advanced
from modules_forge.forge_util import numpy_to_pytorch
from modules_forge.shared import controlnet_dir


class ControlNetExampleForge(scripts.Script):
    model = None

    def title(self):
        return "ControlNet Example for Developers"

    def show(self, is_img2img):
        # make this extension visible in both txt2img and img2img tab.
        return scripts.AlwaysVisible

    def ui(self, *args, **kwargs):
        with gr.Accordion(open=False, label=self.title()):
            gr.HTML('This is an example controlnet extension for developers.')
            gr.HTML('You see this extension because you used --show-controlnet-example')
            input_image = gr.Image(source='upload', type='numpy')
            funny_slider = gr.Slider(label='This slider does nothing. It just shows you how to transfer parameters.',
                                     minimum=0.0, maximum=1.0, value=0.5)

        return input_image, funny_slider

    def process(self, p, *script_args, **kwargs):
        input_image, funny_slider = script_args

        # This slider does nothing. It just shows you how to transfer parameters.
        del funny_slider

        if input_image is None:
            return

        # controlnet_canny_path = load_file_from_url(
        #     url='https://huggingface.co/lllyasviel/sd_control_collection/resolve/main/sai_xl_canny_256lora.safetensors',
        #     model_dir=model_dir,
        #     file_name='sai_xl_canny_256lora.safetensors'
        # )
        controlnet_canny_path = load_file_from_url(
            url='https://huggingface.co/lllyasviel/fav_models/resolve/main/fav/control_v11p_sd15_canny_fp16.safetensors',
            model_dir=controlnet_dir,
            file_name='control_v11p_sd15_canny_fp16.safetensors'
        )
        print('The model [control_v11p_sd15_canny_fp16.safetensors] download finished.')

        self.model = load_controlnet(controlnet_canny_path)
        print('Controlnet loaded.')

        return

    def process_before_every_sampling(self, p, *script_args, **kwargs):
        # This will be called before every sampling.
        # If you use highres fix, this will be called twice.

        input_image, funny_slider = script_args

        if input_image is None or self.model is None:
            return

        B, C, H, W = kwargs['noise'].shape  # latent_shape
        height = H * 8
        width = W * 8
        batch_size = p.batch_size

        preprocessor = supported_preprocessors['canny']

        # detect control at certain resolution
        control_image = preprocessor(
            input_image, resolution=512, slider_1=100, slider_2=200, slider_3=None)

        # here we just use nearest neighbour to align input shape.
        # You may want crop and resize, or crop and fill, or others.
        control_image = cv2.resize(
            control_image, (width, height), interpolation=cv2.INTER_NEAREST)

        # Output preprocessor result. Now called every sampling. Cache in your own way.
        p.extra_result_images.append(control_image)

        print('Preprocessor Canny finished.')

        control_image_bchw = numpy_to_pytorch(control_image).movedim(-1, 1)

        unet = p.sd_model.forge_objects.unet

        # Unet has input, middle, output blocks, and we can give different weights
        # to each layers in all blocks.
        # Below is an example for stronger control in middle block.
        # This is helpful for some high-res fix passes. (p.is_hr_pass)
        positive_advanced_weighting = {
            'input': [0.1, 0.2, 0.3, 0.4, 0.5, 0.6, 0.7, 0.8, 0.9, 1.0, 1.1, 1.2],
            'middle': [1.0],
            'output': [0.1, 0.2, 0.3, 0.4, 0.5, 0.6, 0.7, 0.8, 0.9, 1.0, 1.1, 1.2]
        }
        negative_advanced_weighting = {
            'input': [0.15, 0.25, 0.35, 0.45, 0.55, 0.65, 0.75, 0.85, 0.95, 1.05, 1.15, 1.25],
            'middle': [1.05],
            'output': [0.15, 0.25, 0.35, 0.45, 0.55, 0.65, 0.75, 0.85, 0.95, 1.05, 1.15, 1.25]
        }

        # The advanced_frame_weighting is a weight applied to each image in a batch.
        # The length of this list must be same with batch size
        # For example, if batch size is 5, the below list is [0.2, 0.4, 0.6, 0.8, 1.0]
        # If you view the 5 images as 5 frames in a video, this will lead to
        # progressively stronger control over time.
        advanced_frame_weighting = [float(i + 1) / float(batch_size) for i in range(batch_size)]

        # The advanced_sigma_weighting allows you to dynamically compute control
        # weights given diffusion timestep (sigma).
        # For example below code can softly make beginning steps stronger than ending steps.
        sigma_max = unet.model.model_sampling.sigma_max
        sigma_min = unet.model.model_sampling.sigma_min
        advanced_sigma_weighting = lambda s: (s - sigma_min) / (sigma_max - sigma_min)

        # You can even input a tensor to mask all control injections
        # The mask will be automatically resized during inference in UNet.
        # The size should be B 1 H W and the H and W are not important
        # because they will be resized automatically
        advanced_mask_weighting = torch.ones(size=(1, 1, 512, 512))

        # But in this simple example we do not use them
        positive_advanced_weighting = None
        negative_advanced_weighting = None
        advanced_frame_weighting = None
        advanced_sigma_weighting = None
        advanced_mask_weighting = None

        unet = apply_controlnet_advanced(unet=unet, controlnet=self.model, image_bchw=control_image_bchw,
                                         strength=0.6, start_percent=0.0, end_percent=0.8,
                                         positive_advanced_weighting=positive_advanced_weighting,
                                         negative_advanced_weighting=negative_advanced_weighting,
                                         advanced_frame_weighting=advanced_frame_weighting,
                                         advanced_sigma_weighting=advanced_sigma_weighting,
                                         advanced_mask_weighting=advanced_mask_weighting)

        p.sd_model.forge_objects.unet = unet

        # Below codes will add some logs to the texts below the image outputs on UI.
        # The extra_generation_params does not influence results.
        p.extra_generation_params.update(dict(
            controlnet_info='You should see these texts below output images!',
        ))

        return


# Use --show-controlnet-example to see this extension.
if not cmd_opts.show_controlnet_example:
    del ControlNetExampleForge

```

![image](https://github.com/lllyasviel/stable-diffusion-webui-forge/assets/19834515/822fa2fc-c9f4-4f58-8669-4b6680b91063)


### Add a preprocessor

Below is the full codes to add a normalbae preprocessor with perfect memory managements.

You can use arbitrary independent extensions to add a preprocessor.

Your preprocessor will be read by all other extensions using `modules_forge.shared.preprocessors`

Below codes are in `extensions-builtin\forge_preprocessor_normalbae\scripts\preprocessor_normalbae.py`

```python
from modules_forge.supported_preprocessor import Preprocessor, PreprocessorParameter
from modules_forge.shared import preprocessor_dir, add_supported_preprocessor
from modules_forge.forge_util import resize_image_with_pad
from modules.modelloader import load_file_from_url

import types
import torch
import numpy as np

from einops import rearrange
from annotator.normalbae.models.NNET import NNET
from annotator.normalbae import load_checkpoint
from torchvision import transforms


class PreprocessorNormalBae(Preprocessor):
    def __init__(self):
        super().__init__()
        self.name = 'normalbae'
        self.tags = ['NormalMap']
        self.model_filename_filters = ['normal']
        self.slider_resolution = PreprocessorParameter(
            label='Resolution', minimum=128, maximum=2048, value=512, step=8, visible=True)
        self.slider_1 = PreprocessorParameter(visible=False)
        self.slider_2 = PreprocessorParameter(visible=False)
        self.slider_3 = PreprocessorParameter(visible=False)
        self.show_control_mode = True
        self.do_not_need_model = False
        self.sorting_priority = 100  # higher goes to top in the list

    def load_model(self):
        if self.model_patcher is not None:
            return

        model_path = load_file_from_url(
            "https://huggingface.co/lllyasviel/Annotators/resolve/main/scannet.pt",
            model_dir=preprocessor_dir)

        args = types.SimpleNamespace()
        args.mode = 'client'
        args.architecture = 'BN'
        args.pretrained = 'scannet'
        args.sampling_ratio = 0.4
        args.importance_ratio = 0.7
        model = NNET(args)
        model = load_checkpoint(model_path, model)
        self.norm = transforms.Normalize(mean=[0.485, 0.456, 0.406], std=[0.229, 0.224, 0.225])

        self.model_patcher = self.setup_model_patcher(model)

    def __call__(self, input_image, resolution, slider_1=None, slider_2=None, slider_3=None, **kwargs):
        input_image, remove_pad = resize_image_with_pad(input_image, resolution)

        self.load_model()

        self.move_all_model_patchers_to_gpu()

        assert input_image.ndim == 3
        image_normal = input_image

        with torch.no_grad():
            image_normal = self.send_tensor_to_model_device(torch.from_numpy(image_normal))
            image_normal = image_normal / 255.0
            image_normal = rearrange(image_normal, 'h w c -> 1 c h w')
            image_normal = self.norm(image_normal)

            normal = self.model_patcher.model(image_normal)
            normal = normal[0][-1][:, :3]
            normal = ((normal + 1) * 0.5).clip(0, 1)

            normal = rearrange(normal[0], 'c h w -> h w c').cpu().numpy()
            normal_image = (normal * 255.0).clip(0, 255).astype(np.uint8)

        return remove_pad(normal_image)


add_supported_preprocessor(PreprocessorNormalBae())

```

# New features (that are not available in original WebUI)

Thanks to Unet Patcher, many new things are possible now and supported in Forge/reForge, including SVD, Z123, masked Ip-adapter, masked controlnet, photomaker, etc.

Masked Ip-Adapter

![image](https://github.com/lllyasviel/stable-diffusion-webui-forge/assets/19834515/d26630f9-922d-4483-8bf9-f364dca5fd50)

![image](https://github.com/lllyasviel/stable-diffusion-webui-forge/assets/19834515/03580ef7-235c-4b03-9ca6-a27677a5a175)

![image](https://github.com/lllyasviel/stable-diffusion-webui-forge/assets/19834515/d9ed4a01-70d4-45b4-a6a7-2f765f158fae)

Masked ControlNet

![image](https://github.com/lllyasviel/stable-diffusion-webui-forge/assets/19834515/872d4785-60e4-4431-85c7-665c781dddaa)

![image](https://github.com/lllyasviel/stable-diffusion-webui-forge/assets/19834515/335a3b33-1ef8-46ff-a462-9f1b4f2c49fc)

![image](https://github.com/lllyasviel/stable-diffusion-webui-forge/assets/19834515/b3684a15-8895-414e-8188-487269dfcada)

PhotoMaker

(Note that photomaker is a special control that need you to add the trigger word "photomaker". Your prompt should be like "a photo of photomaker")

![image](https://github.com/lllyasviel/stable-diffusion-webui-forge/assets/19834515/07b0b626-05b5-473b-9d69-3657624d59be)

Marigold Depth

![image](https://github.com/lllyasviel/stable-diffusion-webui-forge/assets/19834515/bdf54148-892d-410d-8ed9-70b4b121b6e7)

# New Sampler (that is not in origin)

    DDPM

# Others samplers may be available, but after the schedulers merge, they shouldn't be needed.

# About Extensions

ControlNet and TiledVAE are integrated, and you should uninstall these two extensions:

    sd-webui-controlnet
    multidiffusion-upscaler-for-automatic1111

Note that **AnimateDiff** is under construction by [continue-revolution](https://github.com/continue-revolution) at [sd-webui-animatediff forge/master branch](https://github.com/continue-revolution/sd-webui-animatediff/tree/forge/master) and [sd-forge-animatediff](https://github.com/continue-revolution/sd-forge-animatediff) (they are in sync). (continue-revolution original words: prompt travel, inf t2v, controlnet v2v have been proven to work well; motion lora, i2i batch still under construction and may be finished in a week")

Other extensions should work without problems, like:

    canvas-zoom
    translations/localizations
    Dynamic Prompts
    Adetailer
    Ultimate SD Upscale
    Reactor

However, if newer extensions use Forge/reForge, their codes can be much shorter. 

Usually if an old extension rework using Forge/reForge's unet patcher, 80% codes can be removed, especially when they need to call controlnet.

# Support

Some people have been asking how to donate or support the project, and I'm really grateful for that! I did this buymeacoffe link from some suggestions!

[!["Buy Me A Coffee"](https://www.buymeacoffee.com/assets/img/custom_images/orange_img.png)](https://www.buymeacoffee.com/Panchovix)
<|MERGE_RESOLUTION|>--- conflicted
+++ resolved
@@ -1,808 +1,784 @@
-# Stable Diffusion WebUI Forge/reForge
-
-Stable Diffusion WebUI Forge/reForge is a platform on top of [Stable Diffusion WebUI](https://github.com/AUTOMATIC1111/stable-diffusion-webui) (based on [Gradio](https://www.gradio.app/)) to make development easier, optimize resource management, speed up inference, and study experimental features.
-
-The name "Forge" is inspired from "Minecraft Forge". This project is aimed at becoming SD WebUI's Forge.
-
-# Important: Branches
-
-* main: Has all the possible upstream changes from A1111, new samplers/schedulers/sd options/etc and some small modifications in the backend compared to the original forge (mostly to load multiple checkpoints at the same time). It may be missing some new features related to the comfy backend (from 2024-01 and onwards when it's not samplers). This branch may be slower than the other branches like dev2/dev2/experimental.
-* dev: This branch has everything main has, and also has selective updates from Comfy upstream, more features/extensions, and most of the time trying to not have important breaking-backend bugs.
-* dev2: This branch has everything dev branch has, and all applicable updates from Comfy upstream, may have more features vs dev branch. Could have some more instabilities, but should also be generally stable for daily usage.
-* experimental: This branch will have some experimental changes that may have major new features, but they may be incomplete or have major bugs, based on the dev2 branch. This branch will be mostly inactive until I want to test things.
-* dev_upstream: Deprecated, see more https://github.com/Panchovix/stable-diffusion-webui-reForge/discussions/175
-* dev_upsteam_experimental: Deprecated, see more https://github.com/Panchovix/stable-diffusion-webui-reForge/discussions/175
-* main_new_forge: Deprecated, see more https://github.com/lllyasviel/stable-diffusion-webui-forge/discussions/981.
-
-# Installing Forge/reForge
-
-<<<<<<< HEAD
-Tutorial from: https://github.com/continue-revolution/sd-webui-animatediff/blob/forge/master/docs/how-to-use.md#you-have-a1111-and-you-know-git
-### You have A1111 and you know Git
-I suggest 2 paths here. Seems after a lot of changes, git reset --hard introduces some issues. So for now, we will try with git stash instead.
-Option 1:
-If you have already had OG A1111 and you are familiar with git, I highly recommend running the following commands in your terminal in `/path/to/stable-diffusion-webui`
-```bash
-git remote add reForge https://github.com/Panchovix/stable-diffusion-webui-reForge
-git branch Panchovix/dev
-git checkout Panchovix/dev
-git fetch reForge
-git branch -u reForge/dev
-git stash
-git pull
-```
-To go back to OG A1111, just do `git checkout master` or `git checkout dev`.
-
-If you got stuck in a merge to resolve conflicts, you can go back with `git merge --abort`
-
-Option 2: If instructions above don't work, I suggest doing a clean install with the instructions below, and then moving the folders (extensions, models, etc) into the reForge folder.
-
-### You don't have A111 or doing a clean install.
-=======
-### (Suggested) Clean install.
->>>>>>> cc1ff691
-
-If you know what you are doing, you can install Forge/reForge using same method as SD-WebUI. (Install Git, Python, Git Clone the reForge repo `https://github.com/Panchovix/stable-diffusion-webui-reForge.git` and then run webui-user.bat):
-
-```bash
-git clone https://github.com/Panchovix/stable-diffusion-webui-reForge.git
-cd stable-diffusion-webui-reForge
-git checkout dev
-```
-Then run webui-user.bat (Windows) or webui-user.sh (Linux).
-
-When you want to update:
-```bash
-cd stable-diffusion-webui-reForge
-git pull
-```
-
-### You have A1111 and you know Git
-Tutorial from: https://github.com/continue-revolution/sd-webui-animatediff/blob/forge/master/docs/how-to-use.md#you-have-a1111-and-you-know-git
-If you have already had OG A1111 and you are familiar with git, An option is go to `/path/to/stable-diffusion-webui` and
-```bash
-git remote add reForge https://github.com/Panchovix/stable-diffusion-webui-reForge
-git branch Panchovix/main
-git checkout Panchovix/main
-git fetch reForge
-git branch -u reForge/main
-git stash
-git pull
-```
-To go back to OG A1111, just do `git checkout master` or `git checkout dev`.
-
-If you got stuck in a merge to resolve conflicts, you can go back with `git merge --abort`
-
--------
-
-Pre-done package is planned, but I'm not sure how to do it. Any PR or help with this is appreciated.
-
-# Forge/reForge Backend
-
-Forge/reForge backend removes all WebUI's codes related to resource management and reworked everything. All previous CMD flags like `medvram, lowvram, medvram-sdxl, precision full, no half, no half vae, attention_xxx, upcast unet`, ... are all **REMOVED**. Adding these flags will not cause error but they will not do anything now. **We highly encourage Forge/reForge users to remove all cmd flags and let Forge/reForge to decide how to load models.**
-
-Without any cmd flag, Forge/reForge can run SDXL with 4GB vram and SD1.5 with 2GB vram.
-
-**Some flags that you may still pay attention to:** 
-
-1. `--always-offload-from-vram` (This flag will make things **slower** but less risky). This option will let Forge/reForge always unload models from VRAM. This can be useful if you use multiple software together and want Forge/reForge to use less VRAM and give some VRAM to other software, or when you are using some old extensions that will compete vram with Forge/reForge, or (very rarely) when you get OOM.
-
-2. `--cuda-malloc` (This flag will make things **faster** but more risky). This will ask pytorch to use *cudaMallocAsync* for tensor malloc. On some profilers I can observe performance gain at millisecond level, but the real speed up on most my devices are often unnoticed (about or less than 0.1 second per image). This cannot be set as default because many users reported issues that the async malloc will crash the program. Users need to enable this cmd flag at their own risk.
-
-3. `--cuda-stream` (This flag will make things **faster** but more risky). This will use pytorch CUDA streams (a special type of thread on GPU) to move models and compute tensors simultaneously. This can almost eliminate all model moving time, and speed up SDXL on 30XX/40XX devices with small VRAM (eg, RTX 4050 6GB, RTX 3060 Laptop 6GB, etc) by about 15\% to 25\%. However, this unfortunately cannot be set as default because I observe higher possibility of pure black images (Nan outputs) on 2060, and higher chance of OOM on 1080 and 2060. When the resolution is large, there is a chance that the computation time of one single attention layer is longer than the time for moving entire model to GPU. When that happens, the next attention layer will OOM since the GPU is filled with the entire model, and no remaining space is available for computing another attention layer. Most overhead detecting methods are not robust enough to be reliable on old devices (in my tests). Users need to enable this cmd flag at their own risk.
-
-4. `--pin-shared-memory` (This flag will make things **faster** but more risky). Effective only when used together with `--cuda-stream`. This will offload modules to Shared GPU Memory instead of system RAM when offloading models. On some 30XX/40XX devices with small VRAM (eg, RTX 4050 6GB, RTX 3060 Laptop 6GB, etc), I can observe significant (at least 20\%) speed-up for SDXL. However, this unfortunately cannot be set as default because the OOM of Shared GPU Memory is a much more severe problem than common GPU memory OOM. Pytorch does not provide any robust method to unload or detect Shared GPU Memory. Once the Shared GPU Memory OOM, the entire program will crash (observed with SDXL on GTX 1060/1050/1066), and there is no dynamic method to prevent or recover from the crash. Users need to enable this cmd flag at their own risk.
-
-Some extra flags that can help with performance or save VRAM, or more, depending of your needs. Most of them are found on ldm_patched/modules/args_parser.py and on the normal A1111 path (modules/cmd_args.py):
-
-    --disable-xformers
-        Disables xformers, to use other attentions like SDP.
-    --attention-split
-        Use the split cross attention optimization. Ignored when xformers is used.
-    --attention-quad
-        Use the sub-quadratic cross attention optimization . Ignored when xformers is used.
-    --attention-pytorch
-        Use the new pytorch 2.0 cross attention function.
-    --disable-attention-upcast
-        Disable all upcasting of attention. Should be unnecessary except for debugging.
-    --force-channels-last
-        Force channels last format when inferencing the models.
-    --disable-cuda-malloc
-        Disable cudaMallocAsync.
-    --gpu-device-id
-        Set the id of the cuda device this instance will use.
-    --force-upcast-attention
-        Force enable attention upcasting.
-
-(VRAM related)
-
-    --always-gpu
-        Store and run everything (text encoders/CLIP models, etc... on the GPU).
-    --always-high-vram
-        By default models will be unloaded to CPU memory after being used. This option keeps them in GPU memory.
-    --always-normal-vram
-        Used to force normal vram use if lowvram gets automatically enabled.
-    --always-low-vram
-        Split the unet in parts to use less vram.
-    --always-no-vram
-        When lowvram isn't enough.
-    --always-cpu
-        To use the CPU for everything (slow).
-
-(float point type)
-
-    --all-in-fp32
-    --all-in-fp16
-    --unet-in-bf16
-    --unet-in-fp16
-    --unet-in-fp8-e4m3fn
-    --unet-in-fp8-e5m2
-    --vae-in-fp16
-    --vae-in-fp32
-    --vae-in-bf16
-    --clip-in-fp8-e4m3fn
-    --clip-in-fp8-e5m2
-    --clip-in-fp16
-    --clip-in-fp32
-
-(rare platforms)
-
-    --directml
-    --disable-ipex-hijack
-    --pytorch-deterministic
-
-Again, Forge/reForge do not recommend users to use any cmd flags unless you are very sure that you really need these.
-
-# Lora Block Weight (working) and Lora ctl (Control) (yet not working)
-
-I've added these repos adapted for reforge.as a standalone extensions. 
-
-To install lora block weight, go to Extensions->Install from URL and for "URL for extension's git repository", put `https://github.com/Panchovix/sd-webui-lora-block-weight-reforge.git`
-
-Or, in the extensions folder, do `git clone https://github.com/Panchovix/sd-webui-lora-block-weight-reforge.git`
-
-To install lora control (not yet working), go to Extensions->Install from URL and for "URL for extension's git repository", put `https://github.com/Panchovix/sd_webui_loractl_reforge.git`
-
-Or, in the extensions folder, do `git clone https://github.com/Panchovix/sd_webui_loractl_reforge.git`
-
-This wouldn't be possible to do without the original ones!
-
-Huge credits to hako mikan for Lora block weight.
-
-Huge credits to cheald for Lora ctl (Control). (not working at the moment)
-
-You can see how to use them on their respective repos
-
-https://github.com/hako-mikan/sd-webui-lora-block-weight
-
-https://github.com/cheald/sd-webui-loractl (not working at the moment)
-
-## Moved built-it extensions to separate repos
-
-Since the UI got really cluttered with built it extensions, I have removed some of them and made them separate repos. You can install them by the extension installer on the UI or doing `git clone repo.git` replacing `repo.git` with the following links, in the extensions folder.
-
-* reForge HiDiffusion (Raunet, MSW-MSWA): https://github.com/Panchovix/reforge_jankhidiffusion.git
-* Skimmed CFG: https://github.com/Panchovix/reForge-SkimmedCFG.git
-* Forge Style Align: https://github.com/Panchovix/sd_forge_stylealign.git
-* Forge Latent modifier: https://github.com/Panchovix/sd_forge_latent_modifier.git
-* reForge Sigmas Merge: https://github.com/Panchovix/reForge-Sigmas_merge.git
-* Differential Diffusion: https://github.com/Panchovix/reForge-DifferentialDiffusion.git
-* Auomatic CFG: https://github.com/Panchovix/reForge-AutomaticCFG.git
-* reForge_Advanced_CLIP_Text_Encode (not working yet): https://github.com/Panchovix/reForge_Advanced_CLIP_Text_Encode.git
-* Hunyuan-DiT-for-webUI-main: https://github.com/Panchovix/Hunyuan-DiT-for-webUI-main.git
-* PixArt-Sigma-for-webUI-main: https://github.com/Panchovix/PixArt-Sigma-for-webUI-main.git
-* StableCascade-for-webUI-main: https://github.com/Panchovix/StableCascade-for-webUI-main.git
-* StableDiffusion3-for-webUI-main: https://github.com/Panchovix/StableDiffusion3-for-webUI-main.git
-
-# Original "Old" Forge (commit https://github.com/lllyasviel/stable-diffusion-webui-forge/commit/bfee03d8d9415a925616f40ede030fe7a51cbcfd) information.
-
-## Important: https://github.com/Metachs/sdwebui-nai-api breaks sending images from txt2img to img2img
-
-This is important to mention if you use this extension. Using it will make sending images from txt2img to img2img have broken metadata, which causes multiple issues with built it controlnet and other extensions.
-
-If you want to use this extension, I suggest to use it on original A1111.
-
-# Screenshots of Comparison (by Illyasviel)
-
-I tested with several devices, and this is a typical result from 8GB VRAM (3070ti laptop) with SDXL.
-
-**This is original WebUI:**
-
-![image](https://github.com/lllyasviel/stable-diffusion-webui-forge/assets/19834515/16893937-9ed9-4f8e-b960-70cd5d1e288f)
-
-![image](https://github.com/lllyasviel/stable-diffusion-webui-forge/assets/19834515/7bbc16fe-64ef-49e2-a595-d91bb658bd94)
-
-![image](https://github.com/lllyasviel/stable-diffusion-webui-forge/assets/19834515/de1747fd-47bc-482d-a5c6-0728dd475943)
-
-![image](https://github.com/lllyasviel/stable-diffusion-webui-forge/assets/19834515/96e5e171-2d74-41ba-9dcc-11bf68be7e16)
-
-(average about 7.4GB/8GB, peak at about 7.9GB/8GB)
-
-**This is WebUI Forge/reForge:**
-
-![image](https://github.com/lllyasviel/stable-diffusion-webui-forge/assets/19834515/ca5e05ed-bd86-4ced-8662-f41034648e8c)
-
-![image](https://github.com/lllyasviel/stable-diffusion-webui-forge/assets/19834515/3629ee36-4a99-4d9b-b371-12efb260a283)
-
-![image](https://github.com/lllyasviel/stable-diffusion-webui-forge/assets/19834515/6d13ebb7-c30d-4aa8-9242-c0b5a1af8c95)
-
-![image](https://github.com/lllyasviel/stable-diffusion-webui-forge/assets/19834515/c4f723c3-6ea7-4539-980b-0708ed2a69aa)
-
-(average and peak are all 6.3GB/8GB)
-
-You can see that Forge/reForge does not change WebUI results. Installing Forge/reForge is not a seed breaking change. 
-
-Forge/reForge can perfectly keep WebUI unchanged even for most complicated prompts like `fantasy landscape with a [mountain:lake:0.25] and [an oak:a christmas tree:0.75][ in foreground::0.6][ in background:0.25] [shoddy:masterful:0.5]`.
-
-All your previous works still work in Forge/reForge!
-
-# Contribution
-
-# UNet Patcher
-
-The full name of the backend is `Stable Diffusion WebUI with Forge/reForge backend`, or for simplicity, the `Forge backend`. The API and python symbols are made similar to previous software only for reducing the learning cost of developers. Backend has a high percentage of Comfy code, about 80-85% or so.
-
-Now developing an extension is super simple. We finally have a patchable UNet.
-
-Below is using one single file with 80 lines of codes to support FreeU:
-
-`extensions-builtin/sd_forge_freeu/scripts/forge_freeu.py`
-
-```python
-import torch
-import gradio as gr
-from modules import scripts
-
-
-def Fourier_filter(x, threshold, scale):
-    x_freq = torch.fft.fftn(x.float(), dim=(-2, -1))
-    x_freq = torch.fft.fftshift(x_freq, dim=(-2, -1))
-    B, C, H, W = x_freq.shape
-    mask = torch.ones((B, C, H, W), device=x.device)
-    crow, ccol = H // 2, W //2
-    mask[..., crow - threshold:crow + threshold, ccol - threshold:ccol + threshold] = scale
-    x_freq = x_freq * mask
-    x_freq = torch.fft.ifftshift(x_freq, dim=(-2, -1))
-    x_filtered = torch.fft.ifftn(x_freq, dim=(-2, -1)).real
-    return x_filtered.to(x.dtype)
-
-
-def set_freeu_v2_patch(model, b1, b2, s1, s2):
-    model_channels = model.model.model_config.unet_config["model_channels"]
-    scale_dict = {model_channels * 4: (b1, s1), model_channels * 2: (b2, s2)}
-
-    def output_block_patch(h, hsp, *args, **kwargs):
-        scale = scale_dict.get(h.shape[1], None)
-        if scale is not None:
-            hidden_mean = h.mean(1).unsqueeze(1)
-            B = hidden_mean.shape[0]
-            hidden_max, _ = torch.max(hidden_mean.view(B, -1), dim=-1, keepdim=True)
-            hidden_min, _ = torch.min(hidden_mean.view(B, -1), dim=-1, keepdim=True)
-            hidden_mean = (hidden_mean - hidden_min.unsqueeze(2).unsqueeze(3)) / \
-                          (hidden_max - hidden_min).unsqueeze(2).unsqueeze(3)
-            h[:, :h.shape[1] // 2] = h[:, :h.shape[1] // 2] * ((scale[0] - 1) * hidden_mean + 1)
-            hsp = Fourier_filter(hsp, threshold=1, scale=scale[1])
-        return h, hsp
-
-    m = model.clone()
-    m.set_model_output_block_patch(output_block_patch)
-    return m
-
-
-class FreeUForForge(scripts.Script):
-    def title(self):
-        return "FreeU Integrated"
-
-    def show(self, is_img2img):
-        # make this extension visible in both txt2img and img2img tab.
-        return scripts.AlwaysVisible
-
-    def ui(self, *args, **kwargs):
-        with gr.Accordion(open=False, label=self.title()):
-            freeu_enabled = gr.Checkbox(label='Enabled', value=False)
-            freeu_b1 = gr.Slider(label='B1', minimum=0, maximum=2, step=0.01, value=1.01)
-            freeu_b2 = gr.Slider(label='B2', minimum=0, maximum=2, step=0.01, value=1.02)
-            freeu_s1 = gr.Slider(label='S1', minimum=0, maximum=4, step=0.01, value=0.99)
-            freeu_s2 = gr.Slider(label='S2', minimum=0, maximum=4, step=0.01, value=0.95)
-
-        return freeu_enabled, freeu_b1, freeu_b2, freeu_s1, freeu_s2
-
-    def process_before_every_sampling(self, p, *script_args, **kwargs):
-        # This will be called before every sampling.
-        # If you use highres fix, this will be called twice.
-        
-        freeu_enabled, freeu_b1, freeu_b2, freeu_s1, freeu_s2 = script_args
-
-        if not freeu_enabled:
-            return
-
-        unet = p.sd_model.forge_objects.unet
-
-        unet = set_freeu_v2_patch(unet, freeu_b1, freeu_b2, freeu_s1, freeu_s2)
-
-        p.sd_model.forge_objects.unet = unet
-
-        # Below codes will add some logs to the texts below the image outputs on UI.
-        # The extra_generation_params does not influence results.
-        p.extra_generation_params.update(dict(
-            freeu_enabled=freeu_enabled,
-            freeu_b1=freeu_b1,
-            freeu_b2=freeu_b2,
-            freeu_s1=freeu_s1,
-            freeu_s2=freeu_s2,
-        ))
-
-        return
-```
-
-It looks like this:
-
-![image](https://github.com/lllyasviel/stable-diffusion-webui-forge/assets/19834515/277bac6e-5ea7-4bff-b71a-e55a60cfc03c)
-
-Similar components like HyperTile, KohyaHighResFix, SAG, can all be implemented within 100 lines of codes (see also the codes).
-
-![image](https://github.com/lllyasviel/stable-diffusion-webui-forge/assets/19834515/06472b03-b833-4816-ab47-70712ac024d3)
-
-ControlNets can finally be called by different extensions.
-
-Implementing Stable Video Diffusion and Zero123 are also super simple now (see also the codes). 
-
-*Stable Video Diffusion:*
-
-`extensions-builtin/sd_forge_svd/scripts/forge_svd.py`
-
-```python
-import torch
-import gradio as gr
-import os
-import pathlib
-
-from modules import script_callbacks
-from modules.paths import models_path
-from modules.ui_common import ToolButton, refresh_symbol
-from modules import shared
-
-from modules_forge.forge_util import numpy_to_pytorch, pytorch_to_numpy
-from ldm_patched.modules.sd import load_checkpoint_guess_config
-from ldm_patched.contrib.external_video_model import VideoLinearCFGGuidance, SVD_img2vid_Conditioning
-from ldm_patched.contrib.external import KSampler, VAEDecode
-
-
-opVideoLinearCFGGuidance = VideoLinearCFGGuidance()
-opSVD_img2vid_Conditioning = SVD_img2vid_Conditioning()
-opKSampler = KSampler()
-opVAEDecode = VAEDecode()
-
-svd_root = os.path.join(models_path, 'svd')
-os.makedirs(svd_root, exist_ok=True)
-svd_filenames = []
-
-
-def update_svd_filenames():
-    global svd_filenames
-    svd_filenames = [
-        pathlib.Path(x).name for x in
-        shared.walk_files(svd_root, allowed_extensions=[".pt", ".ckpt", ".safetensors"])
-    ]
-    return svd_filenames
-
-
-@torch.inference_mode()
-@torch.no_grad()
-def predict(filename, width, height, video_frames, motion_bucket_id, fps, augmentation_level,
-            sampling_seed, sampling_steps, sampling_cfg, sampling_sampler_name, sampling_scheduler,
-            sampling_denoise, guidance_min_cfg, input_image):
-    filename = os.path.join(svd_root, filename)
-    model_raw, _, vae, clip_vision = \
-        load_checkpoint_guess_config(filename, output_vae=True, output_clip=False, output_clipvision=True)
-    model = opVideoLinearCFGGuidance.patch(model_raw, guidance_min_cfg)[0]
-    init_image = numpy_to_pytorch(input_image)
-    positive, negative, latent_image = opSVD_img2vid_Conditioning.encode(
-        clip_vision, init_image, vae, width, height, video_frames, motion_bucket_id, fps, augmentation_level)
-    output_latent = opKSampler.sample(model, sampling_seed, sampling_steps, sampling_cfg,
-                                      sampling_sampler_name, sampling_scheduler, positive,
-                                      negative, latent_image, sampling_denoise)[0]
-    output_pixels = opVAEDecode.decode(vae, output_latent)[0]
-    outputs = pytorch_to_numpy(output_pixels)
-    return outputs
-
-
-def on_ui_tabs():
-    with gr.Blocks() as svd_block:
-        with gr.Row():
-            with gr.Column():
-                input_image = gr.Image(label='Input Image', source='upload', type='numpy', height=400)
-
-                with gr.Row():
-                    filename = gr.Dropdown(label="SVD Checkpoint Filename",
-                                           choices=svd_filenames,
-                                           value=svd_filenames[0] if len(svd_filenames) > 0 else None)
-                    refresh_button = ToolButton(value=refresh_symbol, tooltip="Refresh")
-                    refresh_button.click(
-                        fn=lambda: gr.update(choices=update_svd_filenames),
-                        inputs=[], outputs=filename)
-
-                width = gr.Slider(label='Width', minimum=16, maximum=8192, step=8, value=1024)
-                height = gr.Slider(label='Height', minimum=16, maximum=8192, step=8, value=576)
-                video_frames = gr.Slider(label='Video Frames', minimum=1, maximum=4096, step=1, value=14)
-                motion_bucket_id = gr.Slider(label='Motion Bucket Id', minimum=1, maximum=1023, step=1, value=127)
-                fps = gr.Slider(label='Fps', minimum=1, maximum=1024, step=1, value=6)
-                augmentation_level = gr.Slider(label='Augmentation Level', minimum=0.0, maximum=10.0, step=0.01,
-                                               value=0.0)
-                sampling_steps = gr.Slider(label='Sampling Steps', minimum=1, maximum=200, step=1, value=20)
-                sampling_cfg = gr.Slider(label='CFG Scale', minimum=0.0, maximum=50.0, step=0.1, value=2.5)
-                sampling_denoise = gr.Slider(label='Sampling Denoise', minimum=0.0, maximum=1.0, step=0.01, value=1.0)
-                guidance_min_cfg = gr.Slider(label='Guidance Min Cfg', minimum=0.0, maximum=100.0, step=0.5, value=1.0)
-                sampling_sampler_name = gr.Radio(label='Sampler Name',
-                                                 choices=['euler', 'euler_ancestral', 'heun', 'heunpp2', 'dpm_2',
-                                                          'dpm_2_ancestral', 'lms', 'dpm_fast', 'dpm_adaptive',
-                                                          'dpmpp_2s_ancestral', 'dpmpp_sde', 'dpmpp_sde_gpu',
-                                                          'dpmpp_2m', 'dpmpp_2m_sde', 'dpmpp_2m_sde_gpu',
-                                                          'dpmpp_3m_sde', 'dpmpp_3m_sde_gpu', 'ddpm', 'lcm', 'ddim',
-                                                          'uni_pc', 'uni_pc_bh2'], value='euler')
-                sampling_scheduler = gr.Radio(label='Scheduler',
-                                              choices=['normal', 'karras', 'exponential', 'sgm_uniform', 'simple',
-                                                       'ddim_uniform'], value='karras')
-                sampling_seed = gr.Number(label='Seed', value=12345, precision=0)
-
-                generate_button = gr.Button(value="Generate")
-
-                ctrls = [filename, width, height, video_frames, motion_bucket_id, fps, augmentation_level,
-                         sampling_seed, sampling_steps, sampling_cfg, sampling_sampler_name, sampling_scheduler,
-                         sampling_denoise, guidance_min_cfg, input_image]
-
-            with gr.Column():
-                output_gallery = gr.Gallery(label='Gallery', show_label=False, object_fit='contain',
-                                            visible=True, height=1024, columns=4)
-
-        generate_button.click(predict, inputs=ctrls, outputs=[output_gallery])
-    return [(svd_block, "SVD", "svd")]
-
-
-update_svd_filenames()
-script_callbacks.on_ui_tabs(on_ui_tabs)
-```
-
-Note that although the above codes look like independent codes, they actually will automatically offload/unload any other models. For example, below is me opening webui, load SDXL, generated an image, then go to SVD, then generated image frames. You can see that the GPU memory is perfectly managed and the SDXL is moved to RAM then SVD is moved to GPU. 
-
-Note that this management is fully automatic. This makes writing extensions super simple.
-
-![image](https://github.com/lllyasviel/stable-diffusion-webui-forge/assets/19834515/de1a2d05-344a-44d7-bab8-9ecc0a58a8d3)
-
-![image](https://github.com/lllyasviel/stable-diffusion-webui-forge/assets/19834515/14bcefcf-599f-42c3-bce9-3fd5e428dd91)
-
-Similarly, Zero123:
-
-![image](https://github.com/lllyasviel/stable-diffusion-webui-forge/assets/19834515/7685019c-7239-47fb-9cb5-2b7b33943285)
-
-### Write a simple ControlNet:
-
-Below is a simple extension to have a completely independent pass of ControlNet that never conflicts any other extensions:
-
-`extensions-builtin/sd_forge_controlnet_example/scripts/sd_forge_controlnet_example.py`
-
-Note that this extension is hidden because it is only for developers. To see it in UI, use `--show-controlnet-example`.
-
-The memory optimization in this example is fully automatic. You do not need to care about memory and inference speed, but you may want to cache objects if you wish.
-
-```python
-# Use --show-controlnet-example to see this extension.
-
-import cv2
-import gradio as gr
-import torch
-
-from modules import scripts
-from modules.shared_cmd_options import cmd_opts
-from modules_forge.shared import supported_preprocessors
-from modules.modelloader import load_file_from_url
-from ldm_patched.modules.controlnet import load_controlnet
-from modules_forge.controlnet import apply_controlnet_advanced
-from modules_forge.forge_util import numpy_to_pytorch
-from modules_forge.shared import controlnet_dir
-
-
-class ControlNetExampleForge(scripts.Script):
-    model = None
-
-    def title(self):
-        return "ControlNet Example for Developers"
-
-    def show(self, is_img2img):
-        # make this extension visible in both txt2img and img2img tab.
-        return scripts.AlwaysVisible
-
-    def ui(self, *args, **kwargs):
-        with gr.Accordion(open=False, label=self.title()):
-            gr.HTML('This is an example controlnet extension for developers.')
-            gr.HTML('You see this extension because you used --show-controlnet-example')
-            input_image = gr.Image(source='upload', type='numpy')
-            funny_slider = gr.Slider(label='This slider does nothing. It just shows you how to transfer parameters.',
-                                     minimum=0.0, maximum=1.0, value=0.5)
-
-        return input_image, funny_slider
-
-    def process(self, p, *script_args, **kwargs):
-        input_image, funny_slider = script_args
-
-        # This slider does nothing. It just shows you how to transfer parameters.
-        del funny_slider
-
-        if input_image is None:
-            return
-
-        # controlnet_canny_path = load_file_from_url(
-        #     url='https://huggingface.co/lllyasviel/sd_control_collection/resolve/main/sai_xl_canny_256lora.safetensors',
-        #     model_dir=model_dir,
-        #     file_name='sai_xl_canny_256lora.safetensors'
-        # )
-        controlnet_canny_path = load_file_from_url(
-            url='https://huggingface.co/lllyasviel/fav_models/resolve/main/fav/control_v11p_sd15_canny_fp16.safetensors',
-            model_dir=controlnet_dir,
-            file_name='control_v11p_sd15_canny_fp16.safetensors'
-        )
-        print('The model [control_v11p_sd15_canny_fp16.safetensors] download finished.')
-
-        self.model = load_controlnet(controlnet_canny_path)
-        print('Controlnet loaded.')
-
-        return
-
-    def process_before_every_sampling(self, p, *script_args, **kwargs):
-        # This will be called before every sampling.
-        # If you use highres fix, this will be called twice.
-
-        input_image, funny_slider = script_args
-
-        if input_image is None or self.model is None:
-            return
-
-        B, C, H, W = kwargs['noise'].shape  # latent_shape
-        height = H * 8
-        width = W * 8
-        batch_size = p.batch_size
-
-        preprocessor = supported_preprocessors['canny']
-
-        # detect control at certain resolution
-        control_image = preprocessor(
-            input_image, resolution=512, slider_1=100, slider_2=200, slider_3=None)
-
-        # here we just use nearest neighbour to align input shape.
-        # You may want crop and resize, or crop and fill, or others.
-        control_image = cv2.resize(
-            control_image, (width, height), interpolation=cv2.INTER_NEAREST)
-
-        # Output preprocessor result. Now called every sampling. Cache in your own way.
-        p.extra_result_images.append(control_image)
-
-        print('Preprocessor Canny finished.')
-
-        control_image_bchw = numpy_to_pytorch(control_image).movedim(-1, 1)
-
-        unet = p.sd_model.forge_objects.unet
-
-        # Unet has input, middle, output blocks, and we can give different weights
-        # to each layers in all blocks.
-        # Below is an example for stronger control in middle block.
-        # This is helpful for some high-res fix passes. (p.is_hr_pass)
-        positive_advanced_weighting = {
-            'input': [0.1, 0.2, 0.3, 0.4, 0.5, 0.6, 0.7, 0.8, 0.9, 1.0, 1.1, 1.2],
-            'middle': [1.0],
-            'output': [0.1, 0.2, 0.3, 0.4, 0.5, 0.6, 0.7, 0.8, 0.9, 1.0, 1.1, 1.2]
-        }
-        negative_advanced_weighting = {
-            'input': [0.15, 0.25, 0.35, 0.45, 0.55, 0.65, 0.75, 0.85, 0.95, 1.05, 1.15, 1.25],
-            'middle': [1.05],
-            'output': [0.15, 0.25, 0.35, 0.45, 0.55, 0.65, 0.75, 0.85, 0.95, 1.05, 1.15, 1.25]
-        }
-
-        # The advanced_frame_weighting is a weight applied to each image in a batch.
-        # The length of this list must be same with batch size
-        # For example, if batch size is 5, the below list is [0.2, 0.4, 0.6, 0.8, 1.0]
-        # If you view the 5 images as 5 frames in a video, this will lead to
-        # progressively stronger control over time.
-        advanced_frame_weighting = [float(i + 1) / float(batch_size) for i in range(batch_size)]
-
-        # The advanced_sigma_weighting allows you to dynamically compute control
-        # weights given diffusion timestep (sigma).
-        # For example below code can softly make beginning steps stronger than ending steps.
-        sigma_max = unet.model.model_sampling.sigma_max
-        sigma_min = unet.model.model_sampling.sigma_min
-        advanced_sigma_weighting = lambda s: (s - sigma_min) / (sigma_max - sigma_min)
-
-        # You can even input a tensor to mask all control injections
-        # The mask will be automatically resized during inference in UNet.
-        # The size should be B 1 H W and the H and W are not important
-        # because they will be resized automatically
-        advanced_mask_weighting = torch.ones(size=(1, 1, 512, 512))
-
-        # But in this simple example we do not use them
-        positive_advanced_weighting = None
-        negative_advanced_weighting = None
-        advanced_frame_weighting = None
-        advanced_sigma_weighting = None
-        advanced_mask_weighting = None
-
-        unet = apply_controlnet_advanced(unet=unet, controlnet=self.model, image_bchw=control_image_bchw,
-                                         strength=0.6, start_percent=0.0, end_percent=0.8,
-                                         positive_advanced_weighting=positive_advanced_weighting,
-                                         negative_advanced_weighting=negative_advanced_weighting,
-                                         advanced_frame_weighting=advanced_frame_weighting,
-                                         advanced_sigma_weighting=advanced_sigma_weighting,
-                                         advanced_mask_weighting=advanced_mask_weighting)
-
-        p.sd_model.forge_objects.unet = unet
-
-        # Below codes will add some logs to the texts below the image outputs on UI.
-        # The extra_generation_params does not influence results.
-        p.extra_generation_params.update(dict(
-            controlnet_info='You should see these texts below output images!',
-        ))
-
-        return
-
-
-# Use --show-controlnet-example to see this extension.
-if not cmd_opts.show_controlnet_example:
-    del ControlNetExampleForge
-
-```
-
-![image](https://github.com/lllyasviel/stable-diffusion-webui-forge/assets/19834515/822fa2fc-c9f4-4f58-8669-4b6680b91063)
-
-
-### Add a preprocessor
-
-Below is the full codes to add a normalbae preprocessor with perfect memory managements.
-
-You can use arbitrary independent extensions to add a preprocessor.
-
-Your preprocessor will be read by all other extensions using `modules_forge.shared.preprocessors`
-
-Below codes are in `extensions-builtin\forge_preprocessor_normalbae\scripts\preprocessor_normalbae.py`
-
-```python
-from modules_forge.supported_preprocessor import Preprocessor, PreprocessorParameter
-from modules_forge.shared import preprocessor_dir, add_supported_preprocessor
-from modules_forge.forge_util import resize_image_with_pad
-from modules.modelloader import load_file_from_url
-
-import types
-import torch
-import numpy as np
-
-from einops import rearrange
-from annotator.normalbae.models.NNET import NNET
-from annotator.normalbae import load_checkpoint
-from torchvision import transforms
-
-
-class PreprocessorNormalBae(Preprocessor):
-    def __init__(self):
-        super().__init__()
-        self.name = 'normalbae'
-        self.tags = ['NormalMap']
-        self.model_filename_filters = ['normal']
-        self.slider_resolution = PreprocessorParameter(
-            label='Resolution', minimum=128, maximum=2048, value=512, step=8, visible=True)
-        self.slider_1 = PreprocessorParameter(visible=False)
-        self.slider_2 = PreprocessorParameter(visible=False)
-        self.slider_3 = PreprocessorParameter(visible=False)
-        self.show_control_mode = True
-        self.do_not_need_model = False
-        self.sorting_priority = 100  # higher goes to top in the list
-
-    def load_model(self):
-        if self.model_patcher is not None:
-            return
-
-        model_path = load_file_from_url(
-            "https://huggingface.co/lllyasviel/Annotators/resolve/main/scannet.pt",
-            model_dir=preprocessor_dir)
-
-        args = types.SimpleNamespace()
-        args.mode = 'client'
-        args.architecture = 'BN'
-        args.pretrained = 'scannet'
-        args.sampling_ratio = 0.4
-        args.importance_ratio = 0.7
-        model = NNET(args)
-        model = load_checkpoint(model_path, model)
-        self.norm = transforms.Normalize(mean=[0.485, 0.456, 0.406], std=[0.229, 0.224, 0.225])
-
-        self.model_patcher = self.setup_model_patcher(model)
-
-    def __call__(self, input_image, resolution, slider_1=None, slider_2=None, slider_3=None, **kwargs):
-        input_image, remove_pad = resize_image_with_pad(input_image, resolution)
-
-        self.load_model()
-
-        self.move_all_model_patchers_to_gpu()
-
-        assert input_image.ndim == 3
-        image_normal = input_image
-
-        with torch.no_grad():
-            image_normal = self.send_tensor_to_model_device(torch.from_numpy(image_normal))
-            image_normal = image_normal / 255.0
-            image_normal = rearrange(image_normal, 'h w c -> 1 c h w')
-            image_normal = self.norm(image_normal)
-
-            normal = self.model_patcher.model(image_normal)
-            normal = normal[0][-1][:, :3]
-            normal = ((normal + 1) * 0.5).clip(0, 1)
-
-            normal = rearrange(normal[0], 'c h w -> h w c').cpu().numpy()
-            normal_image = (normal * 255.0).clip(0, 255).astype(np.uint8)
-
-        return remove_pad(normal_image)
-
-
-add_supported_preprocessor(PreprocessorNormalBae())
-
-```
-
-# New features (that are not available in original WebUI)
-
-Thanks to Unet Patcher, many new things are possible now and supported in Forge/reForge, including SVD, Z123, masked Ip-adapter, masked controlnet, photomaker, etc.
-
-Masked Ip-Adapter
-
-![image](https://github.com/lllyasviel/stable-diffusion-webui-forge/assets/19834515/d26630f9-922d-4483-8bf9-f364dca5fd50)
-
-![image](https://github.com/lllyasviel/stable-diffusion-webui-forge/assets/19834515/03580ef7-235c-4b03-9ca6-a27677a5a175)
-
-![image](https://github.com/lllyasviel/stable-diffusion-webui-forge/assets/19834515/d9ed4a01-70d4-45b4-a6a7-2f765f158fae)
-
-Masked ControlNet
-
-![image](https://github.com/lllyasviel/stable-diffusion-webui-forge/assets/19834515/872d4785-60e4-4431-85c7-665c781dddaa)
-
-![image](https://github.com/lllyasviel/stable-diffusion-webui-forge/assets/19834515/335a3b33-1ef8-46ff-a462-9f1b4f2c49fc)
-
-![image](https://github.com/lllyasviel/stable-diffusion-webui-forge/assets/19834515/b3684a15-8895-414e-8188-487269dfcada)
-
-PhotoMaker
-
-(Note that photomaker is a special control that need you to add the trigger word "photomaker". Your prompt should be like "a photo of photomaker")
-
-![image](https://github.com/lllyasviel/stable-diffusion-webui-forge/assets/19834515/07b0b626-05b5-473b-9d69-3657624d59be)
-
-Marigold Depth
-
-![image](https://github.com/lllyasviel/stable-diffusion-webui-forge/assets/19834515/bdf54148-892d-410d-8ed9-70b4b121b6e7)
-
-# New Sampler (that is not in origin)
-
-    DDPM
-
-# Others samplers may be available, but after the schedulers merge, they shouldn't be needed.
-
-# About Extensions
-
-ControlNet and TiledVAE are integrated, and you should uninstall these two extensions:
-
-    sd-webui-controlnet
-    multidiffusion-upscaler-for-automatic1111
-
-Note that **AnimateDiff** is under construction by [continue-revolution](https://github.com/continue-revolution) at [sd-webui-animatediff forge/master branch](https://github.com/continue-revolution/sd-webui-animatediff/tree/forge/master) and [sd-forge-animatediff](https://github.com/continue-revolution/sd-forge-animatediff) (they are in sync). (continue-revolution original words: prompt travel, inf t2v, controlnet v2v have been proven to work well; motion lora, i2i batch still under construction and may be finished in a week")
-
-Other extensions should work without problems, like:
-
-    canvas-zoom
-    translations/localizations
-    Dynamic Prompts
-    Adetailer
-    Ultimate SD Upscale
-    Reactor
-
-However, if newer extensions use Forge/reForge, their codes can be much shorter. 
-
-Usually if an old extension rework using Forge/reForge's unet patcher, 80% codes can be removed, especially when they need to call controlnet.
-
-# Support
-
-Some people have been asking how to donate or support the project, and I'm really grateful for that! I did this buymeacoffe link from some suggestions!
-
-[!["Buy Me A Coffee"](https://www.buymeacoffee.com/assets/img/custom_images/orange_img.png)](https://www.buymeacoffee.com/Panchovix)
+# Stable Diffusion WebUI Forge/reForge
+
+Stable Diffusion WebUI Forge/reForge is a platform on top of [Stable Diffusion WebUI](https://github.com/AUTOMATIC1111/stable-diffusion-webui) (based on [Gradio](https://www.gradio.app/)) to make development easier, optimize resource management, speed up inference, and study experimental features.
+
+The name "Forge" is inspired from "Minecraft Forge". This project is aimed at becoming SD WebUI's Forge.
+
+# Important: Branches
+
+* main: Has all the possible upstream changes from A1111, new samplers/schedulers/sd options/etc and some small modifications in the backend compared to the original forge (mostly to load multiple checkpoints at the same time). It may be missing some new features related to the comfy backend (from 2024-01 and onwards when it's not samplers). This branch may be slower than the other branches like dev2/dev2/experimental.
+* dev: This branch has everything main has, and also has selective updates from Comfy upstream, more features/extensions, and most of the time trying to not have important breaking-backend bugs.
+* dev2: This branch has everything dev branch has, and all applicable updates from Comfy upstream, may have more features vs dev branch. Could have some more instabilities, but should also be generally stable for daily usage.
+* experimental: This branch will have some experimental changes that may have major new features, but they may be incomplete or have major bugs, based on the dev2 branch. This branch will be mostly inactive until I want to test things.
+* dev_upstream: Deprecated, see more https://github.com/Panchovix/stable-diffusion-webui-reForge/discussions/175
+* dev_upsteam_experimental: Deprecated, see more https://github.com/Panchovix/stable-diffusion-webui-reForge/discussions/175
+* main_new_forge: Deprecated, see more https://github.com/lllyasviel/stable-diffusion-webui-forge/discussions/981.
+
+# Installing Forge/reForge
+
+### (Suggested) Clean install.
+
+If you know what you are doing, you can install Forge/reForge using same method as SD-WebUI. (Install Git, Python, Git Clone the reForge repo `https://github.com/Panchovix/stable-diffusion-webui-reForge.git` and then run webui-user.bat):
+
+```bash
+git clone https://github.com/Panchovix/stable-diffusion-webui-reForge.git
+cd stable-diffusion-webui-reForge
+git checkout dev
+```
+Then run webui-user.bat (Windows) or webui-user.sh (Linux).
+
+When you want to update:
+```bash
+cd stable-diffusion-webui-reForge
+git pull
+```
+
+### You have A1111 and you know Git
+Tutorial from: https://github.com/continue-revolution/sd-webui-animatediff/blob/forge/master/docs/how-to-use.md#you-have-a1111-and-you-know-git
+If you have already had OG A1111 and you are familiar with git, An option is go to `/path/to/stable-diffusion-webui` and
+```bash
+git remote add reForge https://github.com/Panchovix/stable-diffusion-webui-reForge
+git branch Panchovix/dev
+git checkout Panchovix/dev
+git fetch reForge
+git branch -u reForge/dev
+git stash
+git pull
+```
+To go back to OG A1111, just do `git checkout master` or `git checkout dev`.
+
+If you got stuck in a merge to resolve conflicts, you can go back with `git merge --abort`
+
+-------
+
+Pre-done package is planned, but I'm not sure how to do it. Any PR or help with this is appreciated.
+
+# Forge/reForge Backend
+
+Forge/reForge backend removes all WebUI's codes related to resource management and reworked everything. All previous CMD flags like `medvram, lowvram, medvram-sdxl, precision full, no half, no half vae, attention_xxx, upcast unet`, ... are all **REMOVED**. Adding these flags will not cause error but they will not do anything now. **We highly encourage Forge/reForge users to remove all cmd flags and let Forge/reForge to decide how to load models.**
+
+Without any cmd flag, Forge/reForge can run SDXL with 4GB vram and SD1.5 with 2GB vram.
+
+**Some flags that you may still pay attention to:** 
+
+1. `--always-offload-from-vram` (This flag will make things **slower** but less risky). This option will let Forge/reForge always unload models from VRAM. This can be useful if you use multiple software together and want Forge/reForge to use less VRAM and give some VRAM to other software, or when you are using some old extensions that will compete vram with Forge/reForge, or (very rarely) when you get OOM.
+
+2. `--cuda-malloc` (This flag will make things **faster** but more risky). This will ask pytorch to use *cudaMallocAsync* for tensor malloc. On some profilers I can observe performance gain at millisecond level, but the real speed up on most my devices are often unnoticed (about or less than 0.1 second per image). This cannot be set as default because many users reported issues that the async malloc will crash the program. Users need to enable this cmd flag at their own risk.
+
+3. `--cuda-stream` (This flag will make things **faster** but more risky). This will use pytorch CUDA streams (a special type of thread on GPU) to move models and compute tensors simultaneously. This can almost eliminate all model moving time, and speed up SDXL on 30XX/40XX devices with small VRAM (eg, RTX 4050 6GB, RTX 3060 Laptop 6GB, etc) by about 15\% to 25\%. However, this unfortunately cannot be set as default because I observe higher possibility of pure black images (Nan outputs) on 2060, and higher chance of OOM on 1080 and 2060. When the resolution is large, there is a chance that the computation time of one single attention layer is longer than the time for moving entire model to GPU. When that happens, the next attention layer will OOM since the GPU is filled with the entire model, and no remaining space is available for computing another attention layer. Most overhead detecting methods are not robust enough to be reliable on old devices (in my tests). Users need to enable this cmd flag at their own risk.
+
+4. `--pin-shared-memory` (This flag will make things **faster** but more risky). Effective only when used together with `--cuda-stream`. This will offload modules to Shared GPU Memory instead of system RAM when offloading models. On some 30XX/40XX devices with small VRAM (eg, RTX 4050 6GB, RTX 3060 Laptop 6GB, etc), I can observe significant (at least 20\%) speed-up for SDXL. However, this unfortunately cannot be set as default because the OOM of Shared GPU Memory is a much more severe problem than common GPU memory OOM. Pytorch does not provide any robust method to unload or detect Shared GPU Memory. Once the Shared GPU Memory OOM, the entire program will crash (observed with SDXL on GTX 1060/1050/1066), and there is no dynamic method to prevent or recover from the crash. Users need to enable this cmd flag at their own risk.
+
+Some extra flags that can help with performance or save VRAM, or more, depending of your needs. Most of them are found on ldm_patched/modules/args_parser.py and on the normal A1111 path (modules/cmd_args.py):
+
+    --disable-xformers
+        Disables xformers, to use other attentions like SDP.
+    --attention-split
+        Use the split cross attention optimization. Ignored when xformers is used.
+    --attention-quad
+        Use the sub-quadratic cross attention optimization . Ignored when xformers is used.
+    --attention-pytorch
+        Use the new pytorch 2.0 cross attention function.
+    --disable-attention-upcast
+        Disable all upcasting of attention. Should be unnecessary except for debugging.
+    --force-channels-last
+        Force channels last format when inferencing the models.
+    --disable-cuda-malloc
+        Disable cudaMallocAsync.
+    --gpu-device-id
+        Set the id of the cuda device this instance will use.
+    --force-upcast-attention
+        Force enable attention upcasting.
+
+(VRAM related)
+
+    --always-gpu
+        Store and run everything (text encoders/CLIP models, etc... on the GPU).
+    --always-high-vram
+        By default models will be unloaded to CPU memory after being used. This option keeps them in GPU memory.
+    --always-normal-vram
+        Used to force normal vram use if lowvram gets automatically enabled.
+    --always-low-vram
+        Split the unet in parts to use less vram.
+    --always-no-vram
+        When lowvram isn't enough.
+    --always-cpu
+        To use the CPU for everything (slow).
+
+(float point type)
+
+    --all-in-fp32
+    --all-in-fp16
+    --unet-in-bf16
+    --unet-in-fp16
+    --unet-in-fp8-e4m3fn
+    --unet-in-fp8-e5m2
+    --vae-in-fp16
+    --vae-in-fp32
+    --vae-in-bf16
+    --clip-in-fp8-e4m3fn
+    --clip-in-fp8-e5m2
+    --clip-in-fp16
+    --clip-in-fp32
+
+(rare platforms)
+
+    --directml
+    --disable-ipex-hijack
+    --pytorch-deterministic
+
+Again, Forge/reForge do not recommend users to use any cmd flags unless you are very sure that you really need these.
+
+# Lora Block Weight (working) and Lora ctl (Control) (yet not working)
+
+I've added these repos adapted for reforge.as a standalone extensions. 
+
+To install lora block weight, go to Extensions->Install from URL and for "URL for extension's git repository", put `https://github.com/Panchovix/sd-webui-lora-block-weight-reforge.git`
+
+Or, in the extensions folder, do `git clone https://github.com/Panchovix/sd-webui-lora-block-weight-reforge.git`
+
+To install lora control (not yet working), go to Extensions->Install from URL and for "URL for extension's git repository", put `https://github.com/Panchovix/sd_webui_loractl_reforge.git`
+
+Or, in the extensions folder, do `git clone https://github.com/Panchovix/sd_webui_loractl_reforge.git`
+
+This wouldn't be possible to do without the original ones!
+
+Huge credits to hako mikan for Lora block weight.
+
+Huge credits to cheald for Lora ctl (Control). (not working at the moment)
+
+You can see how to use them on their respective repos
+
+https://github.com/hako-mikan/sd-webui-lora-block-weight
+
+https://github.com/cheald/sd-webui-loractl (not working at the moment)
+
+## Moved built-it extensions to separate repos
+
+Since the UI got really cluttered with built it extensions, I have removed some of them and made them separate repos. You can install them by the extension installer on the UI or doing `git clone repo.git` replacing `repo.git` with the following links, in the extensions folder.
+
+* reForge HiDiffusion (Raunet, MSW-MSWA): https://github.com/Panchovix/reforge_jankhidiffusion.git
+* Skimmed CFG: https://github.com/Panchovix/reForge-SkimmedCFG.git
+* Forge Style Align: https://github.com/Panchovix/sd_forge_stylealign.git
+* Forge Latent modifier: https://github.com/Panchovix/sd_forge_latent_modifier.git
+* reForge Sigmas Merge: https://github.com/Panchovix/reForge-Sigmas_merge.git
+* Differential Diffusion: https://github.com/Panchovix/reForge-DifferentialDiffusion.git
+* Auomatic CFG: https://github.com/Panchovix/reForge-AutomaticCFG.git
+* reForge_Advanced_CLIP_Text_Encode (not working yet): https://github.com/Panchovix/reForge_Advanced_CLIP_Text_Encode.git
+* Hunyuan-DiT-for-webUI-main: https://github.com/Panchovix/Hunyuan-DiT-for-webUI-main.git
+* PixArt-Sigma-for-webUI-main: https://github.com/Panchovix/PixArt-Sigma-for-webUI-main.git
+* StableCascade-for-webUI-main: https://github.com/Panchovix/StableCascade-for-webUI-main.git
+* StableDiffusion3-for-webUI-main: https://github.com/Panchovix/StableDiffusion3-for-webUI-main.git
+
+# Original "Old" Forge (commit https://github.com/lllyasviel/stable-diffusion-webui-forge/commit/bfee03d8d9415a925616f40ede030fe7a51cbcfd) information.
+
+## Important: https://github.com/Metachs/sdwebui-nai-api breaks sending images from txt2img to img2img
+
+This is important to mention if you use this extension. Using it will make sending images from txt2img to img2img have broken metadata, which causes multiple issues with built it controlnet and other extensions.
+
+If you want to use this extension, I suggest to use it on original A1111.
+
+# Screenshots of Comparison (by Illyasviel)
+
+I tested with several devices, and this is a typical result from 8GB VRAM (3070ti laptop) with SDXL.
+
+**This is original WebUI:**
+
+![image](https://github.com/lllyasviel/stable-diffusion-webui-forge/assets/19834515/16893937-9ed9-4f8e-b960-70cd5d1e288f)
+
+![image](https://github.com/lllyasviel/stable-diffusion-webui-forge/assets/19834515/7bbc16fe-64ef-49e2-a595-d91bb658bd94)
+
+![image](https://github.com/lllyasviel/stable-diffusion-webui-forge/assets/19834515/de1747fd-47bc-482d-a5c6-0728dd475943)
+
+![image](https://github.com/lllyasviel/stable-diffusion-webui-forge/assets/19834515/96e5e171-2d74-41ba-9dcc-11bf68be7e16)
+
+(average about 7.4GB/8GB, peak at about 7.9GB/8GB)
+
+**This is WebUI Forge/reForge:**
+
+![image](https://github.com/lllyasviel/stable-diffusion-webui-forge/assets/19834515/ca5e05ed-bd86-4ced-8662-f41034648e8c)
+
+![image](https://github.com/lllyasviel/stable-diffusion-webui-forge/assets/19834515/3629ee36-4a99-4d9b-b371-12efb260a283)
+
+![image](https://github.com/lllyasviel/stable-diffusion-webui-forge/assets/19834515/6d13ebb7-c30d-4aa8-9242-c0b5a1af8c95)
+
+![image](https://github.com/lllyasviel/stable-diffusion-webui-forge/assets/19834515/c4f723c3-6ea7-4539-980b-0708ed2a69aa)
+
+(average and peak are all 6.3GB/8GB)
+
+You can see that Forge/reForge does not change WebUI results. Installing Forge/reForge is not a seed breaking change. 
+
+Forge/reForge can perfectly keep WebUI unchanged even for most complicated prompts like `fantasy landscape with a [mountain:lake:0.25] and [an oak:a christmas tree:0.75][ in foreground::0.6][ in background:0.25] [shoddy:masterful:0.5]`.
+
+All your previous works still work in Forge/reForge!
+
+# Contribution
+
+# UNet Patcher
+
+The full name of the backend is `Stable Diffusion WebUI with Forge/reForge backend`, or for simplicity, the `Forge backend`. The API and python symbols are made similar to previous software only for reducing the learning cost of developers. Backend has a high percentage of Comfy code, about 80-85% or so.
+
+Now developing an extension is super simple. We finally have a patchable UNet.
+
+Below is using one single file with 80 lines of codes to support FreeU:
+
+`extensions-builtin/sd_forge_freeu/scripts/forge_freeu.py`
+
+```python
+import torch
+import gradio as gr
+from modules import scripts
+
+
+def Fourier_filter(x, threshold, scale):
+    x_freq = torch.fft.fftn(x.float(), dim=(-2, -1))
+    x_freq = torch.fft.fftshift(x_freq, dim=(-2, -1))
+    B, C, H, W = x_freq.shape
+    mask = torch.ones((B, C, H, W), device=x.device)
+    crow, ccol = H // 2, W //2
+    mask[..., crow - threshold:crow + threshold, ccol - threshold:ccol + threshold] = scale
+    x_freq = x_freq * mask
+    x_freq = torch.fft.ifftshift(x_freq, dim=(-2, -1))
+    x_filtered = torch.fft.ifftn(x_freq, dim=(-2, -1)).real
+    return x_filtered.to(x.dtype)
+
+
+def set_freeu_v2_patch(model, b1, b2, s1, s2):
+    model_channels = model.model.model_config.unet_config["model_channels"]
+    scale_dict = {model_channels * 4: (b1, s1), model_channels * 2: (b2, s2)}
+
+    def output_block_patch(h, hsp, *args, **kwargs):
+        scale = scale_dict.get(h.shape[1], None)
+        if scale is not None:
+            hidden_mean = h.mean(1).unsqueeze(1)
+            B = hidden_mean.shape[0]
+            hidden_max, _ = torch.max(hidden_mean.view(B, -1), dim=-1, keepdim=True)
+            hidden_min, _ = torch.min(hidden_mean.view(B, -1), dim=-1, keepdim=True)
+            hidden_mean = (hidden_mean - hidden_min.unsqueeze(2).unsqueeze(3)) / \
+                          (hidden_max - hidden_min).unsqueeze(2).unsqueeze(3)
+            h[:, :h.shape[1] // 2] = h[:, :h.shape[1] // 2] * ((scale[0] - 1) * hidden_mean + 1)
+            hsp = Fourier_filter(hsp, threshold=1, scale=scale[1])
+        return h, hsp
+
+    m = model.clone()
+    m.set_model_output_block_patch(output_block_patch)
+    return m
+
+
+class FreeUForForge(scripts.Script):
+    def title(self):
+        return "FreeU Integrated"
+
+    def show(self, is_img2img):
+        # make this extension visible in both txt2img and img2img tab.
+        return scripts.AlwaysVisible
+
+    def ui(self, *args, **kwargs):
+        with gr.Accordion(open=False, label=self.title()):
+            freeu_enabled = gr.Checkbox(label='Enabled', value=False)
+            freeu_b1 = gr.Slider(label='B1', minimum=0, maximum=2, step=0.01, value=1.01)
+            freeu_b2 = gr.Slider(label='B2', minimum=0, maximum=2, step=0.01, value=1.02)
+            freeu_s1 = gr.Slider(label='S1', minimum=0, maximum=4, step=0.01, value=0.99)
+            freeu_s2 = gr.Slider(label='S2', minimum=0, maximum=4, step=0.01, value=0.95)
+
+        return freeu_enabled, freeu_b1, freeu_b2, freeu_s1, freeu_s2
+
+    def process_before_every_sampling(self, p, *script_args, **kwargs):
+        # This will be called before every sampling.
+        # If you use highres fix, this will be called twice.
+        
+        freeu_enabled, freeu_b1, freeu_b2, freeu_s1, freeu_s2 = script_args
+
+        if not freeu_enabled:
+            return
+
+        unet = p.sd_model.forge_objects.unet
+
+        unet = set_freeu_v2_patch(unet, freeu_b1, freeu_b2, freeu_s1, freeu_s2)
+
+        p.sd_model.forge_objects.unet = unet
+
+        # Below codes will add some logs to the texts below the image outputs on UI.
+        # The extra_generation_params does not influence results.
+        p.extra_generation_params.update(dict(
+            freeu_enabled=freeu_enabled,
+            freeu_b1=freeu_b1,
+            freeu_b2=freeu_b2,
+            freeu_s1=freeu_s1,
+            freeu_s2=freeu_s2,
+        ))
+
+        return
+```
+
+It looks like this:
+
+![image](https://github.com/lllyasviel/stable-diffusion-webui-forge/assets/19834515/277bac6e-5ea7-4bff-b71a-e55a60cfc03c)
+
+Similar components like HyperTile, KohyaHighResFix, SAG, can all be implemented within 100 lines of codes (see also the codes).
+
+![image](https://github.com/lllyasviel/stable-diffusion-webui-forge/assets/19834515/06472b03-b833-4816-ab47-70712ac024d3)
+
+ControlNets can finally be called by different extensions.
+
+Implementing Stable Video Diffusion and Zero123 are also super simple now (see also the codes). 
+
+*Stable Video Diffusion:*
+
+`extensions-builtin/sd_forge_svd/scripts/forge_svd.py`
+
+```python
+import torch
+import gradio as gr
+import os
+import pathlib
+
+from modules import script_callbacks
+from modules.paths import models_path
+from modules.ui_common import ToolButton, refresh_symbol
+from modules import shared
+
+from modules_forge.forge_util import numpy_to_pytorch, pytorch_to_numpy
+from ldm_patched.modules.sd import load_checkpoint_guess_config
+from ldm_patched.contrib.external_video_model import VideoLinearCFGGuidance, SVD_img2vid_Conditioning
+from ldm_patched.contrib.external import KSampler, VAEDecode
+
+
+opVideoLinearCFGGuidance = VideoLinearCFGGuidance()
+opSVD_img2vid_Conditioning = SVD_img2vid_Conditioning()
+opKSampler = KSampler()
+opVAEDecode = VAEDecode()
+
+svd_root = os.path.join(models_path, 'svd')
+os.makedirs(svd_root, exist_ok=True)
+svd_filenames = []
+
+
+def update_svd_filenames():
+    global svd_filenames
+    svd_filenames = [
+        pathlib.Path(x).name for x in
+        shared.walk_files(svd_root, allowed_extensions=[".pt", ".ckpt", ".safetensors"])
+    ]
+    return svd_filenames
+
+
+@torch.inference_mode()
+@torch.no_grad()
+def predict(filename, width, height, video_frames, motion_bucket_id, fps, augmentation_level,
+            sampling_seed, sampling_steps, sampling_cfg, sampling_sampler_name, sampling_scheduler,
+            sampling_denoise, guidance_min_cfg, input_image):
+    filename = os.path.join(svd_root, filename)
+    model_raw, _, vae, clip_vision = \
+        load_checkpoint_guess_config(filename, output_vae=True, output_clip=False, output_clipvision=True)
+    model = opVideoLinearCFGGuidance.patch(model_raw, guidance_min_cfg)[0]
+    init_image = numpy_to_pytorch(input_image)
+    positive, negative, latent_image = opSVD_img2vid_Conditioning.encode(
+        clip_vision, init_image, vae, width, height, video_frames, motion_bucket_id, fps, augmentation_level)
+    output_latent = opKSampler.sample(model, sampling_seed, sampling_steps, sampling_cfg,
+                                      sampling_sampler_name, sampling_scheduler, positive,
+                                      negative, latent_image, sampling_denoise)[0]
+    output_pixels = opVAEDecode.decode(vae, output_latent)[0]
+    outputs = pytorch_to_numpy(output_pixels)
+    return outputs
+
+
+def on_ui_tabs():
+    with gr.Blocks() as svd_block:
+        with gr.Row():
+            with gr.Column():
+                input_image = gr.Image(label='Input Image', source='upload', type='numpy', height=400)
+
+                with gr.Row():
+                    filename = gr.Dropdown(label="SVD Checkpoint Filename",
+                                           choices=svd_filenames,
+                                           value=svd_filenames[0] if len(svd_filenames) > 0 else None)
+                    refresh_button = ToolButton(value=refresh_symbol, tooltip="Refresh")
+                    refresh_button.click(
+                        fn=lambda: gr.update(choices=update_svd_filenames),
+                        inputs=[], outputs=filename)
+
+                width = gr.Slider(label='Width', minimum=16, maximum=8192, step=8, value=1024)
+                height = gr.Slider(label='Height', minimum=16, maximum=8192, step=8, value=576)
+                video_frames = gr.Slider(label='Video Frames', minimum=1, maximum=4096, step=1, value=14)
+                motion_bucket_id = gr.Slider(label='Motion Bucket Id', minimum=1, maximum=1023, step=1, value=127)
+                fps = gr.Slider(label='Fps', minimum=1, maximum=1024, step=1, value=6)
+                augmentation_level = gr.Slider(label='Augmentation Level', minimum=0.0, maximum=10.0, step=0.01,
+                                               value=0.0)
+                sampling_steps = gr.Slider(label='Sampling Steps', minimum=1, maximum=200, step=1, value=20)
+                sampling_cfg = gr.Slider(label='CFG Scale', minimum=0.0, maximum=50.0, step=0.1, value=2.5)
+                sampling_denoise = gr.Slider(label='Sampling Denoise', minimum=0.0, maximum=1.0, step=0.01, value=1.0)
+                guidance_min_cfg = gr.Slider(label='Guidance Min Cfg', minimum=0.0, maximum=100.0, step=0.5, value=1.0)
+                sampling_sampler_name = gr.Radio(label='Sampler Name',
+                                                 choices=['euler', 'euler_ancestral', 'heun', 'heunpp2', 'dpm_2',
+                                                          'dpm_2_ancestral', 'lms', 'dpm_fast', 'dpm_adaptive',
+                                                          'dpmpp_2s_ancestral', 'dpmpp_sde', 'dpmpp_sde_gpu',
+                                                          'dpmpp_2m', 'dpmpp_2m_sde', 'dpmpp_2m_sde_gpu',
+                                                          'dpmpp_3m_sde', 'dpmpp_3m_sde_gpu', 'ddpm', 'lcm', 'ddim',
+                                                          'uni_pc', 'uni_pc_bh2'], value='euler')
+                sampling_scheduler = gr.Radio(label='Scheduler',
+                                              choices=['normal', 'karras', 'exponential', 'sgm_uniform', 'simple',
+                                                       'ddim_uniform'], value='karras')
+                sampling_seed = gr.Number(label='Seed', value=12345, precision=0)
+
+                generate_button = gr.Button(value="Generate")
+
+                ctrls = [filename, width, height, video_frames, motion_bucket_id, fps, augmentation_level,
+                         sampling_seed, sampling_steps, sampling_cfg, sampling_sampler_name, sampling_scheduler,
+                         sampling_denoise, guidance_min_cfg, input_image]
+
+            with gr.Column():
+                output_gallery = gr.Gallery(label='Gallery', show_label=False, object_fit='contain',
+                                            visible=True, height=1024, columns=4)
+
+        generate_button.click(predict, inputs=ctrls, outputs=[output_gallery])
+    return [(svd_block, "SVD", "svd")]
+
+
+update_svd_filenames()
+script_callbacks.on_ui_tabs(on_ui_tabs)
+```
+
+Note that although the above codes look like independent codes, they actually will automatically offload/unload any other models. For example, below is me opening webui, load SDXL, generated an image, then go to SVD, then generated image frames. You can see that the GPU memory is perfectly managed and the SDXL is moved to RAM then SVD is moved to GPU. 
+
+Note that this management is fully automatic. This makes writing extensions super simple.
+
+![image](https://github.com/lllyasviel/stable-diffusion-webui-forge/assets/19834515/de1a2d05-344a-44d7-bab8-9ecc0a58a8d3)
+
+![image](https://github.com/lllyasviel/stable-diffusion-webui-forge/assets/19834515/14bcefcf-599f-42c3-bce9-3fd5e428dd91)
+
+Similarly, Zero123:
+
+![image](https://github.com/lllyasviel/stable-diffusion-webui-forge/assets/19834515/7685019c-7239-47fb-9cb5-2b7b33943285)
+
+### Write a simple ControlNet:
+
+Below is a simple extension to have a completely independent pass of ControlNet that never conflicts any other extensions:
+
+`extensions-builtin/sd_forge_controlnet_example/scripts/sd_forge_controlnet_example.py`
+
+Note that this extension is hidden because it is only for developers. To see it in UI, use `--show-controlnet-example`.
+
+The memory optimization in this example is fully automatic. You do not need to care about memory and inference speed, but you may want to cache objects if you wish.
+
+```python
+# Use --show-controlnet-example to see this extension.
+
+import cv2
+import gradio as gr
+import torch
+
+from modules import scripts
+from modules.shared_cmd_options import cmd_opts
+from modules_forge.shared import supported_preprocessors
+from modules.modelloader import load_file_from_url
+from ldm_patched.modules.controlnet import load_controlnet
+from modules_forge.controlnet import apply_controlnet_advanced
+from modules_forge.forge_util import numpy_to_pytorch
+from modules_forge.shared import controlnet_dir
+
+
+class ControlNetExampleForge(scripts.Script):
+    model = None
+
+    def title(self):
+        return "ControlNet Example for Developers"
+
+    def show(self, is_img2img):
+        # make this extension visible in both txt2img and img2img tab.
+        return scripts.AlwaysVisible
+
+    def ui(self, *args, **kwargs):
+        with gr.Accordion(open=False, label=self.title()):
+            gr.HTML('This is an example controlnet extension for developers.')
+            gr.HTML('You see this extension because you used --show-controlnet-example')
+            input_image = gr.Image(source='upload', type='numpy')
+            funny_slider = gr.Slider(label='This slider does nothing. It just shows you how to transfer parameters.',
+                                     minimum=0.0, maximum=1.0, value=0.5)
+
+        return input_image, funny_slider
+
+    def process(self, p, *script_args, **kwargs):
+        input_image, funny_slider = script_args
+
+        # This slider does nothing. It just shows you how to transfer parameters.
+        del funny_slider
+
+        if input_image is None:
+            return
+
+        # controlnet_canny_path = load_file_from_url(
+        #     url='https://huggingface.co/lllyasviel/sd_control_collection/resolve/main/sai_xl_canny_256lora.safetensors',
+        #     model_dir=model_dir,
+        #     file_name='sai_xl_canny_256lora.safetensors'
+        # )
+        controlnet_canny_path = load_file_from_url(
+            url='https://huggingface.co/lllyasviel/fav_models/resolve/main/fav/control_v11p_sd15_canny_fp16.safetensors',
+            model_dir=controlnet_dir,
+            file_name='control_v11p_sd15_canny_fp16.safetensors'
+        )
+        print('The model [control_v11p_sd15_canny_fp16.safetensors] download finished.')
+
+        self.model = load_controlnet(controlnet_canny_path)
+        print('Controlnet loaded.')
+
+        return
+
+    def process_before_every_sampling(self, p, *script_args, **kwargs):
+        # This will be called before every sampling.
+        # If you use highres fix, this will be called twice.
+
+        input_image, funny_slider = script_args
+
+        if input_image is None or self.model is None:
+            return
+
+        B, C, H, W = kwargs['noise'].shape  # latent_shape
+        height = H * 8
+        width = W * 8
+        batch_size = p.batch_size
+
+        preprocessor = supported_preprocessors['canny']
+
+        # detect control at certain resolution
+        control_image = preprocessor(
+            input_image, resolution=512, slider_1=100, slider_2=200, slider_3=None)
+
+        # here we just use nearest neighbour to align input shape.
+        # You may want crop and resize, or crop and fill, or others.
+        control_image = cv2.resize(
+            control_image, (width, height), interpolation=cv2.INTER_NEAREST)
+
+        # Output preprocessor result. Now called every sampling. Cache in your own way.
+        p.extra_result_images.append(control_image)
+
+        print('Preprocessor Canny finished.')
+
+        control_image_bchw = numpy_to_pytorch(control_image).movedim(-1, 1)
+
+        unet = p.sd_model.forge_objects.unet
+
+        # Unet has input, middle, output blocks, and we can give different weights
+        # to each layers in all blocks.
+        # Below is an example for stronger control in middle block.
+        # This is helpful for some high-res fix passes. (p.is_hr_pass)
+        positive_advanced_weighting = {
+            'input': [0.1, 0.2, 0.3, 0.4, 0.5, 0.6, 0.7, 0.8, 0.9, 1.0, 1.1, 1.2],
+            'middle': [1.0],
+            'output': [0.1, 0.2, 0.3, 0.4, 0.5, 0.6, 0.7, 0.8, 0.9, 1.0, 1.1, 1.2]
+        }
+        negative_advanced_weighting = {
+            'input': [0.15, 0.25, 0.35, 0.45, 0.55, 0.65, 0.75, 0.85, 0.95, 1.05, 1.15, 1.25],
+            'middle': [1.05],
+            'output': [0.15, 0.25, 0.35, 0.45, 0.55, 0.65, 0.75, 0.85, 0.95, 1.05, 1.15, 1.25]
+        }
+
+        # The advanced_frame_weighting is a weight applied to each image in a batch.
+        # The length of this list must be same with batch size
+        # For example, if batch size is 5, the below list is [0.2, 0.4, 0.6, 0.8, 1.0]
+        # If you view the 5 images as 5 frames in a video, this will lead to
+        # progressively stronger control over time.
+        advanced_frame_weighting = [float(i + 1) / float(batch_size) for i in range(batch_size)]
+
+        # The advanced_sigma_weighting allows you to dynamically compute control
+        # weights given diffusion timestep (sigma).
+        # For example below code can softly make beginning steps stronger than ending steps.
+        sigma_max = unet.model.model_sampling.sigma_max
+        sigma_min = unet.model.model_sampling.sigma_min
+        advanced_sigma_weighting = lambda s: (s - sigma_min) / (sigma_max - sigma_min)
+
+        # You can even input a tensor to mask all control injections
+        # The mask will be automatically resized during inference in UNet.
+        # The size should be B 1 H W and the H and W are not important
+        # because they will be resized automatically
+        advanced_mask_weighting = torch.ones(size=(1, 1, 512, 512))
+
+        # But in this simple example we do not use them
+        positive_advanced_weighting = None
+        negative_advanced_weighting = None
+        advanced_frame_weighting = None
+        advanced_sigma_weighting = None
+        advanced_mask_weighting = None
+
+        unet = apply_controlnet_advanced(unet=unet, controlnet=self.model, image_bchw=control_image_bchw,
+                                         strength=0.6, start_percent=0.0, end_percent=0.8,
+                                         positive_advanced_weighting=positive_advanced_weighting,
+                                         negative_advanced_weighting=negative_advanced_weighting,
+                                         advanced_frame_weighting=advanced_frame_weighting,
+                                         advanced_sigma_weighting=advanced_sigma_weighting,
+                                         advanced_mask_weighting=advanced_mask_weighting)
+
+        p.sd_model.forge_objects.unet = unet
+
+        # Below codes will add some logs to the texts below the image outputs on UI.
+        # The extra_generation_params does not influence results.
+        p.extra_generation_params.update(dict(
+            controlnet_info='You should see these texts below output images!',
+        ))
+
+        return
+
+
+# Use --show-controlnet-example to see this extension.
+if not cmd_opts.show_controlnet_example:
+    del ControlNetExampleForge
+
+```
+
+![image](https://github.com/lllyasviel/stable-diffusion-webui-forge/assets/19834515/822fa2fc-c9f4-4f58-8669-4b6680b91063)
+
+
+### Add a preprocessor
+
+Below is the full codes to add a normalbae preprocessor with perfect memory managements.
+
+You can use arbitrary independent extensions to add a preprocessor.
+
+Your preprocessor will be read by all other extensions using `modules_forge.shared.preprocessors`
+
+Below codes are in `extensions-builtin\forge_preprocessor_normalbae\scripts\preprocessor_normalbae.py`
+
+```python
+from modules_forge.supported_preprocessor import Preprocessor, PreprocessorParameter
+from modules_forge.shared import preprocessor_dir, add_supported_preprocessor
+from modules_forge.forge_util import resize_image_with_pad
+from modules.modelloader import load_file_from_url
+
+import types
+import torch
+import numpy as np
+
+from einops import rearrange
+from annotator.normalbae.models.NNET import NNET
+from annotator.normalbae import load_checkpoint
+from torchvision import transforms
+
+
+class PreprocessorNormalBae(Preprocessor):
+    def __init__(self):
+        super().__init__()
+        self.name = 'normalbae'
+        self.tags = ['NormalMap']
+        self.model_filename_filters = ['normal']
+        self.slider_resolution = PreprocessorParameter(
+            label='Resolution', minimum=128, maximum=2048, value=512, step=8, visible=True)
+        self.slider_1 = PreprocessorParameter(visible=False)
+        self.slider_2 = PreprocessorParameter(visible=False)
+        self.slider_3 = PreprocessorParameter(visible=False)
+        self.show_control_mode = True
+        self.do_not_need_model = False
+        self.sorting_priority = 100  # higher goes to top in the list
+
+    def load_model(self):
+        if self.model_patcher is not None:
+            return
+
+        model_path = load_file_from_url(
+            "https://huggingface.co/lllyasviel/Annotators/resolve/main/scannet.pt",
+            model_dir=preprocessor_dir)
+
+        args = types.SimpleNamespace()
+        args.mode = 'client'
+        args.architecture = 'BN'
+        args.pretrained = 'scannet'
+        args.sampling_ratio = 0.4
+        args.importance_ratio = 0.7
+        model = NNET(args)
+        model = load_checkpoint(model_path, model)
+        self.norm = transforms.Normalize(mean=[0.485, 0.456, 0.406], std=[0.229, 0.224, 0.225])
+
+        self.model_patcher = self.setup_model_patcher(model)
+
+    def __call__(self, input_image, resolution, slider_1=None, slider_2=None, slider_3=None, **kwargs):
+        input_image, remove_pad = resize_image_with_pad(input_image, resolution)
+
+        self.load_model()
+
+        self.move_all_model_patchers_to_gpu()
+
+        assert input_image.ndim == 3
+        image_normal = input_image
+
+        with torch.no_grad():
+            image_normal = self.send_tensor_to_model_device(torch.from_numpy(image_normal))
+            image_normal = image_normal / 255.0
+            image_normal = rearrange(image_normal, 'h w c -> 1 c h w')
+            image_normal = self.norm(image_normal)
+
+            normal = self.model_patcher.model(image_normal)
+            normal = normal[0][-1][:, :3]
+            normal = ((normal + 1) * 0.5).clip(0, 1)
+
+            normal = rearrange(normal[0], 'c h w -> h w c').cpu().numpy()
+            normal_image = (normal * 255.0).clip(0, 255).astype(np.uint8)
+
+        return remove_pad(normal_image)
+
+
+add_supported_preprocessor(PreprocessorNormalBae())
+
+```
+
+# New features (that are not available in original WebUI)
+
+Thanks to Unet Patcher, many new things are possible now and supported in Forge/reForge, including SVD, Z123, masked Ip-adapter, masked controlnet, photomaker, etc.
+
+Masked Ip-Adapter
+
+![image](https://github.com/lllyasviel/stable-diffusion-webui-forge/assets/19834515/d26630f9-922d-4483-8bf9-f364dca5fd50)
+
+![image](https://github.com/lllyasviel/stable-diffusion-webui-forge/assets/19834515/03580ef7-235c-4b03-9ca6-a27677a5a175)
+
+![image](https://github.com/lllyasviel/stable-diffusion-webui-forge/assets/19834515/d9ed4a01-70d4-45b4-a6a7-2f765f158fae)
+
+Masked ControlNet
+
+![image](https://github.com/lllyasviel/stable-diffusion-webui-forge/assets/19834515/872d4785-60e4-4431-85c7-665c781dddaa)
+
+![image](https://github.com/lllyasviel/stable-diffusion-webui-forge/assets/19834515/335a3b33-1ef8-46ff-a462-9f1b4f2c49fc)
+
+![image](https://github.com/lllyasviel/stable-diffusion-webui-forge/assets/19834515/b3684a15-8895-414e-8188-487269dfcada)
+
+PhotoMaker
+
+(Note that photomaker is a special control that need you to add the trigger word "photomaker". Your prompt should be like "a photo of photomaker")
+
+![image](https://github.com/lllyasviel/stable-diffusion-webui-forge/assets/19834515/07b0b626-05b5-473b-9d69-3657624d59be)
+
+Marigold Depth
+
+![image](https://github.com/lllyasviel/stable-diffusion-webui-forge/assets/19834515/bdf54148-892d-410d-8ed9-70b4b121b6e7)
+
+# New Sampler (that is not in origin)
+
+    DDPM
+
+# Others samplers may be available, but after the schedulers merge, they shouldn't be needed.
+
+# About Extensions
+
+ControlNet and TiledVAE are integrated, and you should uninstall these two extensions:
+
+    sd-webui-controlnet
+    multidiffusion-upscaler-for-automatic1111
+
+Note that **AnimateDiff** is under construction by [continue-revolution](https://github.com/continue-revolution) at [sd-webui-animatediff forge/master branch](https://github.com/continue-revolution/sd-webui-animatediff/tree/forge/master) and [sd-forge-animatediff](https://github.com/continue-revolution/sd-forge-animatediff) (they are in sync). (continue-revolution original words: prompt travel, inf t2v, controlnet v2v have been proven to work well; motion lora, i2i batch still under construction and may be finished in a week")
+
+Other extensions should work without problems, like:
+
+    canvas-zoom
+    translations/localizations
+    Dynamic Prompts
+    Adetailer
+    Ultimate SD Upscale
+    Reactor
+
+However, if newer extensions use Forge/reForge, their codes can be much shorter. 
+
+Usually if an old extension rework using Forge/reForge's unet patcher, 80% codes can be removed, especially when they need to call controlnet.
+
+# Support
+
+Some people have been asking how to donate or support the project, and I'm really grateful for that! I did this buymeacoffe link from some suggestions!
+
+[!["Buy Me A Coffee"](https://www.buymeacoffee.com/assets/img/custom_images/orange_img.png)](https://www.buymeacoffee.com/Panchovix)