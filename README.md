# Stable Diffusion WebUI AMDGPU Forge

<<<<<<< HEAD
Stable Diffusion WebUI AMDGPU Forge is a platform on top of [Stable Diffusion WebUI AMDGPU](https://github.com/lshqqytiger/stable-diffusion-webui-directml) (based on [Gradio](https://www.gradio.app/)) to make development easier, optimize resource management, and speed up inference.
=======
Stable Diffusion WebUI Forge is a platform on top of [Stable Diffusion WebUI](https://github.com/AUTOMATIC1111/stable-diffusion-webui) (based on [Gradio](https://www.gradio.app/)) to make development easier, optimize resource management, speed up inference, and study experimental features.
>>>>>>> bfee03d8

The name "Forge" is inspired from "Minecraft Forge". This project is aimed at becoming SD WebUI AMDGPU's Forge.

<<<<<<< HEAD
Compared to original WebUI (for SDXL inference at 1024px), you can expect the below speed-ups:

1. If you use common GPU like 8GB vram, you can expect to get about **30~45% speed up** in inference speed (it/s), the GPU memory peak (in task manager) will drop about 700MB to 1.3GB, the maximum diffusion resolution (that will not OOM) will increase about 2x to 3x, and the maximum diffusion batch size (that will not OOM) will increase about 4x to 6x.

2. If you use less powerful GPU like 6GB vram, you can expect to get about **60~75% speed up** in inference speed (it/s), the GPU memory peak (in task manager) will drop about 800MB to 1.5GB, the maximum diffusion resolution (that will not OOM) will increase about 3x, and the maximum diffusion batch size (that will not OOM) will increase about 4x.

3. If you use powerful GPU like 4090 with 24GB vram, you can expect to get about **3~6% speed up** in inference speed (it/s), the GPU memory peak (in task manager) will drop about 1GB to 1.4GB, the maximum diffusion resolution (that will not OOM) will increase about 1.6x, and the maximum diffusion batch size (that will not OOM) will increase about 2x.

4. If you use ControlNet for SDXL, the maximum ControlNet count (that will not OOM) will increase about 2x, the speed with SDXL+ControlNet will **speed up about 30~45%**.

Another very important change that Forge brings is **Unet Patcher**. Using Unet Patcher, methods like Self-Attention Guidance, Kohya High Res Fix, FreeU, StyleAlign, Hypertile can all be implemented in about 100 lines of codes.

Thanks to Unet Patcher, many new things are possible now and supported in Forge, including SVD, Z123, masked Ip-adapter, masked controlnet, photomaker, etc.

**No need to monkeypatch UNet and conflict other extensions anymore!**

Forge also adds a few samplers, including but not limited to DDPM, DDPM Karras, DPM++ 2M Turbo, DPM++ 2M SDE Turbo, LCM Karras, Euler A Turbo, etc. (LCM is already in original webui since 1.7.0).

Finally, Forge promise that we will only do our jobs. Forge will never add unnecessary opinioned changes to the user interface. You are still using 100% Automatic1111 WebUI.
=======
This repo will undergo major change very recently. See also the [Announcement](https://github.com/lllyasviel/stable-diffusion-webui-forge/discussions/801).
>>>>>>> bfee03d8

# What's different from upstream repo?

This is a merge of [stable-diffusion-webui-forge](https://github.com/lllyasviel/stable-diffusion-webui-forge) and [stable-diffusion-webui-amdgpu](https://github.com/lshqqytiger/stable-diffusion-webui-directml).

- `--zluda`: Use [ZLUDA](https://github.com/vosen/ZLUDA) as a torch backend.
- Support ONNX Runtime. (DirectML, CUDA, CPU)
- Support Olive model optimization. (DirectML, CUDA)

# Installing Forge

If you are proficient in Git and you want to install Forge as another branch of SD-WebUI, please see [here](https://github.com/continue-revolution/sd-webui-animatediff/blob/forge/master/docs/how-to-use.md#you-have-a1111-and-you-know-git). In this way, you can reuse all SD checkpoints and all extensions you installed previously in your OG SD-WebUI, but you should know what you are doing.

If you know what you are doing, you can install Forge using same method as SD-WebUI. (Install Git, Python, Git Clone the forge repo `https://github.com/lshqqytiger/stable-diffusion-webui-amdgpu-forge.git` and then run webui-user.bat).

**Or you can just use this one-click installation package (with git and python included).**

[>>> Click Here to Download One-Click Package<<<](https://github.com/lshqqytiger/stable-diffusion-webui-amdgpu-forge/releases/download/latest/webui_forge_cu121_torch21.7z)

After you download, you uncompress, use `update.bat` to update, and use `run.bat` to run.

Note that running `update.bat` is important, otherwise you may be using a previous version with potential bugs unfixed.

![image](https://github.com/lshqqytiger/stable-diffusion-webui-amdgpu-forge/assets/19834515/c49bd60d-82bd-4086-9859-88d472582b94)

# Screenshots of Comparison

I tested with several devices, and this is a typical result from 8GB VRAM (3070ti laptop) with SDXL.

**This is original WebUI:**

![image](https://github.com/lshqqytiger/stable-diffusion-webui-amdgpu-forge/assets/19834515/16893937-9ed9-4f8e-b960-70cd5d1e288f)

![image](https://github.com/lshqqytiger/stable-diffusion-webui-amdgpu-forge/assets/19834515/7bbc16fe-64ef-49e2-a595-d91bb658bd94)

![image](https://github.com/lshqqytiger/stable-diffusion-webui-amdgpu-forge/assets/19834515/de1747fd-47bc-482d-a5c6-0728dd475943)

![image](https://github.com/lshqqytiger/stable-diffusion-webui-amdgpu-forge/assets/19834515/96e5e171-2d74-41ba-9dcc-11bf68be7e16)

(average about 7.4GB/8GB, peak at about 7.9GB/8GB)

**This is WebUI Forge:**

![image](https://github.com/lshqqytiger/stable-diffusion-webui-amdgpu-forge/assets/19834515/ca5e05ed-bd86-4ced-8662-f41034648e8c)

![image](https://github.com/lshqqytiger/stable-diffusion-webui-amdgpu-forge/assets/19834515/3629ee36-4a99-4d9b-b371-12efb260a283)

![image](https://github.com/lshqqytiger/stable-diffusion-webui-amdgpu-forge/assets/19834515/6d13ebb7-c30d-4aa8-9242-c0b5a1af8c95)

![image](https://github.com/lshqqytiger/stable-diffusion-webui-amdgpu-forge/assets/19834515/c4f723c3-6ea7-4539-980b-0708ed2a69aa)

(average and peak are all 6.3GB/8GB)

You can see that Forge does not change WebUI results. Installing Forge is not a seed breaking change.

Forge can perfectly keep WebUI unchanged even for most complicated prompts like `fantasy landscape with a [mountain:lake:0.25] and [an oak:a christmas tree:0.75][ in foreground::0.6][ in background:0.25] [shoddy:masterful:0.5]`.

All your previous works still work in Forge!

# Forge Backend

Forge backend removes all WebUI's codes related to resource management and reworked everything. All previous CMD flags like `medvram, lowvram, medvram-sdxl, precision full, no half, no half vae, attention_xxx, upcast unet`, ... are all **REMOVED**. Adding these flags will not cause error but they will not do anything now. **We highly encourage Forge users to remove all cmd flags and let Forge to decide how to load models.**

Without any cmd flag, Forge can run SDXL with 4GB vram and SD1.5 with 2GB vram.

**Some flags that you may still pay attention to:**

1. `--always-offload-from-vram` (This flag will make things **slower** but less risky). This option will let Forge always unload models from VRAM. This can be useful if you use multiple software together and want Forge to use less VRAM and give some VRAM to other software, or when you are using some old extensions that will compete vram with Forge, or (very rarely) when you get OOM.

2. `--cuda-malloc` (This flag will make things **faster** but more risky). This will ask pytorch to use _cudaMallocAsync_ for tensor malloc. On some profilers I can observe performance gain at millisecond level, but the real speed up on most my devices are often unnoticed (about or less than 0.1 second per image). This cannot be set as default because many users reported issues that the async malloc will crash the program. Users need to enable this cmd flag at their own risk.

3. `--cuda-stream` (This flag will make things **faster** but more risky). This will use pytorch CUDA streams (a special type of thread on GPU) to move models and compute tensors simultaneously. This can almost eliminate all model moving time, and speed up SDXL on 30XX/40XX devices with small VRAM (eg, RTX 4050 6GB, RTX 3060 Laptop 6GB, etc) by about 15\% to 25\%. However, this unfortunately cannot be set as default because I observe higher possibility of pure black images (Nan outputs) on 2060, and higher chance of OOM on 1080 and 2060. When the resolution is large, there is a chance that the computation time of one single attention layer is longer than the time for moving entire model to GPU. When that happens, the next attention layer will OOM since the GPU is filled with the entire model, and no remaining space is available for computing another attention layer. Most overhead detecting methods are not robust enough to be reliable on old devices (in my tests). Users need to enable this cmd flag at their own risk.

4. `--pin-shared-memory` (This flag will make things **faster** but more risky). Effective only when used together with `--cuda-stream`. This will offload modules to Shared GPU Memory instead of system RAM when offloading models. On some 30XX/40XX devices with small VRAM (eg, RTX 4050 6GB, RTX 3060 Laptop 6GB, etc), I can observe significant (at least 20\%) speed-up for SDXL. However, this unfortunately cannot be set as default because the OOM of Shared GPU Memory is a much more severe problem than common GPU memory OOM. Pytorch does not provide any robust method to unload or detect Shared GPU Memory. Once the Shared GPU Memory OOM, the entire program will crash (observed with SDXL on GTX 1060/1050/1066), and there is no dynamic method to prevent or recover from the crash. Users need to enable this cmd flag at their own risk.

If you really want to play with cmd flags, you can additionally control the GPU with:

(extreme VRAM cases)

    --always-gpu
    --always-cpu

(rare attention cases)

    --attention-split
    --attention-quad
    --attention-pytorch
    --disable-xformers
    --disable-attention-upcast

(float point type)

    --all-in-fp32
    --all-in-fp16
    --unet-in-bf16
    --unet-in-fp16
    --unet-in-fp8-e4m3fn
    --unet-in-fp8-e5m2
    --vae-in-fp16
    --vae-in-fp32
    --vae-in-bf16
    --clip-in-fp8-e4m3fn
    --clip-in-fp8-e5m2
    --clip-in-fp16
    --clip-in-fp32

(rare platforms)

    --directml
    --disable-ipex-hijack
    --pytorch-deterministic

Again, Forge do not recommend users to use any cmd flags unless you are very sure that you really need these.

# UNet Patcher

Note that [Forge does not use any other software as backend](https://github.com/lshqqytiger/stable-diffusion-webui-amdgpu-forge/discussions/169). The full name of the backend is `Stable Diffusion WebUI with Forge backend`, or for simplicity, the `Forge backend`. The API and python symbols are made similar to previous software only for reducing the learning cost of developers.

Now developing an extension is super simple. We finally have a patchable UNet.

Below is using one single file with 80 lines of codes to support FreeU:

`extensions-builtin/sd_forge_freeu/scripts/forge_freeu.py`

```python
import torch
import gradio as gr
from modules import scripts


def Fourier_filter(x, threshold, scale):
    x_freq = torch.fft.fftn(x.float(), dim=(-2, -1))
    x_freq = torch.fft.fftshift(x_freq, dim=(-2, -1))
    B, C, H, W = x_freq.shape
    mask = torch.ones((B, C, H, W), device=x.device)
    crow, ccol = H // 2, W //2
    mask[..., crow - threshold:crow + threshold, ccol - threshold:ccol + threshold] = scale
    x_freq = x_freq * mask
    x_freq = torch.fft.ifftshift(x_freq, dim=(-2, -1))
    x_filtered = torch.fft.ifftn(x_freq, dim=(-2, -1)).real
    return x_filtered.to(x.dtype)


def set_freeu_v2_patch(model, b1, b2, s1, s2):
    model_channels = model.model.model_config.unet_config["model_channels"]
    scale_dict = {model_channels * 4: (b1, s1), model_channels * 2: (b2, s2)}

    def output_block_patch(h, hsp, *args, **kwargs):
        scale = scale_dict.get(h.shape[1], None)
        if scale is not None:
            hidden_mean = h.mean(1).unsqueeze(1)
            B = hidden_mean.shape[0]
            hidden_max, _ = torch.max(hidden_mean.view(B, -1), dim=-1, keepdim=True)
            hidden_min, _ = torch.min(hidden_mean.view(B, -1), dim=-1, keepdim=True)
            hidden_mean = (hidden_mean - hidden_min.unsqueeze(2).unsqueeze(3)) / \
                          (hidden_max - hidden_min).unsqueeze(2).unsqueeze(3)
            h[:, :h.shape[1] // 2] = h[:, :h.shape[1] // 2] * ((scale[0] - 1) * hidden_mean + 1)
            hsp = Fourier_filter(hsp, threshold=1, scale=scale[1])
        return h, hsp

    m = model.clone()
    m.set_model_output_block_patch(output_block_patch)
    return m


class FreeUForForge(scripts.Script):
    def title(self):
        return "FreeU Integrated"

    def show(self, is_img2img):
        # make this extension visible in both txt2img and img2img tab.
        return scripts.AlwaysVisible

    def ui(self, *args, **kwargs):
        with gr.Accordion(open=False, label=self.title()):
            freeu_enabled = gr.Checkbox(label='Enabled', value=False)
            freeu_b1 = gr.Slider(label='B1', minimum=0, maximum=2, step=0.01, value=1.01)
            freeu_b2 = gr.Slider(label='B2', minimum=0, maximum=2, step=0.01, value=1.02)
            freeu_s1 = gr.Slider(label='S1', minimum=0, maximum=4, step=0.01, value=0.99)
            freeu_s2 = gr.Slider(label='S2', minimum=0, maximum=4, step=0.01, value=0.95)

        return freeu_enabled, freeu_b1, freeu_b2, freeu_s1, freeu_s2

    def process_before_every_sampling(self, p, *script_args, **kwargs):
        # This will be called before every sampling.
        # If you use highres fix, this will be called twice.

        freeu_enabled, freeu_b1, freeu_b2, freeu_s1, freeu_s2 = script_args

        if not freeu_enabled:
            return

        unet = p.sd_model.forge_objects.unet

        unet = set_freeu_v2_patch(unet, freeu_b1, freeu_b2, freeu_s1, freeu_s2)

        p.sd_model.forge_objects.unet = unet

        # Below codes will add some logs to the texts below the image outputs on UI.
        # The extra_generation_params does not influence results.
        p.extra_generation_params.update(dict(
            freeu_enabled=freeu_enabled,
            freeu_b1=freeu_b1,
            freeu_b2=freeu_b2,
            freeu_s1=freeu_s1,
            freeu_s2=freeu_s2,
        ))

        return
```

It looks like this:

![image](https://github.com/lshqqytiger/stable-diffusion-webui-amdgpu-forge/assets/19834515/277bac6e-5ea7-4bff-b71a-e55a60cfc03c)

Similar components like HyperTile, KohyaHighResFix, SAG, can all be implemented within 100 lines of codes (see also the codes).

![image](https://github.com/lshqqytiger/stable-diffusion-webui-amdgpu-forge/assets/19834515/06472b03-b833-4816-ab47-70712ac024d3)

ControlNets can finally be called by different extensions.

Implementing Stable Video Diffusion and Zero123 are also super simple now (see also the codes).

_Stable Video Diffusion:_

`extensions-builtin/sd_forge_svd/scripts/forge_svd.py`

```python
import torch
import gradio as gr
import os
import pathlib

from modules import script_callbacks
from modules.paths import models_path
from modules.ui_common import ToolButton, refresh_symbol
from modules import shared

from modules_forge.forge_util import numpy_to_pytorch, pytorch_to_numpy
from ldm_patched.modules.sd import load_checkpoint_guess_config
from ldm_patched.contrib.external_video_model import VideoLinearCFGGuidance, SVD_img2vid_Conditioning
from ldm_patched.contrib.external import KSampler, VAEDecode


opVideoLinearCFGGuidance = VideoLinearCFGGuidance()
opSVD_img2vid_Conditioning = SVD_img2vid_Conditioning()
opKSampler = KSampler()
opVAEDecode = VAEDecode()

svd_root = os.path.join(models_path, 'svd')
os.makedirs(svd_root, exist_ok=True)
svd_filenames = []


def update_svd_filenames():
    global svd_filenames
    svd_filenames = [
        pathlib.Path(x).name for x in
        shared.walk_files(svd_root, allowed_extensions=[".pt", ".ckpt", ".safetensors"])
    ]
    return svd_filenames


@torch.inference_mode()
@torch.no_grad()
def predict(filename, width, height, video_frames, motion_bucket_id, fps, augmentation_level,
            sampling_seed, sampling_steps, sampling_cfg, sampling_sampler_name, sampling_scheduler,
            sampling_denoise, guidance_min_cfg, input_image):
    filename = os.path.join(svd_root, filename)
    model_raw, _, vae, clip_vision = \
        load_checkpoint_guess_config(filename, output_vae=True, output_clip=False, output_clipvision=True)
    model = opVideoLinearCFGGuidance.patch(model_raw, guidance_min_cfg)[0]
    init_image = numpy_to_pytorch(input_image)
    positive, negative, latent_image = opSVD_img2vid_Conditioning.encode(
        clip_vision, init_image, vae, width, height, video_frames, motion_bucket_id, fps, augmentation_level)
    output_latent = opKSampler.sample(model, sampling_seed, sampling_steps, sampling_cfg,
                                      sampling_sampler_name, sampling_scheduler, positive,
                                      negative, latent_image, sampling_denoise)[0]
    output_pixels = opVAEDecode.decode(vae, output_latent)[0]
    outputs = pytorch_to_numpy(output_pixels)
    return outputs


def on_ui_tabs():
    with gr.Blocks() as svd_block:
        with gr.Row():
            with gr.Column():
                input_image = gr.Image(label='Input Image', source='upload', type='numpy', height=400)

                with gr.Row():
                    filename = gr.Dropdown(label="SVD Checkpoint Filename",
                                           choices=svd_filenames,
                                           value=svd_filenames[0] if len(svd_filenames) > 0 else None)
                    refresh_button = ToolButton(value=refresh_symbol, tooltip="Refresh")
                    refresh_button.click(
                        fn=lambda: gr.update(choices=update_svd_filenames),
                        inputs=[], outputs=filename)

                width = gr.Slider(label='Width', minimum=16, maximum=8192, step=8, value=1024)
                height = gr.Slider(label='Height', minimum=16, maximum=8192, step=8, value=576)
                video_frames = gr.Slider(label='Video Frames', minimum=1, maximum=4096, step=1, value=14)
                motion_bucket_id = gr.Slider(label='Motion Bucket Id', minimum=1, maximum=1023, step=1, value=127)
                fps = gr.Slider(label='Fps', minimum=1, maximum=1024, step=1, value=6)
                augmentation_level = gr.Slider(label='Augmentation Level', minimum=0.0, maximum=10.0, step=0.01,
                                               value=0.0)
                sampling_steps = gr.Slider(label='Sampling Steps', minimum=1, maximum=200, step=1, value=20)
                sampling_cfg = gr.Slider(label='CFG Scale', minimum=0.0, maximum=50.0, step=0.1, value=2.5)
                sampling_denoise = gr.Slider(label='Sampling Denoise', minimum=0.0, maximum=1.0, step=0.01, value=1.0)
                guidance_min_cfg = gr.Slider(label='Guidance Min Cfg', minimum=0.0, maximum=100.0, step=0.5, value=1.0)
                sampling_sampler_name = gr.Radio(label='Sampler Name',
                                                 choices=['euler', 'euler_ancestral', 'heun', 'heunpp2', 'dpm_2',
                                                          'dpm_2_ancestral', 'lms', 'dpm_fast', 'dpm_adaptive',
                                                          'dpmpp_2s_ancestral', 'dpmpp_sde', 'dpmpp_sde_gpu',
                                                          'dpmpp_2m', 'dpmpp_2m_sde', 'dpmpp_2m_sde_gpu',
                                                          'dpmpp_3m_sde', 'dpmpp_3m_sde_gpu', 'ddpm', 'lcm', 'ddim',
                                                          'uni_pc', 'uni_pc_bh2'], value='euler')
                sampling_scheduler = gr.Radio(label='Scheduler',
                                              choices=['normal', 'karras', 'exponential', 'sgm_uniform', 'simple',
                                                       'ddim_uniform'], value='karras')
                sampling_seed = gr.Number(label='Seed', value=12345, precision=0)

                generate_button = gr.Button(value="Generate")

                ctrls = [filename, width, height, video_frames, motion_bucket_id, fps, augmentation_level,
                         sampling_seed, sampling_steps, sampling_cfg, sampling_sampler_name, sampling_scheduler,
                         sampling_denoise, guidance_min_cfg, input_image]

            with gr.Column():
                output_gallery = gr.Gallery(label='Gallery', show_label=False, object_fit='contain',
                                            visible=True, height=1024, columns=4)

        generate_button.click(predict, inputs=ctrls, outputs=[output_gallery])
    return [(svd_block, "SVD", "svd")]


update_svd_filenames()
script_callbacks.on_ui_tabs(on_ui_tabs)
```

Note that although the above codes look like independent codes, they actually will automatically offload/unload any other models. For example, below is me opening webui, load SDXL, generated an image, then go to SVD, then generated image frames. You can see that the GPU memory is perfectly managed and the SDXL is moved to RAM then SVD is moved to GPU.

Note that this management is fully automatic. This makes writing extensions super simple.

![image](https://github.com/lshqqytiger/stable-diffusion-webui-amdgpu-forge/assets/19834515/de1a2d05-344a-44d7-bab8-9ecc0a58a8d3)

![image](https://github.com/lshqqytiger/stable-diffusion-webui-amdgpu-forge/assets/19834515/14bcefcf-599f-42c3-bce9-3fd5e428dd91)

Similarly, Zero123:

![image](https://github.com/lshqqytiger/stable-diffusion-webui-amdgpu-forge/assets/19834515/7685019c-7239-47fb-9cb5-2b7b33943285)

### Write a simple ControlNet:

Below is a simple extension to have a completely independent pass of ControlNet that never conflicts any other extensions:

`extensions-builtin/sd_forge_controlnet_example/scripts/sd_forge_controlnet_example.py`

Note that this extension is hidden because it is only for developers. To see it in UI, use `--show-controlnet-example`.

The memory optimization in this example is fully automatic. You do not need to care about memory and inference speed, but you may want to cache objects if you wish.

```python
# Use --show-controlnet-example to see this extension.

import cv2
import gradio as gr
import torch

from modules import scripts
from modules.shared_cmd_options import cmd_opts
from modules_forge.shared import supported_preprocessors
from modules.modelloader import load_file_from_url
from ldm_patched.modules.controlnet import load_controlnet
from modules_forge.controlnet import apply_controlnet_advanced
from modules_forge.forge_util import numpy_to_pytorch
from modules_forge.shared import controlnet_dir


class ControlNetExampleForge(scripts.Script):
    model = None

    def title(self):
        return "ControlNet Example for Developers"

    def show(self, is_img2img):
        # make this extension visible in both txt2img and img2img tab.
        return scripts.AlwaysVisible

    def ui(self, *args, **kwargs):
        with gr.Accordion(open=False, label=self.title()):
            gr.HTML('This is an example controlnet extension for developers.')
            gr.HTML('You see this extension because you used --show-controlnet-example')
            input_image = gr.Image(source='upload', type='numpy')
            funny_slider = gr.Slider(label='This slider does nothing. It just shows you how to transfer parameters.',
                                     minimum=0.0, maximum=1.0, value=0.5)

        return input_image, funny_slider

    def process(self, p, *script_args, **kwargs):
        input_image, funny_slider = script_args

        # This slider does nothing. It just shows you how to transfer parameters.
        del funny_slider

        if input_image is None:
            return

        # controlnet_canny_path = load_file_from_url(
        #     url='https://huggingface.co/lllyasviel/sd_control_collection/resolve/main/sai_xl_canny_256lora.safetensors',
        #     model_dir=model_dir,
        #     file_name='sai_xl_canny_256lora.safetensors'
        # )
        controlnet_canny_path = load_file_from_url(
            url='https://huggingface.co/lllyasviel/fav_models/resolve/main/fav/control_v11p_sd15_canny_fp16.safetensors',
            model_dir=controlnet_dir,
            file_name='control_v11p_sd15_canny_fp16.safetensors'
        )
        print('The model [control_v11p_sd15_canny_fp16.safetensors] download finished.')

        self.model = load_controlnet(controlnet_canny_path)
        print('Controlnet loaded.')

        return

    def process_before_every_sampling(self, p, *script_args, **kwargs):
        # This will be called before every sampling.
        # If you use highres fix, this will be called twice.

        input_image, funny_slider = script_args

        if input_image is None or self.model is None:
            return

        B, C, H, W = kwargs['noise'].shape  # latent_shape
        height = H * 8
        width = W * 8
        batch_size = p.batch_size

        preprocessor = supported_preprocessors['canny']

        # detect control at certain resolution
        control_image = preprocessor(
            input_image, resolution=512, slider_1=100, slider_2=200, slider_3=None)

        # here we just use nearest neighbour to align input shape.
        # You may want crop and resize, or crop and fill, or others.
        control_image = cv2.resize(
            control_image, (width, height), interpolation=cv2.INTER_NEAREST)

        # Output preprocessor result. Now called every sampling. Cache in your own way.
        p.extra_result_images.append(control_image)

        print('Preprocessor Canny finished.')

        control_image_bchw = numpy_to_pytorch(control_image).movedim(-1, 1)

        unet = p.sd_model.forge_objects.unet

        # Unet has input, middle, output blocks, and we can give different weights
        # to each layers in all blocks.
        # Below is an example for stronger control in middle block.
        # This is helpful for some high-res fix passes. (p.is_hr_pass)
        positive_advanced_weighting = {
            'input': [0.1, 0.2, 0.3, 0.4, 0.5, 0.6, 0.7, 0.8, 0.9, 1.0, 1.1, 1.2],
            'middle': [1.0],
            'output': [0.1, 0.2, 0.3, 0.4, 0.5, 0.6, 0.7, 0.8, 0.9, 1.0, 1.1, 1.2]
        }
        negative_advanced_weighting = {
            'input': [0.15, 0.25, 0.35, 0.45, 0.55, 0.65, 0.75, 0.85, 0.95, 1.05, 1.15, 1.25],
            'middle': [1.05],
            'output': [0.15, 0.25, 0.35, 0.45, 0.55, 0.65, 0.75, 0.85, 0.95, 1.05, 1.15, 1.25]
        }

        # The advanced_frame_weighting is a weight applied to each image in a batch.
        # The length of this list must be same with batch size
        # For example, if batch size is 5, the below list is [0.2, 0.4, 0.6, 0.8, 1.0]
        # If you view the 5 images as 5 frames in a video, this will lead to
        # progressively stronger control over time.
        advanced_frame_weighting = [float(i + 1) / float(batch_size) for i in range(batch_size)]

        # The advanced_sigma_weighting allows you to dynamically compute control
        # weights given diffusion timestep (sigma).
        # For example below code can softly make beginning steps stronger than ending steps.
        sigma_max = unet.model.model_sampling.sigma_max
        sigma_min = unet.model.model_sampling.sigma_min
        advanced_sigma_weighting = lambda s: (s - sigma_min) / (sigma_max - sigma_min)

        # You can even input a tensor to mask all control injections
        # The mask will be automatically resized during inference in UNet.
        # The size should be B 1 H W and the H and W are not important
        # because they will be resized automatically
        advanced_mask_weighting = torch.ones(size=(1, 1, 512, 512))

        # But in this simple example we do not use them
        positive_advanced_weighting = None
        negative_advanced_weighting = None
        advanced_frame_weighting = None
        advanced_sigma_weighting = None
        advanced_mask_weighting = None

        unet = apply_controlnet_advanced(unet=unet, controlnet=self.model, image_bchw=control_image_bchw,
                                         strength=0.6, start_percent=0.0, end_percent=0.8,
                                         positive_advanced_weighting=positive_advanced_weighting,
                                         negative_advanced_weighting=negative_advanced_weighting,
                                         advanced_frame_weighting=advanced_frame_weighting,
                                         advanced_sigma_weighting=advanced_sigma_weighting,
                                         advanced_mask_weighting=advanced_mask_weighting)

        p.sd_model.forge_objects.unet = unet

        # Below codes will add some logs to the texts below the image outputs on UI.
        # The extra_generation_params does not influence results.
        p.extra_generation_params.update(dict(
            controlnet_info='You should see these texts below output images!',
        ))

        return


# Use --show-controlnet-example to see this extension.
if not cmd_opts.show_controlnet_example:
    del ControlNetExampleForge

```

![image](https://github.com/lshqqytiger/stable-diffusion-webui-amdgpu-forge/assets/19834515/822fa2fc-c9f4-4f58-8669-4b6680b91063)

### Add a preprocessor

Below is the full codes to add a normalbae preprocessor with perfect memory managements.

You can use arbitrary independent extensions to add a preprocessor.

Your preprocessor will be read by all other extensions using `modules_forge.shared.preprocessors`

Below codes are in `extensions-builtin\forge_preprocessor_normalbae\scripts\preprocessor_normalbae.py`

```python
from modules_forge.supported_preprocessor import Preprocessor, PreprocessorParameter
from modules_forge.shared import preprocessor_dir, add_supported_preprocessor
from modules_forge.forge_util import resize_image_with_pad
from modules.modelloader import load_file_from_url

import types
import torch
import numpy as np

from einops import rearrange
from annotator.normalbae.models.NNET import NNET
from annotator.normalbae import load_checkpoint
from torchvision import transforms


class PreprocessorNormalBae(Preprocessor):
    def __init__(self):
        super().__init__()
        self.name = 'normalbae'
        self.tags = ['NormalMap']
        self.model_filename_filters = ['normal']
        self.slider_resolution = PreprocessorParameter(
            label='Resolution', minimum=128, maximum=2048, value=512, step=8, visible=True)
        self.slider_1 = PreprocessorParameter(visible=False)
        self.slider_2 = PreprocessorParameter(visible=False)
        self.slider_3 = PreprocessorParameter(visible=False)
        self.show_control_mode = True
        self.do_not_need_model = False
        self.sorting_priority = 100  # higher goes to top in the list

    def load_model(self):
        if self.model_patcher is not None:
            return

        model_path = load_file_from_url(
            "https://huggingface.co/lllyasviel/Annotators/resolve/main/scannet.pt",
            model_dir=preprocessor_dir)

        args = types.SimpleNamespace()
        args.mode = 'client'
        args.architecture = 'BN'
        args.pretrained = 'scannet'
        args.sampling_ratio = 0.4
        args.importance_ratio = 0.7
        model = NNET(args)
        model = load_checkpoint(model_path, model)
        self.norm = transforms.Normalize(mean=[0.485, 0.456, 0.406], std=[0.229, 0.224, 0.225])

        self.model_patcher = self.setup_model_patcher(model)

    def __call__(self, input_image, resolution, slider_1=None, slider_2=None, slider_3=None, **kwargs):
        input_image, remove_pad = resize_image_with_pad(input_image, resolution)

        self.load_model()

        self.move_all_model_patchers_to_gpu()

        assert input_image.ndim == 3
        image_normal = input_image

        with torch.no_grad():
            image_normal = self.send_tensor_to_model_device(torch.from_numpy(image_normal))
            image_normal = image_normal / 255.0
            image_normal = rearrange(image_normal, 'h w c -> 1 c h w')
            image_normal = self.norm(image_normal)

            normal = self.model_patcher.model(image_normal)
            normal = normal[0][-1][:, :3]
            normal = ((normal + 1) * 0.5).clip(0, 1)

            normal = rearrange(normal[0], 'c h w -> h w c').cpu().numpy()
            normal_image = (normal * 255.0).clip(0, 255).astype(np.uint8)

        return remove_pad(normal_image)


add_supported_preprocessor(PreprocessorNormalBae())

```

# New features (that are not available in original WebUI)

Thanks to Unet Patcher, many new things are possible now and supported in Forge, including SVD, Z123, masked Ip-adapter, masked controlnet, photomaker, etc.

Masked Ip-Adapter

![image](https://github.com/lshqqytiger/stable-diffusion-webui-amdgpu-forge/assets/19834515/d26630f9-922d-4483-8bf9-f364dca5fd50)

![image](https://github.com/lshqqytiger/stable-diffusion-webui-amdgpu-forge/assets/19834515/03580ef7-235c-4b03-9ca6-a27677a5a175)

![image](https://github.com/lshqqytiger/stable-diffusion-webui-amdgpu-forge/assets/19834515/d9ed4a01-70d4-45b4-a6a7-2f765f158fae)

Masked ControlNet

![image](https://github.com/lshqqytiger/stable-diffusion-webui-amdgpu-forge/assets/19834515/872d4785-60e4-4431-85c7-665c781dddaa)

![image](https://github.com/lshqqytiger/stable-diffusion-webui-amdgpu-forge/assets/19834515/335a3b33-1ef8-46ff-a462-9f1b4f2c49fc)

![image](https://github.com/lshqqytiger/stable-diffusion-webui-amdgpu-forge/assets/19834515/b3684a15-8895-414e-8188-487269dfcada)

PhotoMaker

(Note that photomaker is a special control that need you to add the trigger word "photomaker". Your prompt should be like "a photo of photomaker")

![image](https://github.com/lshqqytiger/stable-diffusion-webui-amdgpu-forge/assets/19834515/07b0b626-05b5-473b-9d69-3657624d59be)

Marigold Depth

![image](https://github.com/lshqqytiger/stable-diffusion-webui-amdgpu-forge/assets/19834515/bdf54148-892d-410d-8ed9-70b4b121b6e7)

# New Samplers (that are not in origin)

    DDPM
    DDPM Karras
    DPM++ 2M Turbo
    DPM++ 2M SDE Turbo
    LCM Karras
    Euler A Turbo

# About Extensions

ControlNet and TiledVAE are integrated, and you should uninstall these two extensions:

    sd-webui-controlnet
    multidiffusion-upscaler-for-automatic1111

Note that **AnimateDiff** is under construction by [continue-revolution](https://github.com/continue-revolution) at [sd-webui-animatediff forge/master branch](https://github.com/continue-revolution/sd-webui-animatediff/tree/forge/master) and [sd-forge-animatediff](https://github.com/continue-revolution/sd-forge-animatediff) (they are in sync). (continue-revolution original words: prompt travel, inf t2v, controlnet v2v have been proven to work well; motion lora, i2i batch still under construction and may be finished in a week")

Other extensions should work without problems, like:

    canvas-zoom
    translations/localizations
    Dynamic Prompts
    Adetailer
    Ultimate SD Upscale
    Reactor

However, if newer extensions use Forge, their codes can be much shorter.

Usually if an old extension rework using Forge's unet patcher, 80% codes can be removed, especially when they need to call controlnet.

# Contribution

Forge uses a bot to get commits and codes from https://github.com/AUTOMATIC1111/stable-diffusion-webui/tree/dev every afternoon (if merge is automatically successful by a git bot, or by my compiler, or by my ChatGPT bot) or mid-night (if my compiler and my ChatGPT bot both failed to merge and I review it manually).

All PRs that can be implemented in https://github.com/AUTOMATIC1111/stable-diffusion-webui/tree/dev should submit PRs there.

Feel free to submit PRs related to the functionality of Forge here.<|MERGE_RESOLUTION|>--- conflicted
+++ resolved
@@ -1,36 +1,10 @@
 # Stable Diffusion WebUI AMDGPU Forge
 
-<<<<<<< HEAD
-Stable Diffusion WebUI AMDGPU Forge is a platform on top of [Stable Diffusion WebUI AMDGPU](https://github.com/lshqqytiger/stable-diffusion-webui-directml) (based on [Gradio](https://www.gradio.app/)) to make development easier, optimize resource management, and speed up inference.
-=======
-Stable Diffusion WebUI Forge is a platform on top of [Stable Diffusion WebUI](https://github.com/AUTOMATIC1111/stable-diffusion-webui) (based on [Gradio](https://www.gradio.app/)) to make development easier, optimize resource management, speed up inference, and study experimental features.
->>>>>>> bfee03d8
+Stable Diffusion WebUI AMDGPU Forge is a platform on top of [Stable Diffusion WebUI AMDGPU](https://github.com/lshqqytiger/stable-diffusion-webui-directml) (based on [Gradio](https://www.gradio.app/)) to make development easier, optimize resource management, speed up inference, and study experimental features.
 
 The name "Forge" is inspired from "Minecraft Forge". This project is aimed at becoming SD WebUI AMDGPU's Forge.
 
-<<<<<<< HEAD
-Compared to original WebUI (for SDXL inference at 1024px), you can expect the below speed-ups:
-
-1. If you use common GPU like 8GB vram, you can expect to get about **30~45% speed up** in inference speed (it/s), the GPU memory peak (in task manager) will drop about 700MB to 1.3GB, the maximum diffusion resolution (that will not OOM) will increase about 2x to 3x, and the maximum diffusion batch size (that will not OOM) will increase about 4x to 6x.
-
-2. If you use less powerful GPU like 6GB vram, you can expect to get about **60~75% speed up** in inference speed (it/s), the GPU memory peak (in task manager) will drop about 800MB to 1.5GB, the maximum diffusion resolution (that will not OOM) will increase about 3x, and the maximum diffusion batch size (that will not OOM) will increase about 4x.
-
-3. If you use powerful GPU like 4090 with 24GB vram, you can expect to get about **3~6% speed up** in inference speed (it/s), the GPU memory peak (in task manager) will drop about 1GB to 1.4GB, the maximum diffusion resolution (that will not OOM) will increase about 1.6x, and the maximum diffusion batch size (that will not OOM) will increase about 2x.
-
-4. If you use ControlNet for SDXL, the maximum ControlNet count (that will not OOM) will increase about 2x, the speed with SDXL+ControlNet will **speed up about 30~45%**.
-
-Another very important change that Forge brings is **Unet Patcher**. Using Unet Patcher, methods like Self-Attention Guidance, Kohya High Res Fix, FreeU, StyleAlign, Hypertile can all be implemented in about 100 lines of codes.
-
-Thanks to Unet Patcher, many new things are possible now and supported in Forge, including SVD, Z123, masked Ip-adapter, masked controlnet, photomaker, etc.
-
-**No need to monkeypatch UNet and conflict other extensions anymore!**
-
-Forge also adds a few samplers, including but not limited to DDPM, DDPM Karras, DPM++ 2M Turbo, DPM++ 2M SDE Turbo, LCM Karras, Euler A Turbo, etc. (LCM is already in original webui since 1.7.0).
-
-Finally, Forge promise that we will only do our jobs. Forge will never add unnecessary opinioned changes to the user interface. You are still using 100% Automatic1111 WebUI.
-=======
 This repo will undergo major change very recently. See also the [Announcement](https://github.com/lllyasviel/stable-diffusion-webui-forge/discussions/801).
->>>>>>> bfee03d8
 
 # What's different from upstream repo?
 
