--- conflicted
+++ resolved
@@ -58,29 +58,8 @@
 
 Based on manual test one-by-one:
 
-<<<<<<< HEAD
-| Component                                           | Status              | Last Test    |
-| --------------------------------------------------- | ------------------- | ------------ |
-| Basic Diffusion                                     | Normal              | 2024 July 27 |
-| GPU Memory Management System                        | Normal              | 2024 July 27 |
-| LoRAs                                               | Normal              | 2024 July 27 |
-| All Preprocessors                                   | Normal              | 2024 July 27 |
-| All ControlNets                                     | Normal              | 2024 July 27 |
-| All IP-Adapters                                     | Normal              | 2024 July 27 |
-| All Instant-IDs                                     | Normal              | 2024 July 27 |
-| All Reference-only Methods                          | Normal              | 2024 July 27 |
-| All Integrated Extensions                           | Normal              | 2024 July 27 |
-| Popular Extensions (Adetailer, etc)                 | Normal              | 2024 July 27 |
-| Gradio 4 UIs                                        | Normal              | 2024 July 27 |
-| Gradio 4 Forge Canvas                               | Normal              | 2024 July 27 |
-| LoRA/Checkpoint Selection UI for Gradio 4           | Normal              | 2024 July 27 |
-| Photopea/OpenposeEditor/etc for ControlNet          | Normal              | 2024 July 27 |
-| Wacom 128 level touch pressure support for Canvas   | Normal              | 2024 July 15 |
-| Microsoft Surface touch pressure support for Canvas | Broken, pending fix | 2024 July 29 |
-| txt2img and img2img API Endpoints                   | Broken, pending fix | 2024 July 29 |
-=======
 | Component                                           | Status                                      | Last Test    |
-|-----------------------------------------------------|---------------------------------------------|--------------|
+| --------------------------------------------------- | ------------------------------------------- | ------------ |
 | Basic Diffusion                                     | Normal                                      | 2024 Aug 26  |
 | GPU Memory Management System                        | Normal                                      | 2024 Aug 26  |
 | LoRAs                                               | Normal                                      | 2024 Aug 26  |
@@ -100,7 +79,6 @@
 | ControlNets (Union)                                 | Not implemented yet, pending implementation | 2024 Aug 26  |
 | ControlNets (Flux)                                  | Not implemented yet, pending implementation | 2024 Aug 26  |
 | API endpoints (txt2img, img2img, etc)               | Normal, but pending improved Flux support   | 2024 Aug 29  |
->>>>>>> 4f64f6da
 
 Feel free to open issue if anything is broken and I will take a look every several days. If I do not update this "Forge Status" then it means I cannot reproduce any problem. In that case, fresh re-install should help most.
 
