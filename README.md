# Under Construction

WebUI Forge is under a week of major revision right now between 2024 Aug 1 and Aug 10. To join the test, just update to the latest unstable version.

**Current Progress (2024 Aug 10):** Backend Rewrite is 95.5% finished.

# Stable Diffusion WebUI AMDGPU Forge

Stable Diffusion WebUI AMDGPU Forge is a platform on top of [Stable Diffusion WebUI AMDGPU](https://github.com/lshqqytiger/stable-diffusion-webui-amdgpu) (based on [Gradio](https://www.gradio.app/)) to make development easier, optimize resource management, speed up inference, and study experimental features.

The name "Forge" is inspired from "Minecraft Forge". This project is aimed at becoming SD WebUI AMDGPU's Forge.

Forge is currently based on SD-WebUI 1.10.1 at [this commit](https://github.com/AUTOMATIC1111/stable-diffusion-webui/commit/82a973c04367123ae98bd9abdf80d9eda9b910e2). (Because original SD-WebUI is almost static now, Forge will sync with original WebUI every 90 days, or when important fixes.)

# What's different from original forge?

This is a merge of [stable-diffusion-webui-forge](https://github.com/lllyasviel/stable-diffusion-webui-forge) and [stable-diffusion-webui-amdgpu](https://github.com/lshqqytiger/stable-diffusion-webui-amdgpu).

- `--zluda`: Use [ZLUDA](https://github.com/vosen/ZLUDA) as a torch backend.
- Support ONNX Runtime. (DirectML, CUDA, CPU)
- Support Olive model optimization. (DirectML, CUDA)

<<<<<<< HEAD
# Installing Forge
=======
[>>> Click Here to Download One-Click Package (CUDA 12.1 + Pytorch 2.3.1) <<<](https://github.com/lllyasviel/stable-diffusion-webui-forge/releases/download/latest/webui_forge_cu121_torch231.7z)

Some other CUDA/Torch Versions:

[Forge with CUDA 12.1 + Pytorch 2.3.1](https://github.com/lllyasviel/stable-diffusion-webui-forge/releases/download/latest/webui_forge_cu121_torch231.7z) <- **Recommended**

[Forge with CUDA 12.4 + Pytorch 2.4](https://github.com/lllyasviel/stable-diffusion-webui-forge/releases/download/latest/webui_forge_cu124_torch24.7z) <- **Fastest**, but MSVC may be broken, xformers may not work

[Forge with CUDA 12.1 + Pytorch 2.1](https://github.com/lllyasviel/stable-diffusion-webui-forge/releases/download/latest/webui_forge_cu121_torch21.7z) <- the previously used old environments
>>>>>>> f6ef105c

If you are proficient in Git and you want to install Forge as another branch of SD-WebUI, please see [here](https://github.com/continue-revolution/sd-webui-animatediff/blob/forge/master/docs/how-to-use.md#you-have-a1111-and-you-know-git). In this way, you can reuse all SD checkpoints and all extensions you installed previously in your OG SD-WebUI, but you should know what you are doing.

If you know what you are doing, you can install Forge using same method as SD-WebUI. (Install Git, Python, Git Clone the forge repo `https://github.com/lshqqytiger/stable-diffusion-webui-amdgpu-forge.git` and then run webui-user.bat).

![image](https://github.com/lshqqytiger/stable-diffusion-webui-amdgpu-forge/assets/19834515/c49bd60d-82bd-4086-9859-88d472582b94)

### Previous Versions

You can download previous versions [here](https://github.com/lllyasviel/stable-diffusion-webui-forge/discussions/849).

# Forge Status

Based on manual test one-by-one:

| Component                                           | Status              | Last Test    |
| --------------------------------------------------- | ------------------- | ------------ |
| Basic Diffusion                                     | Normal              | 2024 July 27 |
| GPU Memory Management System                        | Normal              | 2024 July 27 |
| LoRAs                                               | Normal              | 2024 July 27 |
| All Preprocessors                                   | Normal              | 2024 July 27 |
| All ControlNets                                     | Normal              | 2024 July 27 |
| All IP-Adapters                                     | Normal              | 2024 July 27 |
| All Instant-IDs                                     | Normal              | 2024 July 27 |
| All Reference-only Methods                          | Normal              | 2024 July 27 |
| All Integrated Extensions                           | Normal              | 2024 July 27 |
| Popular Extensions (Adetailer, etc)                 | Normal              | 2024 July 27 |
| Gradio 4 UIs                                        | Normal              | 2024 July 27 |
| Gradio 4 Forge Canvas                               | Normal              | 2024 July 27 |
| LoRA/Checkpoint Selection UI for Gradio 4           | Normal              | 2024 July 27 |
| Photopea/OpenposeEditor/etc for ControlNet          | Normal              | 2024 July 27 |
| Wacom 128 level touch pressure support for Canvas   | Normal              | 2024 July 15 |
| Microsoft Surface touch pressure support for Canvas | Broken, pending fix | 2024 July 29 |

Feel free to open issue if anything is broken and I will take a look every several days. If I do not update this "Forge Status" then it means I cannot reproduce any problem. In that case, fresh re-install should help most.

# UnetPatcher

Below are self-supported **single file** of all codes to implement FreeU V2.

See also `extension-builtin/sd_forge_freeu/scripts/forge_freeu.py`:

```python
import torch
import gradio as gr

from modules import scripts


def Fourier_filter(x, threshold, scale):
    # FFT
    x_freq = torch.fft.fftn(x.float(), dim=(-2, -1))
    x_freq = torch.fft.fftshift(x_freq, dim=(-2, -1))

    B, C, H, W = x_freq.shape
    mask = torch.ones((B, C, H, W), device=x.device)

    crow, ccol = H // 2, W // 2
    mask[..., crow - threshold:crow + threshold, ccol - threshold:ccol + threshold] = scale
    x_freq = x_freq * mask

    # IFFT
    x_freq = torch.fft.ifftshift(x_freq, dim=(-2, -1))
    x_filtered = torch.fft.ifftn(x_freq, dim=(-2, -1)).real

    return x_filtered.to(x.dtype)


def patch_freeu_v2(unet_patcher, b1, b2, s1, s2):
    model_channels = unet_patcher.model.diffusion_model.config["model_channels"]
    scale_dict = {model_channels * 4: (b1, s1), model_channels * 2: (b2, s2)}
    on_cpu_devices = {}

    def output_block_patch(h, hsp, transformer_options):
        scale = scale_dict.get(h.shape[1], None)
        if scale is not None:
            hidden_mean = h.mean(1).unsqueeze(1)
            B = hidden_mean.shape[0]
            hidden_max, _ = torch.max(hidden_mean.view(B, -1), dim=-1, keepdim=True)
            hidden_min, _ = torch.min(hidden_mean.view(B, -1), dim=-1, keepdim=True)
            hidden_mean = (hidden_mean - hidden_min.unsqueeze(2).unsqueeze(3)) / (hidden_max - hidden_min).unsqueeze(2).unsqueeze(3)

            h[:, :h.shape[1] // 2] = h[:, :h.shape[1] // 2] * ((scale[0] - 1) * hidden_mean + 1)

            if hsp.device not in on_cpu_devices:
                try:
                    hsp = Fourier_filter(hsp, threshold=1, scale=scale[1])
                except:
                    print("Device", hsp.device, "does not support the torch.fft.")
                    on_cpu_devices[hsp.device] = True
                    hsp = Fourier_filter(hsp.cpu(), threshold=1, scale=scale[1]).to(hsp.device)
            else:
                hsp = Fourier_filter(hsp.cpu(), threshold=1, scale=scale[1]).to(hsp.device)

        return h, hsp

    m = unet_patcher.clone()
    m.set_model_output_block_patch(output_block_patch)
    return m


class FreeUForForge(scripts.Script):
    sorting_priority = 12  # It will be the 12th item on UI.

    def title(self):
        return "FreeU Integrated"

    def show(self, is_img2img):
        # make this extension visible in both txt2img and img2img tab.
        return scripts.AlwaysVisible

    def ui(self, *args, **kwargs):
        with gr.Accordion(open=False, label=self.title()):
            freeu_enabled = gr.Checkbox(label='Enabled', value=False)
            freeu_b1 = gr.Slider(label='B1', minimum=0, maximum=2, step=0.01, value=1.01)
            freeu_b2 = gr.Slider(label='B2', minimum=0, maximum=2, step=0.01, value=1.02)
            freeu_s1 = gr.Slider(label='S1', minimum=0, maximum=4, step=0.01, value=0.99)
            freeu_s2 = gr.Slider(label='S2', minimum=0, maximum=4, step=0.01, value=0.95)

        return freeu_enabled, freeu_b1, freeu_b2, freeu_s1, freeu_s2

    def process_before_every_sampling(self, p, *script_args, **kwargs):
        # This will be called before every sampling.
        # If you use highres fix, this will be called twice.

        freeu_enabled, freeu_b1, freeu_b2, freeu_s1, freeu_s2 = script_args

        if not freeu_enabled:
            return

        unet = p.sd_model.forge_objects.unet

        unet = patch_freeu_v2(unet, freeu_b1, freeu_b2, freeu_s1, freeu_s2)

        p.sd_model.forge_objects.unet = unet

        # Below codes will add some logs to the texts below the image outputs on UI.
        # The extra_generation_params does not influence results.
        p.extra_generation_params.update(dict(
            freeu_enabled=freeu_enabled,
            freeu_b1=freeu_b1,
            freeu_b2=freeu_b2,
            freeu_s1=freeu_s1,
            freeu_s2=freeu_s2,
        ))

        return
```

See also [Forge's Unet Implementation](https://github.com/lllyasviel/stable-diffusion-webui-forge/blob/main/backend/nn/unet.py).

# Under Construction

This Readme is under construction ... more docs/wiki coming soon ...<|MERGE_RESOLUTION|>--- conflicted
+++ resolved
@@ -20,9 +20,14 @@
 - Support ONNX Runtime. (DirectML, CUDA, CPU)
 - Support Olive model optimization. (DirectML, CUDA)
 
-<<<<<<< HEAD
 # Installing Forge
-=======
+
+If you are proficient in Git and you want to install Forge as another branch of SD-WebUI, please see [here](https://github.com/continue-revolution/sd-webui-animatediff/blob/forge/master/docs/how-to-use.md#you-have-a1111-and-you-know-git). In this way, you can reuse all SD checkpoints and all extensions you installed previously in your OG SD-WebUI, but you should know what you are doing.
+
+If you know what you are doing, you can install Forge using same method as SD-WebUI. (Install Git, Python, Git Clone the forge repo `https://github.com/lshqqytiger/stable-diffusion-webui-amdgpu-forge.git` and then run webui-user.bat).
+
+**Or you can just use this one-click installation package (with git and python included).**
+
 [>>> Click Here to Download One-Click Package (CUDA 12.1 + Pytorch 2.3.1) <<<](https://github.com/lllyasviel/stable-diffusion-webui-forge/releases/download/latest/webui_forge_cu121_torch231.7z)
 
 Some other CUDA/Torch Versions:
@@ -32,13 +37,12 @@
 [Forge with CUDA 12.4 + Pytorch 2.4](https://github.com/lllyasviel/stable-diffusion-webui-forge/releases/download/latest/webui_forge_cu124_torch24.7z) <- **Fastest**, but MSVC may be broken, xformers may not work
 
 [Forge with CUDA 12.1 + Pytorch 2.1](https://github.com/lllyasviel/stable-diffusion-webui-forge/releases/download/latest/webui_forge_cu121_torch21.7z) <- the previously used old environments
->>>>>>> f6ef105c
 
-If you are proficient in Git and you want to install Forge as another branch of SD-WebUI, please see [here](https://github.com/continue-revolution/sd-webui-animatediff/blob/forge/master/docs/how-to-use.md#you-have-a1111-and-you-know-git). In this way, you can reuse all SD checkpoints and all extensions you installed previously in your OG SD-WebUI, but you should know what you are doing.
+After you download, you uncompress, use `update.bat` to update, and use `run.bat` to run.
 
-If you know what you are doing, you can install Forge using same method as SD-WebUI. (Install Git, Python, Git Clone the forge repo `https://github.com/lshqqytiger/stable-diffusion-webui-amdgpu-forge.git` and then run webui-user.bat).
+Note that running `update.bat` is important, otherwise you may be using a previous version with potential bugs unfixed.
 
-![image](https://github.com/lshqqytiger/stable-diffusion-webui-amdgpu-forge/assets/19834515/c49bd60d-82bd-4086-9859-88d472582b94)
+![image](https://github.com/lllyasviel/stable-diffusion-webui-forge/assets/19834515/c49bd60d-82bd-4086-9859-88d472582b94)
 
 ### Previous Versions
 
