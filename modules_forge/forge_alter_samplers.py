--- conflicted
+++ resolved
@@ -131,13 +131,9 @@
         self.scheduler_name = p.scheduler
         return super().sample(p, x, conditioning, unconditional_conditioning, steps, image_conditioning)
 
-<<<<<<< HEAD
-
-=======
     def sample_img2img(self, p, x, noise, conditioning, unconditional_conditioning, steps=None, image_conditioning=None):
         self.scheduler_name = p.scheduler
         return super().sample_img2img(p, x, noise, conditioning, unconditional_conditioning, steps, image_conditioning)
->>>>>>> 9b66a5b1
 
     def get_sigmas(self, p, steps):
         if self.scheduler_name is None:
