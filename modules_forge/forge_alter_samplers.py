--- conflicted
+++ resolved
@@ -143,39 +143,8 @@
             # Default to 'normal' if the selected scheduler is not available in forge_alter
             matched_scheduler = 'normal'
 
-        if self.sampler_name.endswith('_turbo'):
-            # Use Turbo scheduler for Turbo samplers
-            timesteps = torch.flip(torch.arange(1, steps + 1) * float(1000.0 / steps) - 1, (0,)).round().long().clip(0, 999)
-            sigmas = self.unet.model.model_sampling.sigma(timesteps)
-            sigmas = torch.cat([sigmas, sigmas.new_zeros([1])])
-        else:
-<<<<<<< HEAD
-            if self.scheduler_name is None:
-                self.scheduler_name = 'Normal'  # Default to 'Normal' if not set
-
-            forge_schedulers = {
-                "Normal": "normal",
-                "Karras": "karras",
-                "Exponential": "exponential",
-                "SGM Uniform": "sgm_uniform",
-                "Simple": "simple",
-                "DDIM": "ddim_uniform",
-                "Align Your Steps": "ays",
-                "Align Your Steps GITS": "ays_gits",
-                "Align Your Steps 11": "ays_11steps",
-                "Align Your Steps 32": "ays_32steps",
-                "KL Optimal": "kl_optimal",
-                "Beta": "beta"
-            }
-            
-            if self.scheduler_name in forge_schedulers:
-                matched_scheduler = forge_schedulers[self.scheduler_name]
-            else:
-                # Default to 'normal' if the selected scheduler is not available in forge_alter
-                matched_scheduler = 'normal'
-
         try:
-            if matched_scheduler == 'turbo_test': #this won't happen, logic we will aply for now
+            if self.sampler_name.endswith('_turbo'):
                 timesteps = torch.flip(torch.arange(1, steps + 1) * float(1000.0 / steps) - 1, (0,)).round().long().clip(0, 999)
                 sigmas = self.unet.model.model_sampling.sigma(timesteps)
                 sigmas = torch.cat([sigmas, sigmas.new_zeros([1])])
@@ -186,10 +155,6 @@
             print("Falling back to normal scheduler")
             sigmas = calculate_sigmas(self.unet.model.model_sampling, "normal", steps, is_sdxl=getattr(self.model, "is_sdxl", False))
 
-=======
-            sigmas = calculate_sigmas_scheduler(self.unet.model, matched_scheduler, steps, is_sdxl=getattr(self.model, "is_sdxl", False))
-        
->>>>>>> 240c20fd
         return sigmas.to(self.unet.load_device)
 
 
