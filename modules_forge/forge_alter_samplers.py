--- conflicted
+++ resolved
@@ -6,14 +6,11 @@
 from modules import shared
 
 
-<<<<<<< HEAD
-=======
 ADAPTIVE_SOLVERS = {"dopri8", "dopri5", "bosh3", "fehlberg2", "adaptive_heun"}
 FIXED_SOLVERS = {"euler", "midpoint", "rk4", "heun3", "explicit_adams", "implicit_adams"}
 ALL_SOLVERS = list(ADAPTIVE_SOLVERS | FIXED_SOLVERS)
 ALL_SOLVERS.sort()
 
->>>>>>> 8f4d8422
 class AlterSampler(sd_samplers_kdiffusion.KDiffusionSampler):
     def __init__(self, sd_model, sampler_name, scheduler_name, solver=None, rtol=None, atol=None):
         self.sampler_name = sampler_name
@@ -96,6 +93,7 @@
                                                solver=solver, rtol=rtol, atol=atol, max_steps=max_steps)
 
 
+
     def get_sigmas(self, p, steps):
         if self.scheduler_name == 'turbo':
             timesteps = torch.flip(torch.arange(1, steps + 1) * float(1000.0 / steps) - 1, (0,)).round().long().clip(0, 999)
@@ -126,7 +124,7 @@
     sd_samplers_common.SamplerData('ODE (Fehlberg2)', build_constructor(sampler_name='ode_fehlberg2', scheduler_name='normal'), ['ode_fehlberg2'], {}),
     sd_samplers_common.SamplerData('ODE (Adaptive Heun)', build_constructor(sampler_name='ode_adaptive_heun', scheduler_name='normal'), ['ode_adaptive_heun'], {}),
     sd_samplers_common.SamplerData('ODE (Dopri5)', build_constructor(sampler_name='ode_dopri5', scheduler_name='normal'), ['ode_dopri5'], {}),
-<<<<<<< HEAD
+    sd_samplers_common.SamplerData('ODE Custom', build_constructor(sampler_name='ode_custom', scheduler_name='normal'), ['ode_custom'], {}),
     # sd_samplers_common.SamplerData('DPM++ 2M SDE CFG++', build_constructor(sampler_name='dpmpp_2m_sde_cfg_pp', scheduler_name='normal'), ['dpmpp_2m_sde_cfg_pp'], {}),
     # sd_samplers_common.SamplerData('DPM++ 3M SDE CFG++', build_constructor(sampler_name='dpmpp_3m_sde_cfg_pp', scheduler_name='normal'), ['dpmpp_3m_sde_cfg_pp'], {}),
     # sd_samplers_common.SamplerData('DDPM CFG++', build_constructor(sampler_name='ddpm_cfg_pp', scheduler_name='normal'), ['ddpm_cfg_pp'], {}),
@@ -148,7 +146,4 @@
     # sd_samplers_common.SamplerData('Euler A SGMUniform', build_constructor(sampler_name='euler_ancestral', scheduler_name='sgm_uniform'), ['euler_ancestral_sgm_uniform'], {}),
     # sd_samplers_common.SamplerData('DPM++ 2M SGMUniform', build_constructor(sampler_name='dpmpp_2m', scheduler_name='sgm_uniform'), ['dpmpp_2m_sgm_uniform'], {}),
     # sd_samplers_common.SamplerData('DPM++ 2M SDE SGMUniform', build_constructor(sampler_name='dpmpp_2m_sde', scheduler_name='sgm_uniform'), ['dpmpp_2m_sde_sgm_uniform'], {}),
-=======
-    sd_samplers_common.SamplerData('ODE Custom', build_constructor(sampler_name='ode_custom', scheduler_name='normal'), ['ode_custom'], {}),
->>>>>>> 8f4d8422
 ]